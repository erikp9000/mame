<?xml version="1.0"?>
<mamelayout version="2">
	<element name="led" defstate="0">
		<disk state="0">
			<color red="0.1" green="0.0" blue="0.0" />
			<bounds x="0.0" y="0.0" width="1.0" height="1.0" />
		</disk>
		<disk state="1">
			<color red="1.0" green="0.0" blue="0.0" />
			<bounds x="0.0" y="0.0" width="1.0" height="1.0" />
		</disk>
	</element>

	<element name="lamp" defstate="0">
		<rect state="0">
			<color red="0.1" green="0.1" blue="0.0" />
			<bounds x="0.0" y="0.0" width="1.0" height="1.0" />
		</rect>
		<rect state="1">
			<color red="1.0" green="1.0" blue="0.0" />
			<bounds x="0.0" y="0.0" width="1.0" height="1.0" />
		</rect>
	</element>

	<element name="start" defstate="0">
		<disk state="0">
			<bounds x="0" y="0" width="2.0" height="2.0" />
			<color red="0.0" green="0.1" blue="0.061" />
		</disk>
		<disk state="1">
			<bounds x="0" y="0" width="2.0" height="2.0" />
			<color red="0.0" green="1.0" blue="0.61" />
		</disk>
		<text string="START">
			<color red="0.0" green="0.0" blue="0.0" />
			<bounds x="0.25" y="0.5" width="1.5" height="1.0" />
		</text>
	</element>

	<element name="view1" defstate="0">
		<disk state="0">
			<bounds x="0.0" y="0.0" width="1.0" height="1.0" />
			<color red="0.0" green="0.064" blue="0.1" />
		</disk>
		<disk state="1">
			<bounds x="0.0" y="0.0" width="1.0" height="1.0" />
			<color red="0.0" green="0.64" blue="1.0" />
		</disk>
		<text string="1">
			<color red="0.0" green="1.0" blue="1.0" />
			<bounds x="0.0" y="0.0" width="1.0" height="1.0" />
		</text>
	</element>

	<element name="view2" defstate="0">
		<disk state="0">
			<bounds x="0.0" y="0.0" width="1.0" height="1.0" />
			<color red="0.0" green="0.064" blue="0.1" />
		</disk>
		<disk state="1">
			<bounds x="0.0" y="0.0" width="1.0" height="1.0" />
			<color red="0.0" green="0.64" blue="1.0" />
		</disk>
		<text string="2">
			<color red="0.0" green="1.0" blue="1.0" />
			<bounds x="0.0" y="0.0" width="1.0" height="1.0" />
		</text>
	</element>

	<element name="view3" defstate="0">
		<disk state="0">
			<bounds x="0.0" y="0.0" width="1.0" height="1.0" />
			<color red="0.0" green="0.064" blue="0.1" />
		</disk>
		<disk state="1">
			<bounds x="0.0" y="0.0" width="1.0" height="1.0" />
			<color red="0.0" green="0.64" blue="1.0" />
		</disk>
		<text string="3">
			<color red="0.0" green="1.0" blue="1.0" />
			<bounds x="0.0" y="0.0" width="1.0" height="1.0" />
		</text>
	</element>
<<<<<<< HEAD
=======

	<element name="counter" defstate="0">
		<simplecounter digits="3">
			<color red="1.0" green="1.0" blue="1.0" />
		</simplecounter>
	</element>
>>>>>>> 1f285e27

	<view name="Dashboard">
		<bounds left="0" top="0" right="4" bottom="3.472" />

		<screen index="0">
			<bounds left="0" top="0" right="4" bottom="3" />
		</screen>

		<bezel name="lamp0" element="start" inputtag="SYSTEM" inputmask="0x04">
			<bounds x="3.60" y="3.1" width="0.3" height="0.3" />
		</bezel>
		<bezel name="lamp2" element="view1" inputtag="IN1" inputmask="0x10">
			<bounds x="0.025" y="3.025" width="0.125" height="0.125" />
		</bezel>
		<bezel name="lamp1" element="view2" inputtag="IN1" inputmask="0x20">
			<bounds x="0.025" y="3.175" width="0.125" height="0.125" />
		</bezel>
		<bezel name="lamp3" element="view3" inputtag="IN1" inputmask="0x40">
			<bounds x="0.025" y="3.325" width="0.125" height="0.125" />
		</bezel>

		<bezel name="lamp4" element="lamp">
			<bounds x="1.785" y="3.2" width="0.1" height="0.1" />
		</bezel>
		<bezel name="lamp5" element="lamp">
			<bounds x="1.895" y="3.2" width="0.1" height="0.1" />
		</bezel>
		<bezel name="lamp6" element="lamp">
			<bounds x="2.005" y="3.2" width="0.1" height="0.1" />
		</bezel>
		<bezel name="lamp7" element="lamp">
			<bounds x="2.115" y="3.2" width="0.1" height="0.1" />
		</bezel>

<<<<<<< HEAD
=======
		<bezel name="wheel" element="counter">
			<bounds x="1.9" y="3.0" width="0.2" height="0.1" />
		</bezel>

>>>>>>> 1f285e27
		<bezel name="led4" element="led">
			<bounds x="3.43" y="3.025" width="0.025" height="0.025" />
		</bezel>
		<bezel name="led3" element="led">
			<bounds x="3.46" y="3.025" width="0.025" height="0.025" />
		</bezel>
		<bezel name="led2" element="led">
			<bounds x="3.49" y="3.025" width="0.025" height="0.025" />
		</bezel>
		<bezel name="led1" element="led">
			<bounds x="3.52" y="3.025" width="0.025" height="0.025" />
		</bezel>
		<bezel name="led0" element="led">
			<bounds x="3.55" y="3.025" width="0.025" height="0.025" />
		</bezel>

		<bezel name="led9" element="led">
			<bounds x="3.43" y="3.055" width="0.025" height="0.025" />
		</bezel>
		<bezel name="led8" element="led">
			<bounds x="3.46" y="3.055" width="0.025" height="0.025" />
		</bezel>
		<bezel name="led7" element="led">
			<bounds x="3.49" y="3.055" width="0.025" height="0.025" />
		</bezel>
		<bezel name="led6" element="led">
			<bounds x="3.52" y="3.055" width="0.025" height="0.025" />
		</bezel>
		<bezel name="led5" element="led">
			<bounds x="3.55" y="3.055" width="0.025" height="0.025" />
		</bezel>

		<bezel name="led10" element="led">
			<bounds x="3.325" y="3.085" width="0.025" height="0.025" />
		</bezel>

		<bezel name="led11" element="led">
			<bounds x="3.295" y="3.115" width="0.025" height="0.025" />
		</bezel>
		<bezel name="led12" element="led">
			<bounds x="3.325" y="3.115" width="0.025" height="0.025" />
		</bezel>
		<bezel name="led13" element="led">
			<bounds x="3.355" y="3.115" width="0.025" height="0.025" />
		</bezel>

		<bezel name="led14" element="led">
			<bounds x="3.295" y="3.145" width="0.025" height="0.025" />
		</bezel>
		<bezel name="led15" element="led">
			<bounds x="3.325" y="3.145" width="0.025" height="0.025" />
		</bezel>
		<bezel name="led16" element="led">
			<bounds x="3.355" y="3.145" width="0.025" height="0.025" />
		</bezel>

		<bezel name="led17" element="led">
			<bounds x="3.295" y="3.175" width="0.025" height="0.025" />
		</bezel>
		<bezel name="led18" element="led">
			<bounds x="3.325" y="3.175" width="0.025" height="0.025" />
		</bezel>
		<bezel name="led19" element="led">
			<bounds x="3.355" y="3.175" width="0.025" height="0.025" />
		</bezel>
	</view>
</mamelayout><|MERGE_RESOLUTION|>--- conflicted
+++ resolved
@@ -81,15 +81,6 @@
 			<bounds x="0.0" y="0.0" width="1.0" height="1.0" />
 		</text>
 	</element>
-<<<<<<< HEAD
-=======
-
-	<element name="counter" defstate="0">
-		<simplecounter digits="3">
-			<color red="1.0" green="1.0" blue="1.0" />
-		</simplecounter>
-	</element>
->>>>>>> 1f285e27
 
 	<view name="Dashboard">
 		<bounds left="0" top="0" right="4" bottom="3.472" />
@@ -124,13 +115,6 @@
 			<bounds x="2.115" y="3.2" width="0.1" height="0.1" />
 		</bezel>
 
-<<<<<<< HEAD
-=======
-		<bezel name="wheel" element="counter">
-			<bounds x="1.9" y="3.0" width="0.2" height="0.1" />
-		</bezel>
-
->>>>>>> 1f285e27
 		<bezel name="led4" element="led">
 			<bounds x="3.43" y="3.025" width="0.025" height="0.025" />
 		</bezel>
