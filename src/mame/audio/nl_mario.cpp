// license:BSD-3-Clause
// copyright-holders:Couriersud
#include "netlist/devices/net_lib.h"

/* ----------------------------------------------------------------------------
 *  Library section header START
 * ---------------------------------------------------------------------------*/

#ifndef __PLIB_PREPROCESSOR__

#endif

/* ----------------------------------------------------------------------------
 *  Library section header END
 * ---------------------------------------------------------------------------*/

/* ----------------------------------------------------------------------------
 *  Mario schematics
 * ---------------------------------------------------------------------------*/

/* ---------------------------------------------------------------------- */
/* mario sound                                                            */
/* ---------------------------------------------------------------------- */
static NETLIST_START(nl_mario_snd0)

	RES(R17, RES_K(27))               /* 20 according to parts list           */
										/* 27 verified, 30K in schematics       */
	CAP(C14, CAP_U(4.7))              /* verified                             */

	TTL_74123(2H_A)
	NET_C(2H_A.VCC, V5)
	NET_C(2H_A.GND, GND)
	NET_C(SOUND0.Q, 2H_A.B)
	NET_C(GND, 2H_A.A)
	NET_C(2H_A.CLRQ, ttlhigh)         /* NOT IN SCHEMATICS                    */
	DIODE(D1, "1N4148")               /* FIXME: try to identify */
	TTL_7404_INVERT(1H_A, 2H_A.QQ)
	NET_C(R17.1, V5)
	NET_C(R17.2, D1.A, C14.1)
	NET_C(D1.K, 2H_A.RC)
	NET_C(C14.2, 2H_A.C)

	RES(R6, RES_K(4.7))               /* verified                             */
	CAP(C3, CAP_U(10))                /* verified                             */

	NET_C(1H_A.Q, R6.1)
	NET_C(R6.2, C3.1, 1J_A.FC)
	NET_C(R6.2, 2J_A.FC)
	NET_C(C3.2, GND)

	// #define MR_C6       CAP_N(3.9)        /* verified                           */

	SN74LS629(1J_A, CAP_N(3.9))
	NET_C(1J_A.RNG, V5)
	NET_C(1J_A.ENQ, ttllow)
<<<<<<< HEAD
	NET_C(GND, 1J_A.GND)
	NET_C(V5, 1J_A.VCC)
=======
	NET_C(GND, 1J_A.OSCGND)
	NET_C(VCC, 1J_A.OSCVCC)
>>>>>>> 03cfcb2a

	// #define MR_C17      CAP_N(22)        /* verified                            */

	SN74LS629(2J_A, CAP_N(22))
	NET_C(2J_A.RNG, V5)
	NET_C(2J_A.ENQ, ttllow)
<<<<<<< HEAD
	NET_C(GND, 2J_A.GND)
	NET_C(V5, 2J_A.VCC)
=======
	NET_C(GND, 2J_A.OSCGND)
	NET_C(VCC, 2J_A.OSCVCC)
>>>>>>> 03cfcb2a

	TTL_7486_XOR(1K_A, 1J_A.Y, 2J_A.Y)
	TTL_7408_AND(2K_A, 2H_A.Q, 1K_A)
NETLIST_END()

/* ---------------------------------------------------------------------- */
/* luigi sound                                                            */
/* ---------------------------------------------------------------------- */
static NETLIST_START(nl_mario_snd1)

	RES(R18, RES_K(30))               /* 20 according to parts list           */
										/* 27 verified, 30K in schematics       */
	CAP(C15, CAP_U(4.7))              /* verified                             */

	TTL_74123(2H_B)
	NET_C(2H_B.VCC, V5)
	NET_C(2H_B.GND, GND)
	NET_C(SOUND1.Q, 2H_B.B)
	NET_C(GND, 2H_B.A)
	NET_C(2H_B.CLRQ, ttlhigh)         /* NOT IN SCHEMATICS                    */
	DIODE(D8, "1N4148")               /* FIXME: try to identify */
	TTL_7404_INVERT(1H_B, 2H_B.QQ)
	NET_C(R18.1, V5)
	NET_C(R18.2, D8.A, C15.1)
	NET_C(D8.K, 2H_B.RC)
	NET_C(C15.2, 2H_B.C)

	RES(R7, RES_K(4.7))               /* verified                             */
	CAP(C4, CAP_U(4.7))                /* verified                             */

	NET_C(1H_B.Q, R7.1)
	NET_C(R7.2, C4.1, 1J_B.FC)
	NET_C(R7.2, 2J_B.FC)
	NET_C(C4.2, GND)

	SN74LS629(1J_B, CAP_N(39))      /* C5 */
	NET_C(1J_B.RNG, V5)
	NET_C(1J_B.ENQ, ttllow)
<<<<<<< HEAD
	NET_C(GND, 1J_B.GND)
	NET_C(V5, 1J_B.VCC)
=======
	NET_C(GND, 1J_B.OSCGND)
	NET_C(VCC, 1J_B.OSCVCC)
>>>>>>> 03cfcb2a

	SN74LS629(2J_B, CAP_N(6.8))     /* C16 */
	NET_C(2J_B.RNG, V5)
	NET_C(2J_B.ENQ, ttllow)
<<<<<<< HEAD
	NET_C(GND, 2J_B.GND)
	NET_C(V5, 2J_B.VCC)
=======
	NET_C(GND, 2J_B.OSCGND)
	NET_C(VCC, 2J_B.OSCVCC)
>>>>>>> 03cfcb2a

	TTL_7486_XOR(1K_B, 1J_B.Y, 2J_B.Y)
	TTL_7408_AND(2K_B, 2H_B.Q, 1K_B)
NETLIST_END()

/* ---------------------------------------------------------------------- */
/* skid sound                                                            */
/* ---------------------------------------------------------------------- */

// FIXME: Diodes are 1S953
static NETLIST_START(nl_mario_snd7)

	RES(R61, RES_K(47))
	CAP(C41, CAP_U(4.7))              /* verified                             */

	TTL_74123(4L_A)
	NET_C(4L_A.VCC, V5)
	NET_C(4L_A.GND, GND)
	NET_C(SOUND7.Q, 4L_A.B)
	NET_C(GND, 4L_A.A)
	NET_C(4L_A.CLRQ, ttlhigh)         /* NOT IN SCHEMATICS                    */
	DIODE(D10, "1N4148")               /* FIXME: try to identify */
	TTL_7404_INVERT(4J_A, 4L_A.Q)
	NET_C(R61.1, V5)
	NET_C(R61.2, D10.A, C41.1)
	NET_C(D10.K, 4L_A.RC)
	NET_C(C41.2, 4L_A.C)

	RES(R65, RES_K(10))
	CAP(C44, CAP_U(3.3))              /* verified                             */

	SN74LS629(4K_A, CAP_U(0.022))
	NET_C(4K_A.RNG, V5)
	NET_C(4K_A.ENQ, ttllow)
<<<<<<< HEAD
	NET_C(GND, 4K_A.GND)
	NET_C(V5, 4K_A.VCC)
=======
	NET_C(GND, 4K_A.OSCGND)
	NET_C(VCC, 4K_A.OSCVCC)
>>>>>>> 03cfcb2a
	NET_C(R65.1, 4J_A.Q)
	NET_C(R65.2, 4K_A.FC, C44.1)
	NET_C(C44.2, GND)

	CD4020_WI(3H, 4K_B.Y, ttllow, V5, GND)
	TTL_7404_INVERT(4J_B, 3H.Q12)

	RES(R64, RES_K(20))
	CAP(C43, CAP_U(3.3))              /* verified                             */

	SN74LS629(4K_B, CAP_U(0.0047))
	NET_C(4K_B.RNG, V5)
	NET_C(4K_B.ENQ, ttllow)
<<<<<<< HEAD
	NET_C(GND, 4K_B.GND)
	NET_C(V5, 4K_B.VCC)
=======
	NET_C(GND, 4K_B.OSCGND)
	NET_C(VCC, 4K_B.OSCVCC)
>>>>>>> 03cfcb2a
	NET_C(R64.1, 4J_B.Q)
	NET_C(R64.2, 4K_B.FC, C43.1)
	NET_C(C43.2, GND)

	TTL_7486_XOR(1K_C, 3H.Q4, 4K_A.Y)
	TTL_7408_AND(2K_C, 4L_A.Q, 1K_C)

NETLIST_END()

/* ---------------------------------------------------------------------- */
/* DAC sound                                                            */
/* ---------------------------------------------------------------------- */
static NETLIST_START(nl_mario_dac)
	RES(R34, RES_M(2))
	RES(R35, RES_M(1))
	RES(R36, RES_M(1.8))
	LM3900(3M_1)
	NET_C(3M_1.GND, GND)
	NET_C(3M_1.VCC, V5)

	NET_C(DAC.VOUT, R34.1)
	NET_C(3M_1.MINUS, R34.2, R35.2)
	NET_C(3M_1.OUT, R35.1)
	NET_C(3M_1.PLUS, R36.1)
	NET_C(R36.2, V5)

	RES(R21, RES_M(1.8))
	RES(R23, RES_K(10))
	RES(R25, RES_K(10))
	RES(R37, RES_K(750))
	RES(R38, RES_K(360))
	RES(R39, RES_K(750))

	CAP(C18, CAP_P(100))
	CAP(C19, CAP_U(10))
	CAP(C20, CAP_U(1))
	CAP(C30, CAP_P(100))

	LM3900(3M_2)
	NET_C(3M_2.GND, GND)
	NET_C(3M_2.VCC, V5)

	NET_C(R35.1, C20.1)
	NET_C(C20.2, R37.1)
	NET_C(R37.2, R38.2, C18.1, R39.2)

	NET_C(C18.2, GND)
	NET_C(R38.1, C30.2, 3M_2.MINUS)
	NET_C(3M_2.OUT, R39.1, C30.1)

	NET_C(R21.1, 3M_2.PLUS)
	NET_C(R21.2, C19.1, R25.2, R23.1)
	NET_C(C19.2, R23.2, GND)
	NET_C(R25.1, V5)
NETLIST_END()

NETLIST_START(mario)

	LOCAL_SOURCE(nl_mario_snd0)
	LOCAL_SOURCE(nl_mario_snd1)
	LOCAL_SOURCE(nl_mario_snd7)
	LOCAL_SOURCE(nl_mario_dac)

	SOLVER(Solver, 48000)
	PARAM(Solver.ACCURACY, 1e-7)
	PARAM(Solver.SOR_FACTOR, 1.0)
	PARAM(Solver.GS_LOOPS, 1)
	/* Dynamic timestepping avoids excessive newton loops on startup */
	PARAM(Solver.DYNAMIC_LTE, 5e-2)
	PARAM(Solver.DYNAMIC_TS,  0)

	ANALOG_INPUT(V5, 5)
	ALIAS(VCC, V5) // no-ttl-dip devices need VCC!
	TTL_INPUT(ttlhigh, 1)
	TTL_INPUT(ttllow, 0)
	NET_C(VCC, ttlhigh.VCC, ttllow.VCC, SOUND0.VCC, SOUND1.VCC, SOUND7.VCC)
	NET_C(GND, ttlhigh.GND, ttllow.GND, SOUND0.GND, SOUND1.GND, SOUND7.GND)

	TTL_INPUT(SOUND0, 1)
	INCLUDE(nl_mario_snd0)

	TTL_INPUT(SOUND1, 1)
	INCLUDE(nl_mario_snd1)

	TTL_INPUT(SOUND7, 1)
	INCLUDE(nl_mario_snd7)

	R2R_DAC(DAC, 3.4, 10000.0, 8)
	NET_C(DAC.VGND, GND)

	INCLUDE(nl_mario_dac)

	/* ---------------------------------------------------------------------- */
	/* mixing                                                                 */
	/* ---------------------------------------------------------------------- */

	RES(R20, RES_K(22))               /* verified                             */
	RES(R19, RES_K(22))               /* verified                             */
	RES(R40, RES_K(22))               /* verified                             */
	RES(R41, RES_K(100))              /* verified                             */
	CAP(C31, CAP_U(0.022))            /*                             */

	NET_C(2K_A.Q, R20.1)
	NET_C(2K_B.Q, R19.1)
	NET_C(2K_C.Q, R41.1)

	NET_C(R39.1, R40.1)

	NET_C(R20.2, R19.2, R40.2, R41.2, C31.1)
	NET_C(C31.2, GND)

	CAP(C32, CAP_U(1))                /* verified                             */
	RES(R42, RES_K(43))               /* verified                             */
	RES(R43, RES_K(100))              /* verified                             */

	NET_C(C31.1, C32.1)
	NET_C(C32.2, R42.1, R43.2, Q10.B)
	//NET_C(C32.2, R42.1, R43.2)
	NET_C(R43.1, V5)
	NET_C(R42.2, GND)
#if 1
	RES(R63, RES_K(1))                /*                                      */
	RES(R62, 150)                     /*                                      */

	QBJT_EB(Q10, "2SC1815")

	NET_C(R62.2, GND)
	NET_C(R62.1, Q10.E)

	NET_C(R63.1, V5)
	NET_C(R63.2, Q10.C)

	CAP(C42, CAP_U(0.1))
	CAP(C47, CAP_U(4.7))
	RES(VR1, RES_K(10))

	NET_C(C42.1, C47.1, R62.1)
	NET_C(C42.2, GND)
	NET_C(C47.2, VR1.1)
	NET_C(VR1.2, GND)
#endif
	/* ---------------------------------------------------------------------- */
	/* Output                                                                 */
	/* ---------------------------------------------------------------------- */

	RES(ROUT, 1000000)

	//NET_C(Q10.C, ROUT.1)
	//NET_C(R43.2, ROUT.1)
	NET_C(VR1.1, ROUT.1)

	NET_C(GND, ROUT.2)

	OPTIMIZE_FRONTIER(R40.1, RES_K(22), 50)
NETLIST_END()<|MERGE_RESOLUTION|>--- conflicted
+++ resolved
@@ -53,26 +53,16 @@
 	SN74LS629(1J_A, CAP_N(3.9))
 	NET_C(1J_A.RNG, V5)
 	NET_C(1J_A.ENQ, ttllow)
-<<<<<<< HEAD
-	NET_C(GND, 1J_A.GND)
-	NET_C(V5, 1J_A.VCC)
-=======
 	NET_C(GND, 1J_A.OSCGND)
 	NET_C(VCC, 1J_A.OSCVCC)
->>>>>>> 03cfcb2a
 
 	// #define MR_C17      CAP_N(22)        /* verified                            */
 
 	SN74LS629(2J_A, CAP_N(22))
 	NET_C(2J_A.RNG, V5)
 	NET_C(2J_A.ENQ, ttllow)
-<<<<<<< HEAD
-	NET_C(GND, 2J_A.GND)
-	NET_C(V5, 2J_A.VCC)
-=======
 	NET_C(GND, 2J_A.OSCGND)
 	NET_C(VCC, 2J_A.OSCVCC)
->>>>>>> 03cfcb2a
 
 	TTL_7486_XOR(1K_A, 1J_A.Y, 2J_A.Y)
 	TTL_7408_AND(2K_A, 2H_A.Q, 1K_A)
@@ -111,24 +101,14 @@
 	SN74LS629(1J_B, CAP_N(39))      /* C5 */
 	NET_C(1J_B.RNG, V5)
 	NET_C(1J_B.ENQ, ttllow)
-<<<<<<< HEAD
-	NET_C(GND, 1J_B.GND)
-	NET_C(V5, 1J_B.VCC)
-=======
 	NET_C(GND, 1J_B.OSCGND)
 	NET_C(VCC, 1J_B.OSCVCC)
->>>>>>> 03cfcb2a
 
 	SN74LS629(2J_B, CAP_N(6.8))     /* C16 */
 	NET_C(2J_B.RNG, V5)
 	NET_C(2J_B.ENQ, ttllow)
-<<<<<<< HEAD
-	NET_C(GND, 2J_B.GND)
-	NET_C(V5, 2J_B.VCC)
-=======
 	NET_C(GND, 2J_B.OSCGND)
 	NET_C(VCC, 2J_B.OSCVCC)
->>>>>>> 03cfcb2a
 
 	TTL_7486_XOR(1K_B, 1J_B.Y, 2J_B.Y)
 	TTL_7408_AND(2K_B, 2H_B.Q, 1K_B)
@@ -163,13 +143,8 @@
 	SN74LS629(4K_A, CAP_U(0.022))
 	NET_C(4K_A.RNG, V5)
 	NET_C(4K_A.ENQ, ttllow)
-<<<<<<< HEAD
-	NET_C(GND, 4K_A.GND)
-	NET_C(V5, 4K_A.VCC)
-=======
 	NET_C(GND, 4K_A.OSCGND)
 	NET_C(VCC, 4K_A.OSCVCC)
->>>>>>> 03cfcb2a
 	NET_C(R65.1, 4J_A.Q)
 	NET_C(R65.2, 4K_A.FC, C44.1)
 	NET_C(C44.2, GND)
@@ -183,13 +158,8 @@
 	SN74LS629(4K_B, CAP_U(0.0047))
 	NET_C(4K_B.RNG, V5)
 	NET_C(4K_B.ENQ, ttllow)
-<<<<<<< HEAD
-	NET_C(GND, 4K_B.GND)
-	NET_C(V5, 4K_B.VCC)
-=======
 	NET_C(GND, 4K_B.OSCGND)
 	NET_C(VCC, 4K_B.OSCVCC)
->>>>>>> 03cfcb2a
 	NET_C(R64.1, 4J_B.Q)
 	NET_C(R64.2, 4K_B.FC, C43.1)
 	NET_C(C43.2, GND)
