// license:BSD-3-Clause
// copyright-holders:Luca Elia
/******************************************************************************

                            -= Clash Road =-

                    driver by   Luca Elia (l.elia@tin.it)

Main  CPU   :   Z80A (LH0080A)

Video Chips :   ?

Sound CPU   :   Z80A (LH0080A)

Sound Chips :   Custom (Nichibutsu?)

XTAL        :   18.432 MHz

TODO:
- clshroad: erratic gameplay/sound speed.
  Being pretty logical that CPUs runs at master clock / 6 then we also need to
  halve the vblank irq rate so that opponents won't pop up in the middle of the
  screen. Main CPU would also overrun the sound CPU way too much otherwise. 
  We also need to hand tune the sound frequencies compared to the other games
  so that it won't cut off BGMs abruptly during playback.
  TL;DR needs verification of all clocks with a PCB;
- firebatl: video (https://tmblr.co/ZgJvzv2E2C_z-) shows transparency for the
  text layer is not correctly emulated, fixed by initializing VRAM to 0xf0? 
  (that layer seems unused by this game);
- firebatl: bad sprite colors, most notably player ship (should be way darker);
- firebatl: remove ROM patch;
- firebatl: reads $6000-$6002 and $6100 at POST, and in the range $6100-$61ff
  before every start of gameplay/after player dies.
  Currently 0-filled in ROM loading:
  - $6100 is actually OR-ed with the coinage work RAM buffer setting at $8022;
  - $6124 is shifted right once at PC=0x5df and stored to $82e6, which is later
    checked at PC=0x187 and must be $01 otherwise game goes into an infinite
	loop after dying (without ROM patch);
  - (more ...)

*******************************************************************************/

#include "emu.h"
#include "includes/clshroad.h"
#include "audio/wiping.h"

#include "cpu/z80/z80.h"
#include "machine/74259.h"
#include "speaker.h"

#define MASTER_CLOCK XTAL(18'432'000)

void clshroad_state::machine_start()
{
	save_item(NAME(m_main_irq_mask));
	save_item(NAME(m_sound_irq_mask));
	save_item(NAME(m_color_bank));
}

void clshroad_state::machine_reset()
{
	flip_screen_set(0);
	m_main_irq_mask = m_sound_irq_mask = 0;
	// not initialized by HW, matches grey background on first title screen
	for(int i = 0;i<0x800;i++)
		m_vram_0[i] = 0xf0;
}


uint8_t clshroad_state::input_r(offs_t offset)
{
	return  ((~ioport("P1")->read() & (1 << offset)) ? 1 : 0) |
			((~ioport("P2")->read() & (1 << offset)) ? 2 : 0) |
			((~ioport("DSW1")->read() & (1 << offset)) ? 4 : 0) |
			((~ioport("DSW2")->read() & (1 << offset)) ? 8 : 0) ;
}


// irq/reset controls like in wiping.cpp

WRITE_LINE_MEMBER(clshroad_state::main_irq_mask_w)
{
	m_main_irq_mask = state;
}

WRITE_LINE_MEMBER(clshroad_state::sound_irq_mask_w)
{
	m_sound_irq_mask = state;
}


void clshroad_state::clshroad_map(address_map &map)
{
	map(0x0000, 0x7fff).rom();
	map(0x8000, 0x95ff).ram();
	map(0x9600, 0x97ff).ram().share("share1");
	map(0x9800, 0x9dff).ram();
	map(0x9e00, 0x9fff).ram().share("spriteram");
	map(0xa000, 0xa007).w("mainlatch", FUNC(ls259_device::write_d0));
	map(0xa100, 0xa107).r(FUNC(clshroad_state::input_r));
	map(0xa800, 0xafff).ram().w(FUNC(clshroad_state::vram_1_w)).share("vram_1"); // Layer 1
	map(0xb000, 0xb001).writeonly().share("vregs"); // Scroll
	map(0xb002, 0xb002).w(FUNC(clshroad_state::color_bank_w));
	map(0xb003, 0xb003).w(FUNC(clshroad_state::video_unk_w));
	map(0xc000, 0xc7ff).ram().w(FUNC(clshroad_state::vram_0_w)).share("vram_0"); // Layer 0
}

void clshroad_state::clshroad_sound_map(address_map &map)
{
	map(0x0000, 0x1fff).rom();
	map(0x4000, 0x7fff).w("custom", FUNC(wiping_sound_device::sound_w));
	map(0x9600, 0x97ff).ram().share("share1");
	map(0xa000, 0xa007).w("mainlatch", FUNC(ls259_device::write_d0));
}



static INPUT_PORTS_START( clshroad )
	PORT_START("P1")
	PORT_BIT( 0x01, IP_ACTIVE_LOW, IPT_JOYSTICK_UP )
	PORT_BIT( 0x02, IP_ACTIVE_LOW, IPT_JOYSTICK_DOWN )
	PORT_BIT( 0x04, IP_ACTIVE_LOW, IPT_JOYSTICK_LEFT )
	PORT_BIT( 0x08, IP_ACTIVE_LOW, IPT_JOYSTICK_RIGHT )
	PORT_BIT( 0x10, IP_ACTIVE_LOW, IPT_BUTTON2 )
	PORT_BIT( 0x20, IP_ACTIVE_LOW, IPT_BUTTON1 )
	PORT_BIT( 0x40, IP_ACTIVE_LOW, IPT_COIN1 )
	PORT_BIT( 0x80, IP_ACTIVE_LOW, IPT_UNKNOWN )

	PORT_START("P2")
	PORT_BIT( 0x01, IP_ACTIVE_LOW, IPT_JOYSTICK_UP ) PORT_COCKTAIL
	PORT_BIT( 0x02, IP_ACTIVE_LOW, IPT_JOYSTICK_DOWN ) PORT_COCKTAIL
	PORT_BIT( 0x04, IP_ACTIVE_LOW, IPT_JOYSTICK_LEFT ) PORT_COCKTAIL
	PORT_BIT( 0x08, IP_ACTIVE_LOW, IPT_JOYSTICK_RIGHT ) PORT_COCKTAIL
	PORT_BIT( 0x10, IP_ACTIVE_LOW, IPT_BUTTON2 ) PORT_COCKTAIL
	PORT_BIT( 0x20, IP_ACTIVE_LOW, IPT_BUTTON1 ) PORT_COCKTAIL
	PORT_BIT( 0x40, IP_ACTIVE_LOW, IPT_START1 )
	PORT_BIT( 0x80, IP_ACTIVE_LOW, IPT_START2 )

	PORT_START("DSW1")
	PORT_DIPNAME( 0x03, 0x03, DEF_STR( Coinage ) )      PORT_DIPLOCATION("SW1:1,2")
	PORT_DIPSETTING(    0x00, DEF_STR( 3C_1C ) )
	PORT_DIPSETTING(    0x01, DEF_STR( 2C_1C ) )
	PORT_DIPSETTING(    0x03, DEF_STR( 1C_1C ) )
	PORT_DIPSETTING(    0x02, DEF_STR( 1C_2C ) )
	PORT_DIPNAME( 0x04, 0x00, DEF_STR( Cabinet ) )      PORT_DIPLOCATION("SW1:3")
	PORT_DIPSETTING(    0x00, DEF_STR( Upright ) )
	PORT_DIPSETTING(    0x04, DEF_STR( Cocktail ) )
	PORT_DIPNAME( 0x18, 0x18, DEF_STR( Difficulty ) )   PORT_DIPLOCATION("SW1:4,5") // Damage when falling
	PORT_DIPSETTING(    0x18, DEF_STR( Normal )  )  // 8
	PORT_DIPSETTING(    0x10, DEF_STR( Hard )    )  // A
	PORT_DIPSETTING(    0x08, DEF_STR( Harder )  )  // C
	PORT_DIPSETTING(    0x00, DEF_STR( Hardest ) )  // E
	PORT_DIPNAME( 0x20, 0x20, "Invulnerability (Cheat)")    PORT_DIPLOCATION("SW1:6")
	PORT_DIPSETTING(    0x20, DEF_STR( Off ) )
	PORT_DIPSETTING(    0x00, DEF_STR( On ) )
	PORT_DIPUNUSED_DIPLOC( 0x40, 0x40, "SW1:7" )        /* Listed as "Unused" */
	PORT_DIPUNUSED_DIPLOC( 0x80, 0x80, "SW1:8" )        /* Listed as "Unused" */

	/* DSW2 is listed as "Unused" */
	PORT_START("DSW2")
/*
first bit OFF is:   0           0   <- value
                    1           1
                    2           2
                    3           3
                    4           4
                    5           5
                    6           6
                    else        FF

But the values seems unused then.
*/
	PORT_DIPUNUSED_DIPLOC( 0x01, 0x01, "SW2:1" )        /* Listed as "Unused" */
	PORT_DIPUNUSED_DIPLOC( 0x02, 0x02, "SW2:2" )        /* Listed as "Unused" */
	PORT_DIPUNUSED_DIPLOC( 0x04, 0x04, "SW2:3" )        /* Listed as "Unused" */
	PORT_DIPUNUSED_DIPLOC( 0x08, 0x08, "SW2:4" )        /* Listed as "Unused" */
	PORT_DIPUNUSED_DIPLOC( 0x10, 0x10, "SW2:5" )        /* Listed as "Unused" */
	PORT_DIPUNUSED_DIPLOC( 0x20, 0x20, "SW2:6" )        /* Listed as "Unused" */
	PORT_DIPUNUSED_DIPLOC( 0x40, 0x40, "SW2:7" )        /* Listed as "Unused" */
	PORT_DIPUNUSED_DIPLOC( 0x80, 0x80, "SW2:8" )        /* Listed as "Unused" */
INPUT_PORTS_END

static INPUT_PORTS_START( firebatl )
	PORT_START("P1")
	PORT_BIT( 0x01, IP_ACTIVE_LOW, IPT_JOYSTICK_UP )
	PORT_BIT( 0x02, IP_ACTIVE_LOW, IPT_JOYSTICK_DOWN )
	PORT_BIT( 0x04, IP_ACTIVE_LOW, IPT_JOYSTICK_LEFT )
	PORT_BIT( 0x08, IP_ACTIVE_LOW, IPT_JOYSTICK_RIGHT )
	PORT_BIT( 0x10, IP_ACTIVE_LOW, IPT_BUTTON1 )
	PORT_BIT( 0x20, IP_ACTIVE_LOW, IPT_BUTTON2 )
	PORT_BIT( 0x40, IP_ACTIVE_LOW, IPT_COIN1 )
	PORT_BIT( 0x80, IP_ACTIVE_LOW, IPT_UNKNOWN  )

	PORT_START("P2")
	PORT_BIT( 0x01, IP_ACTIVE_LOW, IPT_JOYSTICK_UP ) PORT_COCKTAIL
	PORT_BIT( 0x02, IP_ACTIVE_LOW, IPT_JOYSTICK_DOWN ) PORT_COCKTAIL
	PORT_BIT( 0x04, IP_ACTIVE_LOW, IPT_JOYSTICK_LEFT ) PORT_COCKTAIL
	PORT_BIT( 0x08, IP_ACTIVE_LOW, IPT_JOYSTICK_RIGHT ) PORT_COCKTAIL
	PORT_BIT( 0x10, IP_ACTIVE_LOW, IPT_BUTTON1 ) PORT_COCKTAIL
	PORT_BIT( 0x20, IP_ACTIVE_LOW, IPT_BUTTON2 ) PORT_COCKTAIL
	PORT_BIT( 0x40, IP_ACTIVE_LOW, IPT_START1 )
	PORT_BIT( 0x80, IP_ACTIVE_LOW, IPT_START2 )

	PORT_START("DSW1")
	// TODO: unconventional default/structure, may or may not be modified by contents of $6000-$7fff
	// read at $8304
	PORT_DIPNAME( 0x7f, 0x03, DEF_STR( Lives ) )        PORT_DIPLOCATION("SW1:1,2,3,4,5,6,7")
	PORT_DIPSETTING(    0x00, "1" )
	PORT_DIPSETTING(    0x01, "2" )
	PORT_DIPSETTING(    0x03, "3" )
	PORT_DIPSETTING(    0x07, "4" )
	PORT_DIPSETTING(    0x0f, "5" )
	PORT_DIPSETTING(    0x1f, "6" )
	PORT_DIPSETTING(    0x3f, "7" )
	PORT_DIPSETTING(    0x7f, "255" )
	PORT_DIPUNKNOWN_DIPLOC( 0x80, 0x80, "SW1:8" )

	PORT_START("DSW2")
	PORT_DIPNAME( 0x03, 0x03, DEF_STR( Coinage ) )      PORT_DIPLOCATION("SW2:1,2")
	PORT_DIPSETTING(    0x00, DEF_STR( 3C_1C ) )
	PORT_DIPSETTING(    0x01, DEF_STR( 2C_1C ) )
	PORT_DIPSETTING(    0x03, DEF_STR( 1C_1C ) )
	PORT_DIPSETTING(    0x02, DEF_STR( 1C_2C ) )
	PORT_DIPNAME( 0x04, 0x00, DEF_STR( Cabinet ) )      PORT_DIPLOCATION("SW2:3")
	PORT_DIPSETTING(    0x00, DEF_STR( Upright ) )
	PORT_DIPSETTING(    0x04, DEF_STR( Cocktail ) )
	PORT_DIPNAME( 0x08, 0x00, DEF_STR( Demo_Sounds ) )  PORT_DIPLOCATION("SW2:4")
	PORT_DIPSETTING(    0x08, DEF_STR( Off ) )
	PORT_DIPSETTING(    0x00, DEF_STR( On ) )
	PORT_DIPNAME( 0x10, 0x10, DEF_STR( Bonus_Life ) )   PORT_DIPLOCATION("SW2:5")
	PORT_DIPSETTING(    0x10, "10K 30K+" )
	PORT_DIPSETTING(    0x00, "20K 30K+" )
	PORT_DIPUNKNOWN_DIPLOC( 0x20, 0x20, "SW2:6" )
	PORT_DIPUNKNOWN_DIPLOC( 0x40, 0x40, "SW2:7" )
	PORT_DIPUNKNOWN_DIPLOC( 0x80, 0x80, "SW2:8" )
INPUT_PORTS_END


static const gfx_layout layout_8x8x2 =
{
	8,8,
	RGN_FRAC(1,1),
	2,
	{ 0, 4 },
	{ STEP4(0,1), STEP4(8,1) },
	{ STEP8(0,8*2) },
	8*8*2
};

static const gfx_layout layout_8x8x4 =
{
	8,8,
	RGN_FRAC(1,2),
	4,
	{ RGN_FRAC(1,2) + 0, RGN_FRAC(1,2) + 4, 0, 4 },
	{ STEP4(0,1), STEP4(8,1) },
	{ STEP8(0,8*2) },
	8*8*2
};

static const gfx_layout layout_16x16x4 =
{
	16,16,
	RGN_FRAC(1,2),
	4,
	{ RGN_FRAC(1,2) + 0, RGN_FRAC(1,2) + 4, 0, 4 },
	{ STEP4(0,1), STEP4(8,1), STEP4(8*8*2+0,1), STEP4(8*8*2+8,1) },
	{ STEP8(0,8*2), STEP8(8*8*2*2,8*2) },
	16*16*2
};

static GFXDECODE_START( gfx_firebatl )
	GFXDECODE_ENTRY( "gfx1", 0, layout_16x16x4,   0, 16 ) // [0] Sprites
	GFXDECODE_ENTRY( "gfx2", 0, layout_16x16x4,   0, 16 ) // [1] Layer 0
	GFXDECODE_ENTRY( "gfx3", 0, layout_8x8x2,   512, 64 ) // [2] Layer 1
GFXDECODE_END

static GFXDECODE_START( gfx_clshroad )
	GFXDECODE_ENTRY( "gfx1", 0, layout_16x16x4,   0, 16 ) // [0] Sprites
	GFXDECODE_ENTRY( "gfx2", 0, layout_16x16x4,   0, 16 ) // [1] Layer 0
	GFXDECODE_ENTRY( "gfx3", 0, layout_8x8x4,     0, 16 ) // [2] Layer 1
GFXDECODE_END



INTERRUPT_GEN_MEMBER(clshroad_state::vblank_irq)
{
	if(m_main_irq_mask)
		device.execute().set_input_line(0, HOLD_LINE);
}

INTERRUPT_GEN_MEMBER(clshroad_state::half_vblank_irq)
{
	// without this then clshroad runs too fast & BGMs stops playing exactly halfway thru.
	// it also otherwise make opponents to pop up in the middle of the screen
	if (m_screen->frame_number() & 1)
		return;

	if(m_main_irq_mask)
		device.execute().set_input_line(0, HOLD_LINE);
}

INTERRUPT_GEN_MEMBER(clshroad_state::sound_timer_irq)
{
	if(m_sound_irq_mask)
		device.execute().set_input_line(0, HOLD_LINE);
}

void clshroad_state::firebatl(machine_config &config)
{
	/* basic machine hardware */
	Z80(config, m_maincpu, MASTER_CLOCK / 6); // μPD780C running at 3.072 MHz? Overruns max frequency of 2.5 MHz ...
	m_maincpu->set_addrmap(AS_PROGRAM, &clshroad_state::clshroad_map);
	m_maincpu->set_vblank_int("screen", FUNC(clshroad_state::vblank_irq));

	Z80(config, m_audiocpu, MASTER_CLOCK / 6); // μPD780C running at 3.072 MHz? Overruns max frequency of 2.5 MHz ...
	m_audiocpu->set_addrmap(AS_PROGRAM, &clshroad_state::clshroad_sound_map);
	m_audiocpu->set_periodic_int(FUNC(clshroad_state::sound_timer_irq), attotime::from_hz(120)); // periodic interrupt, exact frequency unknown

	config.set_maximum_quantum(attotime::from_hz(MASTER_CLOCK / 6 / 512)); // 6000 Hz

	ls259_device &mainlatch(LS259(config, "mainlatch"));
	mainlatch.q_out_cb<0>().set_inputline(m_audiocpu, INPUT_LINE_RESET).invert();
	mainlatch.q_out_cb<1>().set(FUNC(clshroad_state::main_irq_mask_w));
	mainlatch.q_out_cb<3>().set(FUNC(clshroad_state::sound_irq_mask_w));
	mainlatch.q_out_cb<4>().set(FUNC(clshroad_state::flipscreen_w));

	/* video hardware */
<<<<<<< HEAD
	screen_device &screen(SCREEN(config, "screen", SCREEN_TYPE_RASTER));
	screen.set_refresh_hz(60);
	screen.set_vblank_time(subseconds::from_usec(0));
	screen.set_size(0x120, 0x100);
	screen.set_visarea(0, 0x120-1, 0x0+16, 0x100-16-1);
	screen.set_screen_update(FUNC(clshroad_state::screen_update));
	screen.set_palette(m_palette);
=======
	SCREEN(config, m_screen, SCREEN_TYPE_RASTER);
	m_screen->set_raw(MASTER_CLOCK / 3, 384, 0, 288, 264, 16, 240); // unknown, single XTAL on PCB & 288x224 suggests 60.606060 Hz like Galaxian HW
	m_screen->set_screen_update(FUNC(clshroad_state::screen_update));
	m_screen->set_palette(m_palette);
>>>>>>> 1f192de4

	GFXDECODE(config, m_gfxdecode, m_palette, gfx_firebatl);
	PALETTE(config, m_palette, FUNC(clshroad_state::firebatl_palette), 512+64*4, 256);

	MCFG_VIDEO_START_OVERRIDE(clshroad_state,firebatl)

	/* sound hardware */
	SPEAKER(config, "mono").front_center();

	WIPING_CUSTOM(config, "custom", 96000 / 2).add_route(ALL_OUTPUTS, "mono", 1.0); // 48000 Hz?
}

void clshroad_state::clshroad(machine_config &config)
{
	/* basic machine hardware */
	Z80(config, m_maincpu, MASTER_CLOCK / 6);  // LH0080A running at 3.072 MHz? /5 is too fast, /6 matches wiping.cpp
	m_maincpu->set_addrmap(AS_PROGRAM, &clshroad_state::clshroad_map);
	m_maincpu->set_vblank_int("screen", FUNC(clshroad_state::half_vblank_irq));

	Z80(config, m_audiocpu, MASTER_CLOCK / 6); // LH0080A running at 3.072 MHz?
	m_audiocpu->set_addrmap(AS_PROGRAM, &clshroad_state::clshroad_sound_map);
	// TODO: by logic this should be MASTER_CLOCK / 3 / 65536 = 93.75 Hz, but it quite don't work right.
	m_audiocpu->set_periodic_int(FUNC(clshroad_state::sound_timer_irq), attotime::from_hz(82.75)); // periodic interrupt, exact frequency unknown

	config.set_maximum_quantum(attotime::from_hz(MASTER_CLOCK / 6 / 512)); // 6000 Hz

	ls259_device &mainlatch(LS259(config, "mainlatch"));
	mainlatch.q_out_cb<0>().set_nop(); // never writes here?
	mainlatch.q_out_cb<1>().set(FUNC(clshroad_state::main_irq_mask_w));
	mainlatch.q_out_cb<3>().set(FUNC(clshroad_state::sound_irq_mask_w));
	mainlatch.q_out_cb<4>().set(FUNC(clshroad_state::flipscreen_w));

	/* video hardware */
<<<<<<< HEAD
	screen_device &screen(SCREEN(config, "screen", SCREEN_TYPE_RASTER));
	screen.set_refresh_hz(60);
	screen.set_vblank_time(subseconds::from_usec(0));
	screen.set_size(0x120, 0x100);
	screen.set_visarea(0, 0x120-1, 0x0+16, 0x100-16-1);
	screen.set_screen_update(FUNC(clshroad_state::screen_update));
	screen.set_palette(m_palette);
=======
	SCREEN(config, m_screen, SCREEN_TYPE_RASTER);
	m_screen->set_raw(MASTER_CLOCK / 3, 384, 0, 288, 264, 16, 240); // unknown, single XTAL on PCB & 288x224 suggests 60.606060 Hz like Galaxian HW
	m_screen->set_screen_update(FUNC(clshroad_state::screen_update));
	m_screen->set_palette(m_palette);
>>>>>>> 1f192de4

	GFXDECODE(config, m_gfxdecode, m_palette, gfx_clshroad);
	PALETTE(config, m_palette, FUNC(clshroad_state::clshroad_palette), 256);

	MCFG_VIDEO_START_OVERRIDE(clshroad_state,clshroad)

	/* sound hardware */
	SPEAKER(config, "mono").front_center();

	WIPING_CUSTOM(config, "custom", MASTER_CLOCK / 3 / 256).add_route(ALL_OUTPUTS, "mono", 1.0); // 24000 Hz?
}


/***************************************************************************

 Fire Battle by TAITO/GRAPHIC RESEARCH (1984)

 Location     Device        File ID      Checksum
 ------------------------------------------------
 CPU E8        2764          ROM01         4683   [ main program ]
 CPU D8        2764          ROM02         6903   [ main program ]
 CPU C8        2764          ROM03         767F   [ main program ]
 CPU R6        2764          ROM04         B4AE   [ SND  program ]
 CPU F3        2764          ROM05         E853   [  sound Data  ]
 VID U4        2764          ROM06         F507   [     GFX      ]
 VID S4        2764          ROM07         4D76   [     GFX      ]
 VID P4        2764          ROM08         B79F   [     GFX      ]
 VID N4        2764          ROM09         333B   [     GFX      ]
 VID K4        2764          ROM11         D60D   [     GFX      ]
 VID J4        2764          ROM12         E22A   [     GFX      ]
 VID H4        2764          ROM13         4ABB   [     GFX      ]
 VID F4        2764          ROM14         FCA6   [     GFX      ]
 VID M4        2732          ROM15         D8B9   [     GFX      ]
 CPU N2   TBP18S030      PROM1.BPR         1614
 CPU K2    TBP24S10      PROM2.BPR         075C
 CPU J4    TBP24S10      PROM3.BPR         0680
 VID S1    TBP24S10      PROM4.BPR         03C0
 VID P1    TBP24S10      PROM5.BPR         0780
 VID H1    TBP24S10      PROM6.BPR         048B
 VID F1    TBP24S10      PROM7.BPR         0439
 VID E1    TBP24S10      PROM8.BPR         045D
 VID P2    TBP24S10      PROM9.BPR         0A13
 VID N2    TBP24S10     PROM10.BPR         060B
 VID M2    TBP24S10     PROM11.BPR         03B8
 VID H2    TBP24S10     PROM12.BPR         0A90
 VID W8    TBP24S10     PROM13.BPR         0E7E

 Notes:   CPU - Top PCB       (SCO-102A 1983 GRC) *
          VID - Lower PCB     (GRP-109C 1984)     **

 *  2 x NEC D780C
 ** 18.??? MHz clock

***************************************************************************/

ROM_START( firebatl )
	ROM_REGION( 0x8000, "maincpu", 0 )     /* Main Z80 Code */
	ROM_LOAD( "rom01.e8", 0x00000, 0x2000, CRC(10e24ef6) SHA1(b6dae9824eb3cecececbdfdb416a90b1b61ff18d) )
	ROM_LOAD( "rom02.d8", 0x02000, 0x2000, CRC(47f79bee) SHA1(23e64ff69ff5112b0413d12a283ca90cf3642389) )
	ROM_LOAD( "rom03.c8", 0x04000, 0x2000, CRC(693459b9) SHA1(8bba526960f49c9e6c7bca40eb8fbbfc81588660) )
	ROM_FILL(             0x06000, 0x2000, 0x00 ) // Accessed, could this range map to the Z4 device at A8 ?!

	ROM_REGION( 0x2000, "audiocpu", 0 )        /* Sound Z80 Code */
	ROM_LOAD( "rom04.r6", 0x0000, 0x2000, CRC(5f232d9a) SHA1(d0b9926cb02203f1a1f7fd0d0d7b1fe8eddc6511) )

	ROM_REGION( 0x8000, "gfx1", ROMREGION_INVERT ) /* Sprites */
	ROM_LOAD( "rom14.f4", 0x0000, 0x2000, CRC(36a508a7) SHA1(9b2dede4332d2b8e55e7c5f916d8cf370d7e77fc) )
	ROM_LOAD( "rom13.h4", 0x2000, 0x2000, CRC(a2ec508e) SHA1(a6dd7b9729f320ed3a28e0cd8ea7b26c2a639e1a) )
	ROM_LOAD( "rom12.j4", 0x4000, 0x2000, CRC(f80ece92) SHA1(2cc4317b2c58be48dc285bb3a667863e2ca8d5b7) )
	ROM_LOAD( "rom11.k4", 0x6000, 0x2000, CRC(b293e701) SHA1(9dacaa9897d91dc465f2c1907804fed9bfb7207b) )

	ROM_REGION( 0x8000, "gfx2", ROMREGION_INVERT ) /* Layer 0 */
	ROM_LOAD( "rom09.n4", 0x0000, 0x2000, CRC(77ea3e39) SHA1(c897664bd4f4b163a557d39d12374dae08a0a0c2) )
	ROM_LOAD( "rom08.p4", 0x2000, 0x2000, CRC(1b7585dd) SHA1(e402c879c5651bf0fa21dcf1ff3c4b7bf690cbaa) )
	ROM_LOAD( "rom07.s4", 0x4000, 0x2000, CRC(e3ec9825) SHA1(ea266683a48e8515d40ed077fd55d15a1859c942) )
	ROM_LOAD( "rom06.u4", 0x6000, 0x2000, CRC(d29fab5f) SHA1(de5f8d57d3dd9090e6c056ff7f1ab0bb59630863) )

	ROM_REGION( 0x1000, "gfx3", 0 )    /* Layer 1 */
	ROM_LOAD( "rom15.m4", 0x0000, 0x1000, CRC(8b5464d6) SHA1(e65acd280c0d9776cb80073241cf260b76ff0ca6) )

	ROM_REGION( 0x0a20, "proms", 0 )
	ROM_LOAD( "prom6.h1",  0x0000, 0x0100, CRC(b117d22c) SHA1(357efed6597757907077a7e5130bfa643d5dd197) ) /* palette red */
	ROM_LOAD( "prom7.f1",  0x0100, 0x0100, CRC(9b6b4f56) SHA1(7fd726a20fce40b8ba4b8ef05fb51a85ad9fd282) ) /* palette green */
	ROM_LOAD( "prom8.e1",  0x0200, 0x0100, CRC(67cb68ae) SHA1(9b54c7e51d8db0d8699723173709f04dd2fdfa77) ) /* palette blue */
	ROM_LOAD( "prom9.p2",  0x0300, 0x0100, CRC(dd015b80) SHA1(ce45577204cfbbe623121c1bd99a190464ae7895) ) /* char lookup table msb */
	ROM_LOAD( "prom10.n2", 0x0400, 0x0100, CRC(71b768c7) SHA1(3d8c106758d279daf8e989d4c1bb72de3419d2d6) ) /* char lookup table lsb */
	ROM_LOAD( "prom4.s1",  0x0500, 0x0100, CRC(06523b81) SHA1(0042c364fd2fabd6b04cb2d59a71a7e6deb90ab3) ) /* unknown */
	ROM_LOAD( "prom5.p1",  0x0600, 0x0100, CRC(75ea8f70) SHA1(1a2c478e7b87fa7f8725a3d1ff06c5c9422dd524) ) /* unknown */
	ROM_LOAD( "prom11.m2", 0x0700, 0x0100, CRC(ba42a582) SHA1(2e8f3dab82a34078b866e9875978e83fef045f86) ) /* unknown */
	ROM_LOAD( "prom12.h2", 0x0800, 0x0100, CRC(f2540c51) SHA1(126f698eb65e54fa16a1abfa5b40b0161cb66254) ) /* unknown */
	ROM_LOAD( "prom13.w8", 0x0900, 0x0100, CRC(4e2a2781) SHA1(7be2e066499ea0af76f6ae926fe87e02f8c36a6f) ) /* unknown */
	ROM_LOAD( "prom1.n2",  0x0a00, 0x0020, CRC(1afc04f0) SHA1(38207cf3e15bac7034ac06469b95708d22b57da4) ) /* timing? (on the cpu board) */

	ROM_REGION( 0x2000, "samples", 0 )  /* samples */
	ROM_LOAD( "rom05.f3", 0x0000, 0x2000, CRC(21544cd6) SHA1(b9644ab3c4393cd2669d2b5b3c80d7a9f1c91ca6) )

	ROM_REGION( 0x0200, "soundproms", 0 )   /* 4bit->8bit sample expansion PROMs */
	ROM_LOAD( "prom3.j4", 0x0000, 0x0100, CRC(bd2c080b) SHA1(9782bb5001e96db56bc29df398187f700bce4f8e) ) /* low 4 bits */
	ROM_LOAD( "prom2.k2", 0x0100, 0x0100, CRC(4017a2a6) SHA1(dadef2de7a1119758c8e6d397aa42815b0218889) ) /* high 4 bits */
ROM_END

ROM_START( clshroad )
	ROM_REGION( 0x8000, "maincpu", 0 )     /* Main Z80 Code */
	ROM_LOAD( "clashr3.bin", 0x0000, 0x8000, CRC(865c32ae) SHA1(e5cdd2d624fe6dc8bd6bebf2bd1c79d287408c63) )

	ROM_REGION( 0x2000, "audiocpu", 0 )        /* Sound Z80 Code */
	ROM_LOAD( "clashr2.bin", 0x0000, 0x2000, CRC(e6389ec1) SHA1(6ec94d5e389e9104f40fc48df6f15674415851c0) )

	ROM_REGION( 0x8000, "gfx1", ROMREGION_INVERT ) /* Sprites */
	ROM_LOAD( "clashr5.bin", 0x0000, 0x4000, CRC(094858b8) SHA1(a19f79cb665bbb1e25a94e9dd09a9e99f553afe8) )
	ROM_LOAD( "clashr6.bin", 0x4000, 0x4000, CRC(daa1daf3) SHA1(cc24c97c9950adc0041f68832774e40c87d1d4b2) )

	ROM_REGION( 0x8000, "gfx2", ROMREGION_INVERT ) /* Layer 0 */
	ROM_LOAD( "clashr8.bin", 0x0000, 0x4000, CRC(cbb66719) SHA1(2497575f84a956bc2b9e4c3f2c71ae42d036355e) )
	ROM_LOAD( "clashr9.bin", 0x4000, 0x4000, CRC(c15e8eed) SHA1(3b1e7fa014d176a01d5f9214051b0c8cc5556684) )

	ROM_REGION( 0x4000, "gfx3", ROMREGION_INVERT)  /* Layer 1 */
	ROM_LOAD( "clashr4.bin", 0x0000, 0x2000, CRC(664201d9) SHA1(4eb85306f0c9683d0e0cf787f6389df8fe4a3d9d) )
	ROM_LOAD( "clashr7.bin", 0x2000, 0x2000, CRC(97973030) SHA1(cca7a9d2751add7f6dd9bac83f7f63ece8021dbc) )

	ROM_REGION( 0x0b40, "proms", 0 )
	ROM_LOAD( "82s129.6", 0x0000, 0x0100, CRC(38f443da) SHA1(a015217508b18eb3f1987cd5b53f31608b13de08) )    /* r */
	ROM_LOAD( "82s129.7", 0x0100, 0x0100, CRC(977fab0c) SHA1(78e7b4f1e9891d2d9cf1e1ec0c4f59a311cef1c5) )    /* g */
	ROM_LOAD( "82s129.8", 0x0200, 0x0100, CRC(ae7ae54d) SHA1(d7d4682e437f2f7adb7fceb813437c06f27f2711) )    /* b */
	/* all other proms that firebatl has are missing */
	ROM_LOAD( "clashrd.a2",  0x0900, 0x0100, CRC(4e2a2781) SHA1(7be2e066499ea0af76f6ae926fe87e02f8c36a6f) ) /* unknown */
	ROM_LOAD( "clashrd.g4",  0x0a00, 0x0020, CRC(1afc04f0) SHA1(38207cf3e15bac7034ac06469b95708d22b57da4) ) /* timing? */
	ROM_LOAD( "clashrd.b11", 0x0a20, 0x0020, CRC(d453f2c5) SHA1(7fdc5bf59bad9e8f00e970565ff6f6b3773541db) ) /* unknown (possibly bad dump) */
	ROM_LOAD( "clashrd.g10", 0x0a40, 0x0100, CRC(73afefd0) SHA1(d14c5490c5b174d54043bfdf5c6fb675e67492e7) ) /* unknown (possibly bad dump) */

	ROM_REGION( 0x2000, "samples", 0 )  /* samples */
	ROM_LOAD( "clashr1.bin", 0x0000, 0x2000, CRC(0d0a8068) SHA1(529878d0c5f078590e07ec0fffc27b212843c0ad) )

	ROM_REGION( 0x0200, "soundproms", 0 )   /* 4bit->8bit sample expansion PROMs */
	ROM_LOAD( "clashrd.g8",  0x0000, 0x0100, CRC(bd2c080b) SHA1(9782bb5001e96db56bc29df398187f700bce4f8e) ) /* low 4 bits */
	ROM_LOAD( "clashrd.g7",  0x0100, 0x0100, CRC(4017a2a6) SHA1(dadef2de7a1119758c8e6d397aa42815b0218889) ) /* high 4 bits */
ROM_END

ROM_START( clshroads )
	ROM_REGION( 0x8000, "maincpu", 0 )     /* Main Z80 Code */
	ROM_LOAD( "cr-3",  0x0000, 0x8000, CRC(23559df2) SHA1(41a08a4fbad3da1898226e2ca1956a9f7c8f94b0) )

	ROM_REGION( 0x2000, "audiocpu", 0 )        /* Sound Z80 Code */
	ROM_LOAD( "clashr2.bin", 0x0000, 0x2000, CRC(e6389ec1) SHA1(6ec94d5e389e9104f40fc48df6f15674415851c0) )

	ROM_REGION( 0x8000, "gfx1", ROMREGION_INVERT ) /* Sprites */
	ROM_LOAD( "cr-12", 0x0000, 0x2000, CRC(e5aa4c46) SHA1(c0ed717e263aca2d0ec8a078f0aa3377357b9e3d) )
	ROM_LOAD( "cr-11", 0x2000, 0x2000, CRC(7fc11c7c) SHA1(e798c4abe87fd701f250625ae6545ab00bcfbef5) )
	ROM_LOAD( "cr-10", 0x4000, 0x2000, CRC(6b1293b7) SHA1(3219c03e87be0f53d4556a45d82278fc712f4d0b) )
	ROM_LOAD( "cr-9",  0x6000, 0x2000, CRC(d219722c) SHA1(e68a0883113db43a878a5529fa8deb7816573e35) )

	ROM_REGION( 0x8000, "gfx2", ROMREGION_INVERT ) /* Layer 0 */
	ROM_LOAD( "cr-7",  0x0000, 0x2000, CRC(e8aa7ac3) SHA1(12f4f1041001ce6e77e9b0c691663f4a20969eaa) )
	ROM_LOAD( "cr-6",  0x2000, 0x2000, CRC(037be475) SHA1(72a8c1da210239ecac96ea22e54a5d193f32ad83) )
	ROM_LOAD( "cr-5",  0x4000, 0x2000, CRC(a4151734) SHA1(1ccf68270bbfd557cd8cca3f7f36e9e2de7e94e6) )
	ROM_LOAD( "cr-4",  0x6000, 0x2000, CRC(5ef24757) SHA1(4c6a06fdadb0b52f62148642e0416c4f60c8048b) )

	ROM_REGION( 0x4000, "gfx3", ROMREGION_INVERT)  /* Layer 1 */
	ROM_LOAD( "cr-13", 0x0000, 0x2000, CRC(012a6412) SHA1(ae9757e56f896e4158e6af7dc12eb6c2a3755f4d) )
	ROM_LOAD( "cr-8",  0x2000, 0x2000, CRC(3c2b816c) SHA1(3df3d9f49475ccfbb0792d98c3d12c8fd15034bc) )

	ROM_REGION( 0x0b40, "proms", 0 )
	ROM_LOAD( "82s129.6", 0x0000, 0x0100, CRC(38f443da) SHA1(a015217508b18eb3f1987cd5b53f31608b13de08) )    /* r */
	ROM_LOAD( "82s129.7", 0x0100, 0x0100, CRC(977fab0c) SHA1(78e7b4f1e9891d2d9cf1e1ec0c4f59a311cef1c5) )    /* g */
	ROM_LOAD( "82s129.8", 0x0200, 0x0100, CRC(ae7ae54d) SHA1(d7d4682e437f2f7adb7fceb813437c06f27f2711) )    /* b */
	/* all other proms that firebatl has are missing */
	ROM_LOAD( "clashrd.a2",  0x0900, 0x0100, CRC(4e2a2781) SHA1(7be2e066499ea0af76f6ae926fe87e02f8c36a6f) ) /* unknown */
	ROM_LOAD( "clashrd.g4",  0x0a00, 0x0020, CRC(1afc04f0) SHA1(38207cf3e15bac7034ac06469b95708d22b57da4) ) /* timing? */
	ROM_LOAD( "clashrd.b11", 0x0a20, 0x0020, CRC(d453f2c5) SHA1(7fdc5bf59bad9e8f00e970565ff6f6b3773541db) ) /* unknown (possibly bad dump) */
	ROM_LOAD( "clashrd.g10", 0x0a40, 0x0100, CRC(73afefd0) SHA1(d14c5490c5b174d54043bfdf5c6fb675e67492e7) ) /* unknown (possibly bad dump) */

	ROM_REGION( 0x2000, "samples", 0 )  /* samples */
	ROM_LOAD( "clashr1.bin", 0x0000, 0x2000, CRC(0d0a8068) SHA1(529878d0c5f078590e07ec0fffc27b212843c0ad) )

	ROM_REGION( 0x0200, "soundproms", 0 )   /* 4bit->8bit sample expansion PROMs */
	ROM_LOAD( "clashrd.g8",  0x0000, 0x0100, CRC(bd2c080b) SHA1(9782bb5001e96db56bc29df398187f700bce4f8e) ) /* low 4 bits */
	ROM_LOAD( "clashrd.g7",  0x0100, 0x0100, CRC(4017a2a6) SHA1(dadef2de7a1119758c8e6d397aa42815b0218889) ) /* high 4 bits */
ROM_END

// this set came from a bootleg board, but I believe it to be original for the following reason:
//  the ONLY difference between this and the parent set is the Wood Place string, however, in the parent
//  set the Wood Place string is padded with several 0x20 (Space) characters to fit the same number of bytes
//  in which the Data East Corporation string fits, suggesting that they always planned to put it there.
ROM_START( clshroadd )
	ROM_REGION( 0x8000, "maincpu", 0 )     /* Main Z80 Code */
	ROM_LOAD( "crdeco-3.bin",  0x0000, 0x8000, CRC(1d54195c) SHA1(4b1d7d333707b5ebd57572742eb74df5abe8a70d) )

	ROM_REGION( 0x2000, "audiocpu", 0 )        /* Sound Z80 Code */
	ROM_LOAD( "clashr2.bin", 0x0000, 0x2000, CRC(e6389ec1) SHA1(6ec94d5e389e9104f40fc48df6f15674415851c0) )

	ROM_REGION( 0x8000, "gfx1", ROMREGION_INVERT ) /* Sprites */
	ROM_LOAD( "clashr5.bin", 0x0000, 0x4000, CRC(094858b8) SHA1(a19f79cb665bbb1e25a94e9dd09a9e99f553afe8) )
	ROM_LOAD( "clashr6.bin", 0x4000, 0x4000, CRC(daa1daf3) SHA1(cc24c97c9950adc0041f68832774e40c87d1d4b2) )

	ROM_REGION( 0x8000, "gfx2", ROMREGION_INVERT ) /* Layer 0 */
	ROM_LOAD( "clashr8.bin", 0x0000, 0x4000, CRC(cbb66719) SHA1(2497575f84a956bc2b9e4c3f2c71ae42d036355e) )
	ROM_LOAD( "clashr9.bin", 0x4000, 0x4000, CRC(c15e8eed) SHA1(3b1e7fa014d176a01d5f9214051b0c8cc5556684) )

	ROM_REGION( 0x4000, "gfx3", ROMREGION_INVERT)  /* Layer 1 */
	ROM_LOAD( "clashr4.bin", 0x0000, 0x2000, CRC(664201d9) SHA1(4eb85306f0c9683d0e0cf787f6389df8fe4a3d9d) )
	ROM_LOAD( "clashr7.bin", 0x2000, 0x2000, CRC(97973030) SHA1(cca7a9d2751add7f6dd9bac83f7f63ece8021dbc) )

	ROM_REGION( 0x0b40, "proms", 0 )
	ROM_LOAD( "82s129.6", 0x0000, 0x0100, CRC(38f443da) SHA1(a015217508b18eb3f1987cd5b53f31608b13de08) )    /* r */
	ROM_LOAD( "82s129.7", 0x0100, 0x0100, CRC(977fab0c) SHA1(78e7b4f1e9891d2d9cf1e1ec0c4f59a311cef1c5) )    /* g */
	ROM_LOAD( "82s129.8", 0x0200, 0x0100, CRC(ae7ae54d) SHA1(d7d4682e437f2f7adb7fceb813437c06f27f2711) )    /* b */
	/* all other proms that firebatl has are missing */
	ROM_LOAD( "clashrd.a2",  0x0900, 0x0100, CRC(4e2a2781) SHA1(7be2e066499ea0af76f6ae926fe87e02f8c36a6f) ) /* unknown */
	ROM_LOAD( "clashrd.g4",  0x0a00, 0x0020, CRC(1afc04f0) SHA1(38207cf3e15bac7034ac06469b95708d22b57da4) ) /* timing? */
	ROM_LOAD( "clashrd.b11", 0x0a20, 0x0020, CRC(d453f2c5) SHA1(7fdc5bf59bad9e8f00e970565ff6f6b3773541db) ) /* unknown (possibly bad dump) */
	ROM_LOAD( "clashrd.g10", 0x0a40, 0x0100, CRC(73afefd0) SHA1(d14c5490c5b174d54043bfdf5c6fb675e67492e7) ) /* unknown (possibly bad dump) */

	ROM_REGION( 0x2000, "samples", 0 )  /* samples */
	ROM_LOAD( "clashr1.bin", 0x0000, 0x2000, CRC(0d0a8068) SHA1(529878d0c5f078590e07ec0fffc27b212843c0ad) )

	ROM_REGION( 0x0200, "soundproms", 0 )   /* 4bit->8bit sample expansion PROMs */
	ROM_LOAD( "clashrd.g8",  0x0000, 0x0100, CRC(bd2c080b) SHA1(9782bb5001e96db56bc29df398187f700bce4f8e) ) /* low 4 bits */
	ROM_LOAD( "clashrd.g7",  0x0100, 0x0100, CRC(4017a2a6) SHA1(dadef2de7a1119758c8e6d397aa42815b0218889) ) /* high 4 bits */
ROM_END

void clshroad_state::init_firebatl()
{
	// cfr. notes at top
	uint8_t *ROM = memregion("maincpu")->base();

	ROM[0x6124] = 0x02;
}

GAME( 1984, firebatl,  0,        firebatl, firebatl, clshroad_state, init_firebatl, ROT90, "Woodplace Inc. (Taito license)",             "Fire Battle",                    MACHINE_SUPPORTS_SAVE | MACHINE_IMPERFECT_COLORS | MACHINE_UNEMULATED_PROTECTION ) // developed by Graphic Research
GAME( 1986, clshroad,  0,        clshroad, clshroad, clshroad_state, empty_init,    ROT0,  "Woodplace Inc.",                             "Clash-Road",                     MACHINE_SUPPORTS_SAVE | MACHINE_IMPERFECT_SOUND | MACHINE_IMPERFECT_TIMING )
GAME( 1986, clshroads, clshroad, clshroad, clshroad, clshroad_state, empty_init,    ROT0,  "Woodplace Inc. (Status Game Corp. license)", "Clash-Road (Status license)",    MACHINE_SUPPORTS_SAVE | MACHINE_IMPERFECT_SOUND | MACHINE_IMPERFECT_TIMING )
GAME( 1986, clshroadd, clshroad, clshroad, clshroad, clshroad_state, empty_init,    ROT0,  "Woodplace Inc. (Data East license)",         "Clash-Road (Data East license)", MACHINE_SUPPORTS_SAVE | MACHINE_IMPERFECT_SOUND | MACHINE_IMPERFECT_TIMING )<|MERGE_RESOLUTION|>--- conflicted
+++ resolved
@@ -20,12 +20,12 @@
 - clshroad: erratic gameplay/sound speed.
   Being pretty logical that CPUs runs at master clock / 6 then we also need to
   halve the vblank irq rate so that opponents won't pop up in the middle of the
-  screen. Main CPU would also overrun the sound CPU way too much otherwise. 
+  screen. Main CPU would also overrun the sound CPU way too much otherwise.
   We also need to hand tune the sound frequencies compared to the other games
   so that it won't cut off BGMs abruptly during playback.
   TL;DR needs verification of all clocks with a PCB;
 - firebatl: video (https://tmblr.co/ZgJvzv2E2C_z-) shows transparency for the
-  text layer is not correctly emulated, fixed by initializing VRAM to 0xf0? 
+  text layer is not correctly emulated, fixed by initializing VRAM to 0xf0?
   (that layer seems unused by this game);
 - firebatl: bad sprite colors, most notably player ship (should be way darker);
 - firebatl: remove ROM patch;
@@ -326,20 +326,10 @@
 	mainlatch.q_out_cb<4>().set(FUNC(clshroad_state::flipscreen_w));
 
 	/* video hardware */
-<<<<<<< HEAD
-	screen_device &screen(SCREEN(config, "screen", SCREEN_TYPE_RASTER));
-	screen.set_refresh_hz(60);
-	screen.set_vblank_time(subseconds::from_usec(0));
-	screen.set_size(0x120, 0x100);
-	screen.set_visarea(0, 0x120-1, 0x0+16, 0x100-16-1);
-	screen.set_screen_update(FUNC(clshroad_state::screen_update));
-	screen.set_palette(m_palette);
-=======
 	SCREEN(config, m_screen, SCREEN_TYPE_RASTER);
 	m_screen->set_raw(MASTER_CLOCK / 3, 384, 0, 288, 264, 16, 240); // unknown, single XTAL on PCB & 288x224 suggests 60.606060 Hz like Galaxian HW
 	m_screen->set_screen_update(FUNC(clshroad_state::screen_update));
 	m_screen->set_palette(m_palette);
->>>>>>> 1f192de4
 
 	GFXDECODE(config, m_gfxdecode, m_palette, gfx_firebatl);
 	PALETTE(config, m_palette, FUNC(clshroad_state::firebatl_palette), 512+64*4, 256);
@@ -373,20 +363,10 @@
 	mainlatch.q_out_cb<4>().set(FUNC(clshroad_state::flipscreen_w));
 
 	/* video hardware */
-<<<<<<< HEAD
-	screen_device &screen(SCREEN(config, "screen", SCREEN_TYPE_RASTER));
-	screen.set_refresh_hz(60);
-	screen.set_vblank_time(subseconds::from_usec(0));
-	screen.set_size(0x120, 0x100);
-	screen.set_visarea(0, 0x120-1, 0x0+16, 0x100-16-1);
-	screen.set_screen_update(FUNC(clshroad_state::screen_update));
-	screen.set_palette(m_palette);
-=======
 	SCREEN(config, m_screen, SCREEN_TYPE_RASTER);
 	m_screen->set_raw(MASTER_CLOCK / 3, 384, 0, 288, 264, 16, 240); // unknown, single XTAL on PCB & 288x224 suggests 60.606060 Hz like Galaxian HW
 	m_screen->set_screen_update(FUNC(clshroad_state::screen_update));
 	m_screen->set_palette(m_palette);
->>>>>>> 1f192de4
 
 	GFXDECODE(config, m_gfxdecode, m_palette, gfx_clshroad);
 	PALETTE(config, m_palette, FUNC(clshroad_state::clshroad_palette), 256);
