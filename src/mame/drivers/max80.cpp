--- conflicted
+++ resolved
@@ -332,11 +332,7 @@
 
 u8 max80_state::fdc_status_r(offs_t offset)
 {
-<<<<<<< HEAD
-	u8 data = 0xfc | (m_fdc_drq ? 1 : 0) | (m_fdc_int << 1);
-=======
 	u8 data = 0xfc | int(m_fdc_drq) | (m_fdc_int << 1);
->>>>>>> f83530b7
 	return data;
 }
 
