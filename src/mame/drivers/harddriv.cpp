// license:BSD-3-Clause
// copyright-holders:Aaron Giles
/***************************************************************************

    Driver for Atari polygon racer games

    This collection of games uses many CPUs and many boards in many
    different combinations. There are 3 different main boards:

        - the "driver" board (A045988) is the original Hard Drivin' PCB
            - Hard Drivin'
            - Race Drivin' Upgrade

        - the "multisync" board (A046901)
            - STUN Runner
            - Steel Talons
            - Hard Drivin' Compact
            - Race Drivin' Compact
            - Street Drivin'

        - the "multisync II" board (A049852)
            - Hard Drivin's Airborne

    To first order, all of the above boards had the same basic features:

        a 68010 @ 8MHz to drive the whole game
        a TMS34010 @ 48MHz (GSP) to render the polygons and graphics
        a TMS34012 @ 50MHz (PSP, labelled SCX6218UTP) to expand pixels
        a TMS34010 @ 50MHz (MSP, optional) to handle in-game calculations

    The original "driver" board had 1MB of VRAM. The "multisync" board
    reduced that to 512k. The "multisync II" board went back to a full
    MB again.

    Stacked on top of the main board were two or more additional boards
    that were accessible through an expansion bus. Each game had at least
    an ADSP board and a sound board. Later games had additional boards for
    extra horsepower or for communications between multiple players.

    -----------------------------------------------------------------------

    The ADSP board is usually the board stacked closest to the main board.
    It also comes in four varieties, though these do not match
    one-for-one with the main boards listed above. They are:

        - the "ADSP" board (A044420)
            - early Hard Drivin' revisions

        - the "ADSP II" board (A047046)
            - later Hard Drivin'
            - STUN Runner
            - Hard Drivin' Compact
            - Race Drivin' Upgrade
            - Race Drivin' Compact

        - the "DS III" board (A049096)
            - Steel Talons
            - Street Drivin'

        - the "DS IV" board (A051973)
            - Hard Drivin's Airborne

    These boards are the workhorses of the game. They contain a single
    8MHz ADSP-2100 (ADSP and ADSP II) or 12MHz ADSP-2101 (DS III and DS IV)
    chip that is responsible for all the polygon transformations, lighting,
    and slope computations. Along with the DSP, there are several high-speed
    serial-access ROMs and RAMs.

    The "ADSP II" board is nearly identical to the original "ADSP" board
    except that is has space for extra serial ROM data. The "DS III" is
    an advanced design that contains space for a bunch of complex sound
    circuitry that was not used on Steel Talons, but was used for the
    prototype Street Drivin'. The "DS IV" looks to have the same board
    layout as the "DS III", but the sound circuitry is actually populated.

    -----------------------------------------------------------------------

    Three sound boards were used:

        - the "driver sound" board (A046491)
            - Hard Drivin'
            - Hard Drivin' Compact
            - Race Drivin' Upgrade
            - Race Drivin' Compact

        - the "JSA II" board
            - STUN Runner

        - the "JSA IIIS" board
            - Steel Talons

    The "driver sound" board runs with a 68000 master and a TMS32010 slave
    driving a DAC. The "JSA" boards are both standard Atari sound boards
    with a 6502 driving a YM2151 and an OKI6295 ADPCM chip. Hard Drivin's
    Airborne uses the "DS IV" board for its sound.

    -----------------------------------------------------------------------

    In addition, there were a number of supplemental boards that were
    included with certain games:

        - the "DSK" board (A047724)
            - Race Drivin' Upgrade
            - Race Drivin' Compact
            - Street Drivin'

        - the "DSPCOM" board (A049349)
            - Steel Talons

        - the "DSK II" board (A051028)
            - Hard Drivin' Airborne

    -----------------------------------------------------------------------

    There are a total of 8 known games (plus variants) on this hardware:

    Hard Drivin' Cockpit
        - "driver" board (8MHz 68010, 2x50MHz TMS34010, 50MHz TMS34012)
        - "ADSP" or "ADSP II" board (8MHz ADSP-2100)
        - "driver sound" board (8MHz 68000, 20MHz TMS32010)

    Hard Drivin' Compact
        - "multisync" board (8MHz 68010, 2x50MHz TMS34010, 50MHz TMS34012)
        - "ADSP II" board (8MHz ADSP-2100)
        - "driver sound" board (8MHz 68000, 20MHz TMS32010)

    S.T.U.N. Runner
        - "multisync" board (8MHz 68010, 2x50MHz TMS34010, 50MHz TMS34012)
        - "ADSP II" board (8MHz ADSP-2100)
        - "JSA II" sound board (1.7MHz 6502, YM2151, OKI6295)

    Race Drivin' Cockpit
        - "driver" board (8MHz 68010, 50MHz TMS34010, 50MHz TMS34012)
        - "ADSP" or "ADSP II" board (8MHz ADSP-2100)
        - "DSK" board (40MHz DSP32C, 20MHz TMS32015)
        - "driver sound" board (8MHz 68000, 20MHz TMS32010)

    Race Drivin' Compact
        - "multisync" board (8MHz 68010, 50MHz TMS34010, 50MHz TMS34012)
        - "ADSP II" board (8MHz ADSP-2100)
        - "DSK" board (40MHz DSP32C, 20MHz TMS32015)
        - "driver sound" board (8MHz 68000, 20MHz TMS32010)

    Steel Talons
        - "multisync" board (8MHz 68010, 2x50MHz TMS34010, 50MHz TMS34012)
        - "DS III" board (12MHz ADSP-2101)
        - "JSA IIIS" sound board (1.7MHz 6502, YM2151, OKI6295)
        - "DSPCOM" I/O board (10MHz ADSP-2105)

    Street Drivin'
        - "multisync" board (8MHz 68010, 50MHz TMS34010, 50MHz TMS34012)
        - "DS III" board (12MHz ADSP-2101, plus 10MHz ADSP-2105 for sound)
        - "DSK" board (40MHz DSP32C, 20MHz TMS32015)

    Hard Drivin's Airborne (prototype)
        - "multisync ii" main board (8MHz 68010, 50MHz TMS34010, 50MHz TMS34012)
        - "DS IV" board (12MHz ADSP-2101, plus 2x10MHz ADSP-2105s for sound)
        - "DSK II" board (40MHz DSP32C, 20MHz TMS32015)

    BMX Heat (prototype)
        - unknown boards ???

    Police Trainer (prototype)
        - unknown boards ???

    Metal Maniax (prototype)
        - reworked hardware that is similar but not of the same layout

    TODO:
        - Fix serial communications between the two DS III/IV sound ADSPs
          (The auxillary DSP is used to process the output of the sound DSP)

****************************************************************************

Race Drivin' Compact
Atari, 1990

PCB Layouts
-----------


Driver Sound
A046491
|------------------------------------------------------------------------------------------------------|
|                     |---------------------|           J3                                             |
|                     |---------------------|                                    SOCKET     SOCKET     |
|                                                                                                      |
|                                                                                SOCKET     SOCKET     |
|                                                              6116                                    |
|               |-----|                                                          SOCKET     136052-1126.30A
|               |     |                                        6116                                    |
|               |     |   136077-1033.45N        CY7C168                   136077-1017.45C  136052-3125.45A
|               |  6  |                                                                                |
|               |  8  |   6264                   CY7C168                         SOCKET     136052-1124.55A
|      16MHz    |  0  |                                        |---|                                   |
|               |  0  |   136077-1032-70N        CY7C168       |TMS|             SOCKET     136052-1123.65A
|      LED      |  0  |                                        |   |                                   |
|               |     |   6264                   CY7C168       |320|
|               |     |                                        |C10|                                   |
|               |     |            LED                    20MHz|   |                                   |
|               |-----|                                        |   |            95C           95A      |
|                                                              |---|          GAL16V8       GAL16V8    |
|                                                                           (136052-1140) (136052-1139)|
|                                                                                                      |
|                                                                                                      |
|        LED                                                                                           |
|  J2                                  J5                  TL084     TL084     TL084                   |
|------------------------------------------------------------------------------------------------------|
Notes:
      68000 clock input - 8.000MHz [16/2]


DSK
A047724-01
|-----------------------------------------------|
|  (SLAPSTICK?)       |---------------------|   |
|  DIP20_SOCKET       |---------------------|   |
|                                            LED|
|                     40B            60B        |
|                  GAL20V8A       GAL20V8A      |
|                136077-1025     136077-1026    |
|MK48Z02B.10C  MK48Z02B.30C                     |
|                                               |
|                                               |
|62256       62256                      62256   |
|                                               |
|                                               |
|136078-1031.10E         |-----------|  62256   |
|         136078-1030.30E|           |          |
|                        |137661-100 |          |
|SOCKET      SOCKET      |           |  62256   |
|                        |           |          |
|          |-------|     |           |          |
|          |137665-|     |-----------|  62256   |
|          |1020   |                            |
|          |LC9040 |        40MHz               |
|          |-------|                            |
|  LED        20MHz                             |
|-----------------------------------------------|



ADSP II
A047046-01
|------------------------------------------------------------------------------------------------------|
|                     |---------------------|                                                          |
|CY7C168   CY7C168    |---------------------|                  CY7C168           6264       6264       |
|                                                                                                      |
|CY7C168   CY7C168        LED                                  CY7C168                                 |
|                                                                                                      |
|CY7C168   CY7C168                                             CY7C168                                 |
|                                                                                                      |
|                                                              CY7C168                                 |
|                                    32MHz                                                             |
|CY7C168   CY7C168                  |-------|                  CY7C168                                 |
|                                   | ADSP  |                                                          |
|CY7C168   CY7C168                  | 2100  |                  CY7C168                                 |
|                                   |       |                                                          |
|CY7C168   CY7C168                  |-------|                  CY7C168                                 |
|                                                                                                      |
|                                                              CY7C168                                 |
|136077-2022.10H                                                                 6264       6264       |
|      136077-2021.9/10H                                                                               |
|                 SOCKET                                                                               |
|136077-2024.10K                                                                                       |
|      136077-2023.9/10K                                                                               |
|                 SOCKET                                                                               |
|                                          LED  LED                                                    |
|------------------------------------------------------------------------------------------------------|



MULTISYNC
A046901
|------------------------------------------------------------------------------------------------------|
|                     |---------------------|     136078-4001.210R           136078-4009.210V          |
|                     |---------------------|        136078-4003.210S           136078-1011.210W       |
|                                                      136078-4005.210T           136078-1013.210X     |
| 68681       6264  6264  MK48Z02B.210E                  136078-4007.210U           136078-4015.210Y   |
|  3.6864MHz                        (SLAPSTICK)                                                        |
|                                   (DIP20)       136078-4002.200R           136078-4010.200V          |
|J2                                 137412-117       136078-4004.200S           136078-1012.200W       |
|             6264  6264  MK48T02B.200E                136078-4006.200T           136078-1014.200X     |
|                                                        136078-4008.200U           136078-4016.200Y   |
|J3                                                                                                    |
|                                                                      136068-1168.195U                |
|                                                                        (82S123 PROM)                 |
|                  |----------------------------|                                           J13        |
|                  |                            |                                                      |
|J6                |           68010            |                                                      |
|                  |                            |                                                      |
|                  |----------------------------|                                                      |
|                                                                     |-------|                  32MHZ |
|J5                            32MHz                                  |TMS    |                        |
|                                                              48MHz  |34010  |                        |
|                                                                     |       |                   LED  |
|                                                                     |-------|                        |
|                                                                                                      |
|                                                                                                      |
|J4          DSW(8)                                                   |-------|                        |
|                                                                     |SCX    |                        |
|      LED LED                                                        |6218UTP|                        |
|                                                                     |       |                        |
|                                   |-------|                         |-------|                        |
|J15                                |       |                                                          |
|                                   |       |                                                          |
|               J12  LED            |       |             42C4064  42C4064  42C4064  42C4064           |
|                                   |-------|                                                          |
|J14                            (EMPTY PLCC68 SOCKET)     42C4064  42C4064  42C4064  42C4064           |
|                                                                                                      |
|                                                         42C4064  42C4064  42C4064  42C4064           |
|       ADC0809                 |--EMPTY_SOCKETS--|                                                    |
|J9                             DIP20        DIP20        42C4064  42C4064  42C4064  42C4064           |
|               J1                                                                                     |
|                               DIP20        DIP20                  CY2149   CY2149   CY2149           |
|      LED                                                                                             |
|                               DIP20        DIP20                  CY2149   CY2149   CY2149           |
|J8               LED  LED                                                                             |
|                 LED  LED      DIP20        DIP20                                  J10                |
|------------------------------------------------------------------------------------------------------|
Notes:
      68010 clock input - 8.000MHz [32/4]
      34010 clock input - 48.000MHz

****************************************************************************/

#include "emu.h"
#include "includes/harddriv.h"

#include "includes/slapstic.h"
#include "machine/watchdog.h"
#include "sound/volt_reg.h"
#include "speaker.h"

#include "racedrivpan.lh"

/*************************************
 *
 *  Driver board memory maps
 *
 *************************************/

harddriv_state::harddriv_state(const machine_config &mconfig, device_type type, const char *tag, device_t *owner, uint32_t clock)
	: device_t(mconfig, type, tag, owner, clock),
/*  device_video_interface(mconfig, *this, false), */
			m_maincpu(*this, "maincpu"),
			m_gsp(*this, "gsp"),
			m_msp(*this, "msp"),
			m_adsp(*this, "adsp"),
			m_jsacpu(*this, "jsacpu"),
			m_dsp32(*this, "dsp32"),
			m_ds3sdsp(*this, "ds3sdsp"),
			m_ds3xdsp(*this, "ds3xdsp"),
			m_ds3sdsp_region(*this, "ds3sdsp"),
			m_ds3xdsp_region(*this, "ds3xdsp"),
			m_ldac(*this, "ldac"),
			m_rdac(*this, "rdac"),
			m_harddriv_sound(*this, "harddriv_sound"),
			m_jsa(*this, "jsa"),
			m_screen(*this, "screen"),
			m_duartn68681(*this, "duartn68681"),
			m_hd34010_host_access(0),
			m_msp_ram(*this, "msp_ram"),
			m_dsk_ram(nullptr),
			m_dsk_rom(nullptr),
			m_dsk_10c(*this, "dsk_10c"),
			m_dsk_30c(*this, "dsk_30c"),
			m_dsk_pio_access(0),
			m_m68k_slapstic_base(nullptr),
			m_m68k_sloop_alt_base(nullptr),
			m_200e(*this, "200e"),
			m_210e(*this, "210e"),
			m_adsp_data_memory(*this, "adsp_data"),
			m_adsp_pgm_memory(*this, "adsp_pgm_memory"),
			m_ds3sdsp_data_memory(*this, "ds3sdsp_data"),
			m_ds3sdsp_pgm_memory(*this, "ds3sdsp_pgm"),
			m_ds3xdsp_pgm_memory(*this, "ds3xdsp_pgm"),
			m_dsp32_ram(*this, "dsp32_ram"),
			m_gsp_protection(nullptr),
			m_gsp_speedup_pc(0),
			m_msp_speedup_addr(nullptr),
			m_msp_speedup_pc(0),
			m_ds3_speedup_addr(nullptr),
			m_ds3_speedup_pc(0),
			m_ds3_transfer_pc(0),
			m_gsp_multisync(0),
			m_gsp_vram(*this, "gsp_vram", 16),
			m_gsp_control_lo(*this, "gsp_control_lo"),
			m_gsp_control_hi(*this, "gsp_control_hi"),
			m_gsp_paletteram_lo(*this, "gsp_palram_lo"),
			m_gsp_paletteram_hi(*this, "gsp_palram_hi"),
			m_in0(*this, "IN0"),
			m_sw1(*this, "SW1"),
			m_a80000(*this, "a80000"),
			m_8badc(*this, "8BADC.%u", 0),
			m_12badc(*this, "12BADC.%u", 0),
			m_irq_state(0),
			m_gsp_irq_state(0),
			m_msp_irq_state(0),
			m_adsp_irq_state(0),
			m_ds3sdsp_irq_state(0),
			m_duart_irq_state(0),
			m_last_gsp_shiftreg(0),
			m_m68k_zp1(0),
			m_m68k_zp2(0),
			m_m68k_adsp_buffer_bank(0),
			m_adsp_halt(0),
			m_adsp_br(0),
			m_adsp_xflag(0),
			m_adsp_sim_address(0),
			m_adsp_som_address(0),
			m_adsp_eprom_base(0),
			m_sim_memory(*this, "user1"),
			m_adsp_pgm_memory_word(nullptr),
			m_ds3_sdata_memory(nullptr),
			m_ds3_sdata_memory_size(0),
			m_ds3_gcmd(0),
			m_ds3_gflag(0),
			m_ds3_g68irqs(0),
			m_ds3_gfirqs(0),
			m_ds3_g68flag(0),
			m_ds3_send(0),
			m_ds3_reset(0),
			m_ds3_gdata(0),
			m_ds3_g68data(0),
			m_ds3_sim_address(0),
			m_ds3_scmd(0),
			m_ds3_sflag(0),
			m_ds3_s68irqs(0),
			m_ds3_sfirqs(0),
			m_ds3_s68flag(0),
			m_ds3_sreset(0),
			m_ds3_sdata(0),
			m_ds3_s68data(0),
			m_ds3_sdata_address(0),
			m_ds3sdsp_timer_en(0),
			m_ds3sdsp_sdata(0),
			m_ds3sdsp_internal_timer(*this, "ds3sdsp_timer"),
			m_ds3xdsp_timer_en(0),
			m_ds3xdsp_sdata(0),
			m_ds3xdsp_internal_timer(*this, "ds3xdsp_timer"),
			m_adc_control(0),
			m_adc8_select(0),
			m_adc8_data(0),
			m_adc12_select(0),
			m_adc12_byte(0),
			m_adc12_data(0),
			m_hdc68k_last_wheel(0),
			m_hdc68k_last_port1(0),
			m_hdc68k_wheel_edge(0),
			m_hdc68k_shifter_state(0),
			m_st68k_sloop_bank(0),
			m_st68k_last_alt_sloop_offset(0),
			m_next_msp_sync(0),
			m_vram_mask(0),
			m_shiftreg_enable(0),
			m_gsp_shiftreg_source(nullptr),
			m_gfx_finescroll(0),
			m_gfx_palettebank(0),
			m_duart(*this, "duartn68681"),
			m_asic65(*this, "asic65"),
			m_sound_int_state(0),
			m_video_int_state(0),
			m_palette(*this, "palette"),
			m_slapstic_device(*this, "slapstic"),
			m_rs232(*this, "rs232")
{
	int i;

	for (i = 0; i < 2; i++)
	{
		m_gsp_speedup_addr[i] = nullptr;
		m_rddsp32_sync[i] = nullptr;
	}

	for (i = 0; i < 4; i++)
	{
		m_gsp_speedup_count[i] = 0;
		m_msp_speedup_count[i] = 0;
		m_adsp_speedup_count[i] = 0;
	}

	for (i = 0; i < 32; i++)
	{
		m_ds3sdsp_regs[i] = 0;
		m_ds3xdsp_regs[i] = 0;
	}

	for (i = 0; i < 0x8000 / 2; i++)
	{
		m_som_memory[i] = 0;
	}

	for (i = 0; i < MAX_MSP_SYNC; i++)
	{
		m_dataptr[i] = nullptr;
		m_dataval[i] = 0;
	}

	for (i = 0; i < 65536 * 4; i++)
	{
		m_mask_table[i] = 0;
	}
}


class harddriv_new_state : public driver_device
{
public:
	harddriv_new_state(const machine_config &mconfig, device_type type, const char *tag)
		: driver_device(mconfig, type, tag)
		, m_mainpcb(*this, "mainpcb")
		, m_leftpcb(*this, "leftpcb")
		, m_rightpcb(*this, "rightpcb")
	{ }

	TIMER_DEVICE_CALLBACK_MEMBER(hack_timer);
	DECLARE_WRITE_LINE_MEMBER(tx_a);

	required_device<harddriv_state> m_mainpcb;
	optional_device<harddriv_state> m_leftpcb;
	optional_device<harddriv_state> m_rightpcb;

};


static ADDRESS_MAP_START( driver_68k_map, AS_PROGRAM, 16, harddriv_state )
	ADDRESS_MAP_UNMAP_HIGH
	AM_RANGE(0x000000, 0x0fffff) AM_ROM
	AM_RANGE(0x600000, 0x603fff) AM_READ(hd68k_port0_r)
	AM_RANGE(0x604000, 0x607fff) AM_WRITE(hd68k_nwr_w)
	AM_RANGE(0x608000, 0x60bfff) AM_DEVWRITE("watchdog", watchdog_timer_device, reset16_w)
	AM_RANGE(0x60c000, 0x60ffff) AM_WRITE(hd68k_irq_ack_w)
	AM_RANGE(0xa00000, 0xa7ffff) AM_WRITE(hd68k_wr0_write)
	AM_RANGE(0xa80000, 0xafffff) AM_READ(hd68k_a80000_r) AM_WRITE(hd68k_wr1_write)
	AM_RANGE(0xb00000, 0xb7ffff) AM_READWRITE(hd68k_adc8_r, hd68k_wr2_write)
	AM_RANGE(0xb80000, 0xbfffff) AM_READWRITE(hd68k_adc12_r, hd68k_adc_control_w)
	AM_RANGE(0xc00000, 0xc03fff) AM_READWRITE(hd68k_gsp_io_r, hd68k_gsp_io_w)
	AM_RANGE(0xc04000, 0xc07fff) AM_READWRITE(hd68k_msp_io_r, hd68k_msp_io_w)
	AM_RANGE(0xff0000, 0xff001f) AM_DEVREADWRITE8("duartn68681", mc68681_device, read, write, 0xff00)
	AM_RANGE(0xff4000, 0xff4fff) AM_READWRITE(hd68k_zram_r, hd68k_zram_w)
	AM_RANGE(0xff8000, 0xffffff) AM_RAM
ADDRESS_MAP_END


static ADDRESS_MAP_START( driver_gsp_map, AS_PROGRAM, 16, harddriv_state )
	ADDRESS_MAP_UNMAP_HIGH
	AM_RANGE(0x00000000, 0x0000200f) AM_NOP                 /* hit during self-test */
	AM_RANGE(0x02000000, 0x0207ffff) AM_READWRITE(hdgsp_vram_2bpp_r, hdgsp_vram_1bpp_w)
	AM_RANGE(0xc0000000, 0xc00001ff) AM_DEVREADWRITE("gsp", tms34010_device, io_register_r, io_register_w)
	AM_RANGE(0xf4000000, 0xf40000ff) AM_READWRITE(hdgsp_control_lo_r, hdgsp_control_lo_w) AM_SHARE("gsp_control_lo")
	AM_RANGE(0xf4800000, 0xf48000ff) AM_READWRITE(hdgsp_control_hi_r, hdgsp_control_hi_w) AM_SHARE("gsp_control_hi")
	AM_RANGE(0xf5000000, 0xf5000fff) AM_READWRITE(hdgsp_paletteram_lo_r, hdgsp_paletteram_lo_w) AM_SHARE("gsp_palram_lo")
	AM_RANGE(0xf5800000, 0xf5800fff) AM_READWRITE(hdgsp_paletteram_hi_r, hdgsp_paletteram_hi_w) AM_SHARE("gsp_palram_hi")
	AM_RANGE(0xff800000, 0xffffffff) AM_RAM AM_SHARE("gsp_vram")
ADDRESS_MAP_END


static ADDRESS_MAP_START( driver_msp_map, AS_PROGRAM, 16, harddriv_state )
	ADDRESS_MAP_UNMAP_HIGH
	AM_RANGE(0x00000000, 0x000fffff) AM_RAM AM_SHARE("msp_ram")
	AM_RANGE(0x00700000, 0x007fffff) AM_RAM AM_SHARE("msp_ram")
	AM_RANGE(0xc0000000, 0xc00001ff) AM_DEVREADWRITE("msp", tms34010_device, io_register_r, io_register_w)
	AM_RANGE(0xfff00000, 0xffffffff) AM_RAM AM_SHARE("msp_ram")
ADDRESS_MAP_END



/*************************************
 *
 *  Multisync board memory maps
 *
 *************************************/

static ADDRESS_MAP_START( multisync_68k_map, AS_PROGRAM, 16, harddriv_state )
	ADDRESS_MAP_UNMAP_HIGH
	AM_RANGE(0x000000, 0x0fffff) AM_ROM
	AM_RANGE(0x604000, 0x607fff) AM_READWRITE(hd68k_sound_reset_r, hd68k_nwr_w)
	AM_RANGE(0x608000, 0x60bfff) AM_DEVWRITE("watchdog", watchdog_timer_device, reset16_w)
	AM_RANGE(0x60c000, 0x60ffff) AM_READWRITE(hd68k_port0_r, hd68k_irq_ack_w)
	AM_RANGE(0xa00000, 0xa7ffff) AM_WRITE(hd68k_wr0_write)
	AM_RANGE(0xa80000, 0xafffff) AM_READ(hd68k_a80000_r) AM_WRITE(hd68k_wr1_write)
	AM_RANGE(0xb00000, 0xb7ffff) AM_READWRITE(hd68k_adc8_r, hd68k_wr2_write)
	AM_RANGE(0xb80000, 0xbfffff) AM_READWRITE(hd68k_adc12_r, hd68k_adc_control_w)
	AM_RANGE(0xc00000, 0xc03fff) AM_READWRITE(hd68k_gsp_io_r, hd68k_gsp_io_w)
	AM_RANGE(0xc04000, 0xc07fff) AM_READWRITE(hd68k_msp_io_r, hd68k_msp_io_w)
	AM_RANGE(0xff0000, 0xff001f) AM_DEVREADWRITE8("duartn68681", mc68681_device, read, write, 0xff00)
	AM_RANGE(0xff4000, 0xff4fff) AM_READWRITE(hd68k_zram_r, hd68k_zram_w)
	AM_RANGE(0xff8000, 0xffffff) AM_RAM
ADDRESS_MAP_END


static ADDRESS_MAP_START( multisync_gsp_map, AS_PROGRAM, 16, harddriv_state )
	ADDRESS_MAP_UNMAP_HIGH
	AM_RANGE(0x00000000, 0x0000200f) AM_NOP                 /* hit during self-test */
	AM_RANGE(0x02000000, 0x020fffff) AM_READWRITE(hdgsp_vram_2bpp_r, hdgsp_vram_2bpp_w)
	AM_RANGE(0xc0000000, 0xc00001ff) AM_DEVREAD("gsp", tms34010_device, io_register_r) AM_WRITE(hdgsp_io_w)
	AM_RANGE(0xf4000000, 0xf40000ff) AM_READWRITE(hdgsp_control_lo_r, hdgsp_control_lo_w) AM_SHARE("gsp_control_lo")
	AM_RANGE(0xf4800000, 0xf48000ff) AM_READWRITE(hdgsp_control_hi_r, hdgsp_control_hi_w) AM_SHARE("gsp_control_hi")
	AM_RANGE(0xf5000000, 0xf5000fff) AM_READWRITE(hdgsp_paletteram_lo_r, hdgsp_paletteram_lo_w) AM_SHARE("gsp_palram_lo")
	AM_RANGE(0xf5800000, 0xf5800fff) AM_READWRITE(hdgsp_paletteram_hi_r, hdgsp_paletteram_hi_w) AM_SHARE("gsp_palram_hi")
	AM_RANGE(0xff800000, 0xffbfffff) AM_MIRROR(0x0400000) AM_RAM AM_SHARE("gsp_vram")
ADDRESS_MAP_END



/*************************************
 *
 *  Multisync II board memory maps
 *
 *************************************/

static ADDRESS_MAP_START( multisync2_68k_map, AS_PROGRAM, 16, harddriv_state )
	ADDRESS_MAP_UNMAP_HIGH
	AM_RANGE(0x000000, 0x1fffff) AM_ROM
	AM_RANGE(0x604000, 0x607fff) AM_WRITE(hd68k_nwr_w)
	AM_RANGE(0x608000, 0x60bfff) AM_DEVWRITE("watchdog", watchdog_timer_device, reset16_w)
	AM_RANGE(0x60c000, 0x60ffff) AM_READWRITE(hd68k_port0_r, hd68k_irq_ack_w)
	AM_RANGE(0xa00000, 0xa7ffff) AM_WRITE(hd68k_wr0_write)
	AM_RANGE(0xa80000, 0xafffff) AM_READ(hd68k_a80000_r) AM_WRITE(hd68k_wr1_write)
	AM_RANGE(0xb00000, 0xb7ffff) AM_READWRITE(hd68k_adc8_r, hd68k_wr2_write)
	AM_RANGE(0xb80000, 0xbfffff) AM_READWRITE(hd68k_adc12_r, hd68k_adc_control_w)
	AM_RANGE(0xc00000, 0xc03fff) AM_READWRITE(hd68k_gsp_io_r, hd68k_gsp_io_w)
	AM_RANGE(0xc04000, 0xc07fff) AM_READWRITE(hd68k_msp_io_r, hd68k_msp_io_w)
	AM_RANGE(0xfc0000, 0xfc001f) AM_DEVREADWRITE8("duartn68681", mc68681_device, read, write, 0xff00)
	AM_RANGE(0xfd0000, 0xfd0fff) AM_MIRROR(0x004000) AM_READWRITE(hd68k_zram_r, hd68k_zram_w)
	AM_RANGE(0xff0000, 0xffffff) AM_RAM
ADDRESS_MAP_END


/* GSP is identical to original multisync */
static ADDRESS_MAP_START( multisync2_gsp_map, AS_PROGRAM, 16, harddriv_state )
	ADDRESS_MAP_UNMAP_HIGH
	AM_RANGE(0x00000000, 0x0000200f) AM_NOP                 /* hit during self-test */
	AM_RANGE(0x02000000, 0x020fffff) AM_READWRITE(hdgsp_vram_2bpp_r, hdgsp_vram_2bpp_w)
	AM_RANGE(0xc0000000, 0xc00001ff) AM_DEVREAD("gsp", tms34010_device, io_register_r) AM_WRITE(hdgsp_io_w)
	AM_RANGE(0xf4000000, 0xf40000ff) AM_READWRITE(hdgsp_control_lo_r, hdgsp_control_lo_w) AM_SHARE("gsp_control_lo")
	AM_RANGE(0xf4800000, 0xf48000ff) AM_READWRITE(hdgsp_control_hi_r, hdgsp_control_hi_w) AM_SHARE("gsp_control_hi")
	AM_RANGE(0xf5000000, 0xf5000fff) AM_READWRITE(hdgsp_paletteram_lo_r, hdgsp_paletteram_lo_w) AM_SHARE("gsp_palram_lo")
	AM_RANGE(0xf5800000, 0xf5800fff) AM_READWRITE(hdgsp_paletteram_hi_r, hdgsp_paletteram_hi_w) AM_SHARE("gsp_palram_hi")
	AM_RANGE(0xff800000, 0xffffffff) AM_RAM AM_SHARE("gsp_vram")
ADDRESS_MAP_END



/*************************************
 *
 *  ADSP/ADSP II board memory maps
 *
 *************************************/

static ADDRESS_MAP_START( adsp_program_map, AS_PROGRAM, 32, harddriv_state )
	ADDRESS_MAP_UNMAP_HIGH
	AM_RANGE(0x0000, 0x1fff) AM_RAM AM_SHARE("adsp_pgm_memory")
	AM_RANGE(0x2000, 0x3fff) AM_READNOP // ROM?
ADDRESS_MAP_END


static ADDRESS_MAP_START( adsp_data_map, AS_DATA, 16, harddriv_state )
	ADDRESS_MAP_UNMAP_HIGH
	AM_RANGE(0x0000, 0x1fff) AM_RAM AM_SHARE("adsp_data")
	AM_RANGE(0x2000, 0x2fff) AM_READWRITE(hdadsp_special_r, hdadsp_special_w)
ADDRESS_MAP_END



/*************************************
 *
 *  DS III/IV board memory maps
 *
 *************************************/

static ADDRESS_MAP_START( ds3_program_map, AS_PROGRAM, 32, harddriv_state )
	ADDRESS_MAP_UNMAP_HIGH
	AM_RANGE(0x0000, 0x3fff) AM_RAM AM_SHARE("adsp_pgm_memory")
ADDRESS_MAP_END


static ADDRESS_MAP_START( ds3_data_map, AS_DATA, 16, harddriv_state )
	ADDRESS_MAP_UNMAP_HIGH
	AM_RANGE(0x0000, 0x1fff) AM_RAM AM_SHARE("adsp_data")
	AM_RANGE(0x3800, 0x3bff) AM_RAM                     /* internal RAM */
	AM_RANGE(0x3fe0, 0x3fff) AM_READWRITE(hdds3_control_r, hdds3_control_w)  /* adsp control regs */
	AM_RANGE(0x2000, 0x3fff) AM_READWRITE(hdds3_special_r, hdds3_special_w)
ADDRESS_MAP_END


static ADDRESS_MAP_START( ds3sdsp_program_map, AS_PROGRAM, 32, harddriv_state )
	ADDRESS_MAP_UNMAP_HIGH
	AM_RANGE(0x0000, 0x3fff) AM_RAM AM_SHARE("ds3sdsp_pgm")
ADDRESS_MAP_END

static ADDRESS_MAP_START( ds3sdsp_data_map, AS_DATA, 16, harddriv_state )
	ADDRESS_MAP_UNMAP_HIGH
	AM_RANGE(0x3800, 0x39ff) AM_RAM                     /* internal RAM */
	AM_RANGE(0x3fe0, 0x3fff) AM_READWRITE(hdds3_sdsp_control_r, hdds3_sdsp_control_w)
	AM_RANGE(0x2000, 0x3fff) AM_READWRITE(hdds3_sdsp_special_r, hdds3_sdsp_special_w)
ADDRESS_MAP_END


static ADDRESS_MAP_START( ds3xdsp_program_map, AS_PROGRAM, 32, harddriv_state )
	ADDRESS_MAP_UNMAP_HIGH
	AM_RANGE(0x0000, 0x3fff) AM_RAM AM_SHARE("ds3xdsp_pgm")
ADDRESS_MAP_END

static ADDRESS_MAP_START( ds3xdsp_data_map, AS_DATA, 16, harddriv_state )
	ADDRESS_MAP_UNMAP_HIGH
	AM_RANGE(0x0000, 0x1fff) AM_RAM // TODO
	AM_RANGE(0x3800, 0x39ff) AM_RAM                     /* internal RAM */
	AM_RANGE(0x3fe0, 0x3fff) AM_READWRITE(hdds3_xdsp_control_r, hdds3_xdsp_control_w)
ADDRESS_MAP_END



/*************************************
 *
 *  DSK board memory maps
 *
 *************************************/

static ADDRESS_MAP_START( dsk_dsp32_map, AS_PROGRAM, 32, harddriv_state )
	ADDRESS_MAP_UNMAP_HIGH
	AM_RANGE(0x000000, 0x001fff) AM_RAM
	AM_RANGE(0x600000, 0x63ffff) AM_RAM AM_SHARE("dsp32_ram")
	AM_RANGE(0xfff800, 0xffffff) AM_RAM
ADDRESS_MAP_END



/*************************************
 *
 *  DSK II board memory maps
 *
 *************************************/

static ADDRESS_MAP_START( dsk2_dsp32_map, AS_PROGRAM, 32, harddriv_state )
	ADDRESS_MAP_UNMAP_HIGH
	AM_RANGE(0x000000, 0x001fff) AM_RAM
	AM_RANGE(0x200000, 0x23ffff) AM_RAM
	AM_RANGE(0x400000, 0x5fffff) AM_ROM AM_REGION("user4", 0)
	AM_RANGE(0xfff800, 0xffffff) AM_RAM
ADDRESS_MAP_END


/*************************************
 *
 *  Port definitions
 *
 *************************************/

static INPUT_PORTS_START( harddriv )
	PORT_START("mainpcb:IN0")       /* 600000 */
	PORT_DIPNAME( 0x01, 0x01, "Diagnostic jumper" )
	PORT_DIPSETTING(    0x01, DEF_STR( Off ) )
	PORT_DIPSETTING(    0x00, DEF_STR( On ) )
	PORT_BIT( 0x02, IP_ACTIVE_LOW, IPT_SPECIAL )    /* HBLANK */
	PORT_BIT( 0x04, IP_ACTIVE_LOW, IPT_CUSTOM ) PORT_VBLANK("mainpcb:screen")
	PORT_BIT( 0x08, IP_ACTIVE_HIGH, IPT_SPECIAL )   /* 12-bit EOC */
	PORT_BIT( 0x10, IP_ACTIVE_HIGH, IPT_SPECIAL )   /* 8-bit EOC */
	PORT_SERVICE( 0x20, IP_ACTIVE_LOW )
	PORT_BIT( 0x40, IP_ACTIVE_LOW, IPT_COIN1 )
	PORT_BIT( 0x80, IP_ACTIVE_LOW, IPT_COIN2 )

	PORT_START("mainpcb:SW1")       /* 600002 */
	PORT_DIPNAME( 0x01, 0x01, "SW1:8" )
	PORT_DIPSETTING(    0x01, DEF_STR( Off ) )
	PORT_DIPSETTING(    0x00, DEF_STR( On ) )
	PORT_DIPNAME( 0x02, 0x02, "SW1:7" )
	PORT_DIPSETTING(    0x02, DEF_STR( Off ) )
	PORT_DIPSETTING(    0x00, DEF_STR( On ) )
	PORT_DIPNAME( 0x04, 0x04, "SW1:6" )
	PORT_DIPSETTING(    0x04, DEF_STR( Off ) )
	PORT_DIPSETTING(    0x00, DEF_STR( On ) )
	PORT_DIPNAME( 0x08, 0x08, "SW1:5" )
	PORT_DIPSETTING(    0x08, DEF_STR( Off ) )
	PORT_DIPSETTING(    0x00, DEF_STR( On ) )
	PORT_DIPNAME( 0x10, 0x10, "SW1:4" )
	PORT_DIPSETTING(    0x10, DEF_STR( Off ) )
	PORT_DIPSETTING(    0x00, DEF_STR( On ) )
	PORT_DIPNAME( 0x20, 0x20, "SW1:3" )
	PORT_DIPSETTING(    0x20, DEF_STR( Off ) )
	PORT_DIPSETTING(    0x00, DEF_STR( On ) )
	PORT_DIPNAME( 0x40, 0x40, "SW1:2" )
	PORT_DIPSETTING(    0x40, DEF_STR( Off ) )
	PORT_DIPSETTING(    0x00, DEF_STR( On ) )
	PORT_DIPNAME( 0x80, 0x80, "SW1:1" )
	PORT_DIPSETTING(    0x80, DEF_STR( Off ) )
	PORT_DIPSETTING(    0x00, DEF_STR( On ) )

	PORT_START("mainpcb:a80000")
	PORT_BIT( 0x0001, IP_ACTIVE_LOW, IPT_START2 ) PORT_NAME("Abort")    /* abort */
	PORT_BIT( 0x0002, IP_ACTIVE_LOW, IPT_START1 ) PORT_NAME("Key")  /* key */
	PORT_BIT( 0x0004, IP_ACTIVE_LOW, IPT_COIN3 )    /* aux coin */
	PORT_BIT( 0xfff8, IP_ACTIVE_LOW, IPT_UNUSED )

	PORT_START("mainpcb:8BADC.0") /* b00000 - 8 bit ADC 0 - gas pedal */
	PORT_BIT( 0xff, 0x00, IPT_PEDAL ) PORT_SENSITIVITY(25) PORT_KEYDELTA(20) PORT_NAME("Gas Pedal")

	PORT_START("mainpcb:8BADC.1")        /* b00000 - 8 bit ADC 1 - clutch pedal */
	PORT_BIT( 0xff, 0x00, IPT_PEDAL3 ) PORT_SENSITIVITY(25) PORT_KEYDELTA(100) PORT_NAME("Clutch Pedal")

	PORT_START("mainpcb:8BADC.2")        /* b00000 - 8 bit ADC 2 - seat */
	PORT_BIT( 0xff, 0x80, IPT_SPECIAL )

	PORT_START("mainpcb:8BADC.3")        /* b00000 - 8 bit ADC 3 - shifter lever Y */
	PORT_BIT( 0xff, 0x80, IPT_AD_STICK_Y ) PORT_SENSITIVITY(25) PORT_KEYDELTA(128) PORT_CODE_DEC(KEYCODE_R) PORT_CODE_INC(KEYCODE_F) PORT_NAME("Shifter Lever Y")

	PORT_START("mainpcb:8BADC.4")        /* b00000 - 8 bit ADC 4 - shifter lever X*/
	PORT_BIT( 0xff, 0x80, IPT_AD_STICK_X ) PORT_SENSITIVITY(25) PORT_KEYDELTA(128) PORT_CODE_DEC(KEYCODE_D) PORT_CODE_INC(KEYCODE_G) PORT_NAME("Shifter Lever X")

	PORT_START("mainpcb:8BADC.5")        /* b00000 - 8 bit ADC 5 - wheel */
	PORT_BIT( 0xff, 0x80, IPT_PADDLE ) PORT_MINMAX(0x10,0xf0) PORT_SENSITIVITY(25) PORT_KEYDELTA(5) PORT_NAME("Wheel")

	PORT_START("mainpcb:8BADC.6")        /* b00000 - 8 bit ADC 6 - line volts */
	PORT_BIT( 0xff, 0x80, IPT_SPECIAL )

	PORT_START("mainpcb:8BADC.7")        /* b00000 - 8 bit ADC 7 - shift force */
	PORT_BIT( 0xff, 0x80, IPT_SPECIAL )

	PORT_START("mainpcb:12BADC.0")       /* b80000 - 12 bit ADC 0 - steering wheel */
	PORT_BIT( 0xfff, 0x800, IPT_PADDLE ) PORT_MINMAX(0x010,0xff0) PORT_SENSITIVITY(400) PORT_KEYDELTA(5) PORT_NAME("Steering Wheel")

	PORT_START("mainpcb:12BADC.1")       /* b80000 - 12 bit ADC 1 - force brake */
	PORT_BIT( 0xfff, 0x000, IPT_PEDAL2 ) PORT_SENSITIVITY(400) PORT_KEYDELTA(100) PORT_REVERSE PORT_NAME("Brake Pedal")

	PORT_START("mainpcb:12BADC.2")       /* b80000 - 12 bit ADC 2 */
	PORT_BIT( 0xfff, IP_ACTIVE_LOW, IPT_UNUSED )

	PORT_START("mainpcb:12BADC.3")       /* b80000 - 12 bit ADC 3 */
	PORT_BIT( 0xfff, IP_ACTIVE_LOW, IPT_UNUSED )
INPUT_PORTS_END


static INPUT_PORTS_START( racedriv )
	PORT_START("mainpcb:IN0")       /* 600000 */
	PORT_DIPNAME( 0x01, 0x01, "Diagnostic jumper" )
	PORT_DIPSETTING(    0x01, DEF_STR( Off ) )
	PORT_DIPSETTING(    0x00, DEF_STR( On ) )
	PORT_BIT( 0x02, IP_ACTIVE_LOW, IPT_SPECIAL )    /* HBLANK */
	PORT_BIT( 0x04, IP_ACTIVE_LOW, IPT_CUSTOM ) PORT_VBLANK("mainpcb:screen")
	PORT_BIT( 0x08, IP_ACTIVE_HIGH, IPT_SPECIAL )   /* 12-bit EOC */
	PORT_BIT( 0x10, IP_ACTIVE_HIGH, IPT_SPECIAL )   /* 8-bit EOC */
	PORT_SERVICE( 0x20, IP_ACTIVE_LOW )
	PORT_BIT( 0x40, IP_ACTIVE_LOW, IPT_COIN2 )
	PORT_BIT( 0x80, IP_ACTIVE_LOW, IPT_COIN1 )

	PORT_START("mainpcb:SW1")       /* 600002 */
	PORT_DIPNAME( 0x01, 0x01, "SW1:8" )
	PORT_DIPSETTING(    0x01, DEF_STR( Off ) )
	PORT_DIPSETTING(    0x00, DEF_STR( On ) )
	PORT_DIPNAME( 0x02, 0x02, "SW1:7" )
	PORT_DIPSETTING(    0x02, DEF_STR( Off ) )
	PORT_DIPSETTING(    0x00, DEF_STR( On ) )
	PORT_DIPNAME( 0x04, 0x04, "SW1:6" )
	PORT_DIPSETTING(    0x04, DEF_STR( Off ) )
	PORT_DIPSETTING(    0x00, DEF_STR( On ) )
	PORT_DIPNAME( 0x08, 0x08, "SW1:5" )
	PORT_DIPSETTING(    0x08, DEF_STR( Off ) )
	PORT_DIPSETTING(    0x00, DEF_STR( On ) )
	PORT_DIPNAME( 0x10, 0x10, "SW1:4" )
	PORT_DIPSETTING(    0x10, DEF_STR( Off ) )
	PORT_DIPSETTING(    0x00, DEF_STR( On ) )
	PORT_DIPNAME( 0x20, 0x20, "SW1:3" )
	PORT_DIPSETTING(    0x20, DEF_STR( Off ) )
	PORT_DIPSETTING(    0x00, DEF_STR( On ) )
	PORT_DIPNAME( 0x40, 0x40, "SW1:2" )
	PORT_DIPSETTING(    0x40, DEF_STR( Off ) )
	PORT_DIPSETTING(    0x00, DEF_STR( On ) )
	PORT_DIPNAME( 0x80, 0x80, "SW1:1" )
	PORT_DIPSETTING(    0x80, DEF_STR( Off ) )
	PORT_DIPSETTING(    0x00, DEF_STR( On ) )

	PORT_START("mainpcb:a80000")
	PORT_BIT( 0x0001, IP_ACTIVE_LOW, IPT_START2 ) PORT_NAME("Abort")    /* abort */
	PORT_BIT( 0x0002, IP_ACTIVE_LOW, IPT_START1 ) PORT_NAME("Key")  /* key */
	PORT_BIT( 0x0004, IP_ACTIVE_LOW, IPT_COIN3 )    /* aux coin */
	PORT_BIT( 0xfff8, IP_ACTIVE_LOW, IPT_UNUSED )

	PORT_START("mainpcb:8BADC.0")        /* b00000 - 8 bit ADC 0 - gas pedal */
	PORT_BIT( 0xff, 0x00, IPT_PEDAL ) PORT_SENSITIVITY(25) PORT_KEYDELTA(20) PORT_NAME("Gas Pedal")

	PORT_START("mainpcb:8BADC.1")        /* b00000 - 8 bit ADC 1 - clutch pedal */
	PORT_BIT( 0xff, 0x00, IPT_PEDAL3 ) PORT_SENSITIVITY(25) PORT_KEYDELTA(100) PORT_NAME("Clutch Pedal")

	PORT_START("mainpcb:8BADC.2")        /* b00000 - 8 bit ADC 2 - seat */
	PORT_BIT( 0xff, 0x80, IPT_SPECIAL )

	PORT_START("mainpcb:8BADC.3")        /* b00000 - 8 bit ADC 3 - shifter lever Y */
	PORT_BIT( 0xff, 0x80, IPT_AD_STICK_Y ) PORT_SENSITIVITY(25) PORT_KEYDELTA(128) PORT_CODE_DEC(KEYCODE_R) PORT_CODE_INC(KEYCODE_F) PORT_NAME("Shifter Lever Y")

	PORT_START("mainpcb:8BADC.4")        /* b00000 - 8 bit ADC 4 - shifter lever X*/
	PORT_BIT( 0xff, 0x80, IPT_AD_STICK_X ) PORT_SENSITIVITY(25) PORT_KEYDELTA(128) PORT_CODE_DEC(KEYCODE_D) PORT_CODE_INC(KEYCODE_G) PORT_NAME("Shifter Lever X")

	PORT_START("mainpcb:8BADC.5")        /* b00000 - 8 bit ADC 5 - wheel */
	PORT_BIT( 0xff, 0x80, IPT_PADDLE ) PORT_MINMAX(0x10,0xf0) PORT_SENSITIVITY(25) PORT_KEYDELTA(5) PORT_NAME("Wheel")

	PORT_START("mainpcb:8BADC.6")        /* b00000 - 8 bit ADC 6 - line volts */
	PORT_BIT( 0xff, 0x80, IPT_SPECIAL )

	PORT_START("mainpcb:8BADC.7")        /* b00000 - 8 bit ADC 7 */
	PORT_BIT( 0xff, IP_ACTIVE_LOW, IPT_UNUSED )

	PORT_START("mainpcb:12BADC.0")       /* b80000 - 12 bit ADC 0 - steering wheel */
	PORT_BIT( 0xfff, 0x800, IPT_PADDLE ) PORT_MINMAX(0x010,0xff0) PORT_SENSITIVITY(400) PORT_KEYDELTA(5) PORT_NAME("Steering Wheel")

	PORT_START("mainpcb:12BADC.1")       /* b80000 - 12 bit ADC 1 - force brake */
	PORT_BIT( 0xfff, 0x000, IPT_PEDAL2 ) PORT_SENSITIVITY(400) PORT_KEYDELTA(100) PORT_REVERSE PORT_NAME("Brake Pedal")

	PORT_START("mainpcb:12BADC.2")       /* b80000 - 12 bit ADC 2 */
	PORT_BIT( 0xfff, IP_ACTIVE_LOW, IPT_UNUSED )

	PORT_START("mainpcb:12BADC.3")       /* b80000 - 12 bit ADC 3 */
	PORT_BIT( 0xfff, IP_ACTIVE_LOW, IPT_UNUSED )
INPUT_PORTS_END

static INPUT_PORTS_START( racedriv_pan )
	PORT_INCLUDE( racedriv )

	PORT_START("leftpcb:IN0")       /* 600000 */
	PORT_DIPNAME( 0x01, 0x01, "Diagnostic jumper (Left)" )
	PORT_DIPSETTING(    0x01, DEF_STR( Off ) )
	PORT_DIPSETTING(    0x00, DEF_STR( On ) )
	PORT_BIT( 0x02, IP_ACTIVE_LOW, IPT_SPECIAL )    /* HBLANK */
	PORT_BIT( 0x04, IP_ACTIVE_LOW, IPT_CUSTOM ) PORT_VBLANK("leftpcb:screen")
	PORT_BIT( 0x08, IP_ACTIVE_HIGH, IPT_SPECIAL )   /* 12-bit EOC */
	PORT_BIT( 0x10, IP_ACTIVE_HIGH, IPT_SPECIAL )   /* 8-bit EOC */
	PORT_SERVICE( 0x20, IP_ACTIVE_LOW )
	PORT_BIT( 0x40, IP_ACTIVE_LOW, IPT_COIN2 )
	PORT_BIT( 0x80, IP_ACTIVE_LOW, IPT_COIN1 )

	PORT_START("rightpcb:IN0")       /* 600000 */
	PORT_DIPNAME( 0x01, 0x01, "Diagnostic jumper (Right)" )
	PORT_DIPSETTING(    0x01, DEF_STR( Off ) )
	PORT_DIPSETTING(    0x00, DEF_STR( On ) )
	PORT_BIT( 0x02, IP_ACTIVE_LOW, IPT_SPECIAL )    /* HBLANK */
	PORT_BIT( 0x04, IP_ACTIVE_LOW, IPT_CUSTOM ) PORT_VBLANK("rightpcb:screen")
	PORT_BIT( 0x08, IP_ACTIVE_HIGH, IPT_SPECIAL )   /* 12-bit EOC */
	PORT_BIT( 0x10, IP_ACTIVE_HIGH, IPT_SPECIAL )   /* 8-bit EOC */
	PORT_SERVICE( 0x20, IP_ACTIVE_LOW )
	PORT_BIT( 0x40, IP_ACTIVE_LOW, IPT_COIN2 )
	PORT_BIT( 0x80, IP_ACTIVE_LOW, IPT_COIN1 )
#if 1 // needed to navigate sub-screen test menus
	PORT_START("leftpcb:a80000")
	PORT_BIT( 0x0001, IP_ACTIVE_LOW, IPT_START2 ) PORT_NAME("Abort")    /* abort */
	PORT_BIT( 0x0002, IP_ACTIVE_LOW, IPT_START1 ) PORT_NAME("Key")  /* key */
	PORT_BIT( 0x0004, IP_ACTIVE_LOW, IPT_COIN3 )    /* aux coin */
	PORT_BIT( 0xfff8, IP_ACTIVE_LOW, IPT_UNUSED )

	PORT_START("rightpcb:a80000")
	PORT_BIT( 0x0001, IP_ACTIVE_LOW, IPT_START2 ) PORT_NAME("Abort")    /* abort */
	PORT_BIT( 0x0002, IP_ACTIVE_LOW, IPT_START1 ) PORT_NAME("Key")  /* key */
	PORT_BIT( 0x0004, IP_ACTIVE_LOW, IPT_COIN3 )    /* aux coin */
	PORT_BIT( 0xfff8, IP_ACTIVE_LOW, IPT_UNUSED )
#endif
INPUT_PORTS_END

static INPUT_PORTS_START( racedrivc )
	PORT_START("mainpcb:IN0")       /* 60c000 */
	PORT_DIPNAME( 0x01, 0x01, "Diagnostic jumper" )
	PORT_DIPSETTING(    0x01, DEF_STR( Off ) )
	PORT_DIPSETTING(    0x00, DEF_STR( On ) )
	PORT_BIT( 0x02, IP_ACTIVE_LOW, IPT_SPECIAL )    /* HBLANK */
	PORT_BIT( 0x04, IP_ACTIVE_LOW, IPT_CUSTOM ) PORT_VBLANK("mainpcb:screen")
	PORT_BIT( 0x08, IP_ACTIVE_HIGH, IPT_SPECIAL )   /* 12-bit EOC */
	PORT_BIT( 0x10, IP_ACTIVE_HIGH, IPT_SPECIAL )   /* 8-bit EOC */
	PORT_SERVICE( 0x20, IP_ACTIVE_LOW )
	PORT_BIT( 0x40, IP_ACTIVE_LOW, IPT_COIN1 )
	PORT_BIT( 0x80, IP_ACTIVE_LOW, IPT_COIN2 )

	PORT_START("mainpcb:SW1")       /* 60c002 */
	PORT_DIPNAME( 0x01, 0x01, "SW1:8" )
	PORT_DIPSETTING(    0x01, DEF_STR( Off ) )
	PORT_DIPSETTING(    0x00, DEF_STR( On ) )
	PORT_DIPNAME( 0x02, 0x02, "SW1:7" )
	PORT_DIPSETTING(    0x02, DEF_STR( Off ) )
	PORT_DIPSETTING(    0x00, DEF_STR( On ) )
	PORT_DIPNAME( 0x04, 0x04, "SW1:6" )
	PORT_DIPSETTING(    0x04, DEF_STR( Off ) )
	PORT_DIPSETTING(    0x00, DEF_STR( On ) )
	PORT_DIPNAME( 0x08, 0x08, "SW1:5" )
	PORT_DIPSETTING(    0x08, DEF_STR( Off ) )
	PORT_DIPSETTING(    0x00, DEF_STR( On ) )
	PORT_DIPNAME( 0x10, 0x10, "SW1:4" )
	PORT_DIPSETTING(    0x10, DEF_STR( Off ) )
	PORT_DIPSETTING(    0x00, DEF_STR( On ) )
	PORT_DIPNAME( 0x20, 0x20, "SW1:3" )
	PORT_DIPSETTING(    0x20, DEF_STR( Off ) )
	PORT_DIPSETTING(    0x00, DEF_STR( On ) )
	PORT_DIPNAME( 0x40, 0x40, "SW1:2" )
	PORT_DIPSETTING(    0x40, DEF_STR( Off ) )
	PORT_DIPSETTING(    0x00, DEF_STR( On ) )
	PORT_DIPNAME( 0x80, 0x80, "SW1:1" )
	PORT_DIPSETTING(    0x80, DEF_STR( Off ) )
	PORT_DIPSETTING(    0x00, DEF_STR( On ) )

	PORT_START("mainpcb:a80000")
	PORT_BIT( 0x0001, IP_ACTIVE_LOW, IPT_START2 ) PORT_NAME("Abort")
	PORT_BIT( 0x0002, IP_ACTIVE_LOW, IPT_START1 ) PORT_NAME("Key")
	PORT_BIT( 0x0004, IP_ACTIVE_LOW, IPT_COIN3 )    /* aux coin */
	PORT_BIT( 0x00f8, IP_ACTIVE_LOW, IPT_UNUSED )
	PORT_BIT( 0x0100, IP_ACTIVE_LOW, IPT_BUTTON2 )  PORT_NAME("1st Gear")
	PORT_BIT( 0x0200, IP_ACTIVE_LOW, IPT_BUTTON3 )  PORT_NAME("2nd Gear")
	PORT_BIT( 0x0400, IP_ACTIVE_LOW, IPT_BUTTON4 )  PORT_NAME("3rd Gear")
	PORT_BIT( 0x0800, IP_ACTIVE_LOW, IPT_BUTTON5 )  PORT_NAME("4th Gear")
	PORT_BIT( 0x3000, IP_ACTIVE_LOW, IPT_UNUSED )
	PORT_BIT( 0x4000, IP_ACTIVE_LOW, IPT_SPECIAL )  /* center edge on steering wheel */
	PORT_BIT( 0x8000, IP_ACTIVE_LOW, IPT_UNUSED )

	PORT_START("mainpcb:8BADC.0")        /* b00000 - 8 bit ADC 0 - gas pedal */
	PORT_BIT( 0xff, 0x00, IPT_PEDAL ) PORT_SENSITIVITY(25) PORT_KEYDELTA(20) PORT_NAME("Gas Pedal")

	PORT_START("mainpcb:8BADC.1")        /* b00000 - 8 bit ADC 1 - clutch pedal */
	PORT_BIT( 0xff, 0x00, IPT_PEDAL3 ) PORT_SENSITIVITY(25) PORT_KEYDELTA(100) PORT_NAME("Clutch Pedal")

	PORT_START("mainpcb:8BADC.2")        /* b00000 - 8 bit ADC 2 */
	PORT_BIT( 0xff, IP_ACTIVE_LOW, IPT_UNUSED )

	PORT_START("mainpcb:8BADC.3")        /* b00000 - 8 bit ADC 3 */
	PORT_BIT( 0xff, IP_ACTIVE_LOW, IPT_UNUSED )

	PORT_START("mainpcb:8BADC.4")        /* b00000 - 8 bit ADC 4 */
	PORT_BIT( 0xff, IP_ACTIVE_LOW, IPT_UNUSED )

	PORT_START("mainpcb:8BADC.5")        /* b00000 - 8 bit ADC 5 */
	PORT_BIT( 0xff, IP_ACTIVE_LOW, IPT_UNUSED )

	PORT_START("mainpcb:8BADC.6")        /* b00000 - 8 bit ADC 6 - force brake */
	PORT_BIT( 0xff, 0x00, IPT_PEDAL2 ) PORT_SENSITIVITY(25) PORT_KEYDELTA(40) PORT_REVERSE PORT_NAME("Force Brake")

	PORT_START("mainpcb:8BADC.7")        /* b00000 - 8 bit ADC 7 */
	PORT_BIT( 0xff, IP_ACTIVE_LOW, IPT_UNUSED )

	PORT_START("mainpcb:12BADC.0")       /* 400000 - steering wheel */
	PORT_BIT(0xfff, 0x800, IPT_PADDLE) PORT_MINMAX(0x010, 0xff0) PORT_SENSITIVITY(400) PORT_KEYDELTA(5) PORT_NAME("Steering Wheel")

	/* dummy ADC ports to end up with the same number as the full version */
	PORT_START("mainpcb:12BADC.1")
	PORT_BIT( 0xfff, IP_ACTIVE_LOW, IPT_UNUSED )
	PORT_START("mainpcb:12BADC.2")
	PORT_BIT( 0xfff, IP_ACTIVE_LOW, IPT_UNUSED )
	PORT_START("mainpcb:12BADC.3")
	PORT_BIT( 0xfff, IP_ACTIVE_LOW, IPT_UNUSED )
INPUT_PORTS_END


static INPUT_PORTS_START( stunrun )
	PORT_START("mainpcb:IN0")       /* 60c000 */
	PORT_DIPNAME( 0x01, 0x01, "Diagnostic jumper" )
	PORT_DIPSETTING(    0x01, DEF_STR( Off ) )
	PORT_DIPSETTING(    0x00, DEF_STR( On ) )
	PORT_BIT( 0x02, IP_ACTIVE_LOW, IPT_SPECIAL )    /* HBLANK */
	PORT_BIT( 0x04, IP_ACTIVE_LOW, IPT_CUSTOM ) PORT_VBLANK("mainpcb:screen")
	PORT_BIT( 0x08, IP_ACTIVE_HIGH, IPT_SPECIAL )   /* 12-bit EOC */
	PORT_BIT( 0x10, IP_ACTIVE_HIGH, IPT_SPECIAL )   /* 8-bit EOC */
	PORT_SERVICE( 0x20, IP_ACTIVE_LOW )
	PORT_BIT( 0x40, IP_ACTIVE_LOW, IPT_COIN2 )
	PORT_BIT( 0x80, IP_ACTIVE_LOW, IPT_COIN1 )

	PORT_START("mainpcb:SW1")       /* 60c002 */
	PORT_DIPNAME( 0x01, 0x00, "SW1:8" )
	PORT_DIPSETTING(    0x01, DEF_STR( Off ) )
	PORT_DIPSETTING(    0x00, DEF_STR( On ) )
	PORT_DIPNAME( 0x02, 0x00, "SW1:7" )
	PORT_DIPSETTING(    0x02, DEF_STR( Off ) )
	PORT_DIPSETTING(    0x00, DEF_STR( On ) )
	PORT_DIPNAME( 0x04, 0x00, "SW1:6" )
	PORT_DIPSETTING(    0x04, DEF_STR( Off ) )
	PORT_DIPSETTING(    0x00, DEF_STR( On ) )
	PORT_DIPNAME( 0x08, 0x00, "SW1:5" )
	PORT_DIPSETTING(    0x08, DEF_STR( Off ) )
	PORT_DIPSETTING(    0x00, DEF_STR( On ) )
	PORT_DIPNAME( 0x10, 0x00, "SW1:4" )
	PORT_DIPSETTING(    0x10, DEF_STR( Off ) )
	PORT_DIPSETTING(    0x00, DEF_STR( On ) )
	PORT_DIPNAME( 0x20, 0x00, "SW1:3" )
	PORT_DIPSETTING(    0x20, DEF_STR( Off ) )
	PORT_DIPSETTING(    0x00, DEF_STR( On ) )
	PORT_DIPNAME( 0x40, 0x00, "SW1:2" )
	PORT_DIPSETTING(    0x40, DEF_STR( Off ) )
	PORT_DIPSETTING(    0x00, DEF_STR( On ) )
	PORT_DIPNAME( 0x80, 0x00, "SW1:1" )
	PORT_DIPSETTING(    0x80, DEF_STR( Off ) )
	PORT_DIPSETTING(    0x00, DEF_STR( On ) )

	PORT_START("mainpcb:a80000")
	PORT_BIT( 0x0001, IP_ACTIVE_LOW, IPT_BUTTON1 )
	PORT_BIT( 0x0002, IP_ACTIVE_LOW, IPT_BUTTON2 )
	PORT_BIT( 0x0004, IP_ACTIVE_LOW, IPT_START1 )
	PORT_BIT( 0xfff8, IP_ACTIVE_LOW, IPT_UNUSED )

	PORT_START("mainpcb:8BADC.0")        /* b00000 - 8 bit ADC 0 */
	PORT_BIT( 0xff, 0x80, IPT_AD_STICK_X ) PORT_SENSITIVITY(25) PORT_KEYDELTA(10)

	PORT_START("mainpcb:8BADC.1")        /* b00000 - 8 bit ADC 1 */
	PORT_BIT( 0xff, IP_ACTIVE_LOW, IPT_UNUSED )

	PORT_START("mainpcb:8BADC.2")        /* b00000 - 8 bit ADC 2 */
	PORT_BIT( 0xff, 0x80, IPT_AD_STICK_Y ) PORT_SENSITIVITY(25) PORT_KEYDELTA(10)

	PORT_START("mainpcb:8BADC.3")        /* b00000 - 8 bit ADC 3 */
	PORT_BIT( 0xff, IP_ACTIVE_LOW, IPT_UNUSED )

	PORT_START("mainpcb:8BADC.4")        /* b00000 - 8 bit ADC 4 */
	PORT_BIT( 0xff, IP_ACTIVE_LOW, IPT_UNUSED )

	PORT_START("mainpcb:8BADC.5")        /* b00000 - 8 bit ADC 5 */
	PORT_BIT( 0xff, IP_ACTIVE_LOW, IPT_UNUSED )

	PORT_START("mainpcb:8BADC.6")        /* b00000 - 8 bit ADC 6 */
	PORT_BIT( 0xff, IP_ACTIVE_LOW, IPT_UNUSED )

	PORT_START("mainpcb:8BADC.7")        /* b00000 - 8 bit ADC 7 */
	PORT_BIT( 0xff, IP_ACTIVE_LOW, IPT_UNUSED )

	PORT_START("mainpcb:12BADC.0")       /* b80000 - 12 bit ADC 0 */
	PORT_BIT( 0xfff, IP_ACTIVE_LOW, IPT_UNUSED )

	PORT_START("mainpcb:12BADC.1")       /* b80000 - 12 bit ADC 1 */
	PORT_BIT( 0xfff, IP_ACTIVE_LOW, IPT_UNUSED )

	PORT_START("mainpcb:12BADC.2")       /* b80000 - 12 bit ADC 2 */
	PORT_BIT( 0xfff, IP_ACTIVE_LOW, IPT_UNUSED )

	PORT_START("mainpcb:12BADC.3")       /* b80000 - 12 bit ADC 3 */
	PORT_BIT( 0xfff, IP_ACTIVE_LOW, IPT_UNUSED )

	/* stunrun has its own coins */
// todo
//  PORT_MODIFY("jsa:JSAII")/
//  PORT_BIT( 0x01, IP_ACTIVE_HIGH, IPT_UNUSED )
//  PORT_BIT( 0x02, IP_ACTIVE_HIGH, IPT_UNUSED )
INPUT_PORTS_END


static INPUT_PORTS_START( steeltal )
	PORT_START("mainpcb:IN0")       /* 60c000 */
	PORT_DIPNAME( 0x01, 0x01, "Diagnostic jumper" )
	PORT_DIPSETTING(    0x01, DEF_STR( Off ) )
	PORT_DIPSETTING(    0x00, DEF_STR( On ) )
	PORT_BIT( 0x02, IP_ACTIVE_LOW, IPT_SPECIAL )    /* HBLANK */
	PORT_BIT( 0x04, IP_ACTIVE_LOW, IPT_CUSTOM ) PORT_VBLANK("mainpcb:screen")
	PORT_BIT( 0x08, IP_ACTIVE_HIGH, IPT_SPECIAL )   /* 12-bit EOC */
	PORT_BIT( 0x10, IP_ACTIVE_HIGH, IPT_SPECIAL )   /* 8-bit EOC */
	PORT_SERVICE( 0x20, IP_ACTIVE_LOW )
	PORT_BIT( 0x40, IP_ACTIVE_LOW, IPT_COIN2 )
	PORT_BIT( 0x80, IP_ACTIVE_LOW, IPT_COIN1 )

	PORT_START("mainpcb:SW1")       /* 60c002 */
	PORT_DIPNAME( 0x01, 0x00, "SW1:8" )
	PORT_DIPSETTING(    0x01, DEF_STR( Off ) )
	PORT_DIPSETTING(    0x00, DEF_STR( On ) )
	PORT_DIPNAME( 0x02, 0x00, "SW1:7" )
	PORT_DIPSETTING(    0x02, DEF_STR( Off ) )
	PORT_DIPSETTING(    0x00, DEF_STR( On ) )
	PORT_DIPNAME( 0x04, 0x00, "SW1:6" )
	PORT_DIPSETTING(    0x04, DEF_STR( Off ) )
	PORT_DIPSETTING(    0x00, DEF_STR( On ) )
	PORT_DIPNAME( 0x08, 0x00, "SW1:5" )
	PORT_DIPSETTING(    0x08, DEF_STR( Off ) )
	PORT_DIPSETTING(    0x00, DEF_STR( On ) )
	PORT_DIPNAME( 0x10, 0x00, "SW1:4" )
	PORT_DIPSETTING(    0x10, DEF_STR( Off ) )
	PORT_DIPSETTING(    0x00, DEF_STR( On ) )
	PORT_DIPNAME( 0x20, 0x00, "SW1:3" )
	PORT_DIPSETTING(    0x20, DEF_STR( Off ) )
	PORT_DIPSETTING(    0x00, DEF_STR( On ) )
	PORT_DIPNAME( 0x40, 0x00, "SW1:2" )
	PORT_DIPSETTING(    0x40, DEF_STR( Off ) )
	PORT_DIPSETTING(    0x00, DEF_STR( On ) )
	PORT_DIPNAME( 0x80, 0x00, "SW1:1" )
	PORT_DIPSETTING(    0x80, DEF_STR( Off ) )
	PORT_DIPSETTING(    0x00, DEF_STR( On ) )

	PORT_START("mainpcb:a80000")
	PORT_BIT( 0x0001, IP_ACTIVE_LOW, IPT_BUTTON1 ) PORT_NAME("Trigger")
	PORT_BIT( 0x0002, IP_ACTIVE_LOW, IPT_BUTTON2 ) PORT_NAME("Thumb")
	PORT_BIT( 0x0004, IP_ACTIVE_LOW, IPT_BUTTON3 ) PORT_NAME("Zoom")
	PORT_BIT( 0x0008, IP_ACTIVE_LOW, IPT_BUTTON4 ) PORT_NAME("Real Helicopter Flight")
	PORT_BIT( 0xfff0, IP_ACTIVE_LOW, IPT_UNUSED )

	PORT_START("mainpcb:8BADC.0")        /* b00000 - 8 bit ADC 0 */
	PORT_BIT( 0xff, IP_ACTIVE_LOW, IPT_UNUSED )

	PORT_START("mainpcb:8BADC.1")        /* b00000 - 8 bit ADC 1 */
	PORT_BIT( 0xff, IP_ACTIVE_LOW, IPT_UNUSED )     /* volume control */

	PORT_START("mainpcb:8BADC.2")        /* b00000 - 8 bit ADC 2 */
	PORT_BIT( 0xff, IP_ACTIVE_LOW, IPT_UNUSED )

	PORT_START("mainpcb:8BADC.3")        /* b00000 - 8 bit ADC 3 */
	PORT_BIT( 0xff, IP_ACTIVE_LOW, IPT_UNUSED )

	PORT_START("mainpcb:8BADC.4")        /* b00000 - 8 bit ADC 4 */
	PORT_BIT( 0xff, IP_ACTIVE_LOW, IPT_UNUSED )

	PORT_START("mainpcb:8BADC.5")        /* b00000 - 8 bit ADC 5 */
	PORT_BIT( 0xff, IP_ACTIVE_LOW, IPT_UNUSED )

	PORT_START("mainpcb:8BADC.6")        /* b00000 - 8 bit ADC 6 */
	PORT_BIT( 0xff, IP_ACTIVE_LOW, IPT_UNUSED )

	PORT_START("mainpcb:8BADC.7")        /* b00000 - 8 bit ADC 7 */
	PORT_BIT( 0xff, IP_ACTIVE_LOW, IPT_UNUSED )

	PORT_START("mainpcb:12BADC.0")       /* b80000 - 12 bit ADC 0 */
	PORT_BIT( 0xfff, 0x800, IPT_AD_STICK_X ) PORT_MINMAX(0x010, 0xff0) PORT_SENSITIVITY(400) PORT_KEYDELTA(10)   /* left/right */

	PORT_START("mainpcb:12BADC.1")       /* b80000 - 12 bit ADC 1 */
	PORT_BIT( 0xfff, 0x800, IPT_AD_STICK_Y ) PORT_MINMAX(0x010, 0xff0) PORT_SENSITIVITY(400) PORT_KEYDELTA(10)   /* up/down */

	PORT_START("mainpcb:12BADC.2")       /* b80000 - 12 bit ADC 2 */
	PORT_BIT( 0xfff, 0x800, IPT_AD_STICK_Z ) PORT_MINMAX(0x010, 0xff0) PORT_SENSITIVITY(400) PORT_KEYDELTA(10) PORT_NAME("Collective") PORT_REVERSE /* collective */

	PORT_START("mainpcb:12BADC.3")       /* b80000 - 12 bit ADC 3 */
	PORT_BIT( 0xfff, 0x800, IPT_AD_STICK_X ) PORT_MINMAX(0x010, 0xff0) PORT_SENSITIVITY(400) PORT_KEYDELTA(10) PORT_NAME("Rudder") PORT_PLAYER(2)   /* rudder */

	/* steeltal has its own coins */
// todo
//  PORT_MODIFY("jsa:JSAIII")
//  PORT_BIT( 0x01, IP_ACTIVE_HIGH, IPT_UNUSED )
//  PORT_BIT( 0x02, IP_ACTIVE_HIGH, IPT_UNUSED )
INPUT_PORTS_END


static INPUT_PORTS_START( strtdriv )
	PORT_START("mainpcb:IN0")       /* 60c000 */
	PORT_DIPNAME( 0x01, 0x01, "Diagnostic jumper" )
	PORT_DIPSETTING(    0x01, DEF_STR( Off ) )
	PORT_DIPSETTING(    0x00, DEF_STR( On ) )
	PORT_BIT( 0x02, IP_ACTIVE_LOW, IPT_SPECIAL )    /* HBLANK */
	PORT_BIT( 0x04, IP_ACTIVE_LOW, IPT_CUSTOM ) PORT_VBLANK("mainpcb:screen")
	PORT_BIT( 0x08, IP_ACTIVE_HIGH, IPT_SPECIAL )   /* 12-bit EOC */
	PORT_BIT( 0x10, IP_ACTIVE_HIGH, IPT_SPECIAL )   /* 8-bit EOC */
	PORT_SERVICE( 0x20, IP_ACTIVE_LOW )
	PORT_BIT( 0x40, IP_ACTIVE_LOW, IPT_COIN2 )
	PORT_BIT( 0x80, IP_ACTIVE_LOW, IPT_COIN1 )

	PORT_START("mainpcb:SW1")       /* 60c002 */
	PORT_DIPNAME( 0x01, 0x01, "SW1:8" )
	PORT_DIPSETTING(    0x01, DEF_STR( Off ) )
	PORT_DIPSETTING(    0x00, DEF_STR( On ) )
	PORT_DIPNAME( 0x02, 0x02, "SW1:7" )
	PORT_DIPSETTING(    0x02, DEF_STR( Off ) )
	PORT_DIPSETTING(    0x00, DEF_STR( On ) )
	PORT_DIPNAME( 0x04, 0x04, "SW1:6" )
	PORT_DIPSETTING(    0x04, DEF_STR( Off ) )
	PORT_DIPSETTING(    0x00, DEF_STR( On ) )
	PORT_DIPNAME( 0x08, 0x08, "SW1:5" )
	PORT_DIPSETTING(    0x08, DEF_STR( Off ) )
	PORT_DIPSETTING(    0x00, DEF_STR( On ) )
	PORT_DIPNAME( 0x10, 0x10, "SW1:4" )
	PORT_DIPSETTING(    0x10, DEF_STR( Off ) )
	PORT_DIPSETTING(    0x00, DEF_STR( On ) )
	PORT_DIPNAME( 0x20, 0x20, "SW1:3" )
	PORT_DIPSETTING(    0x20, DEF_STR( Off ) )
	PORT_DIPSETTING(    0x00, DEF_STR( On ) )
	PORT_DIPNAME( 0x40, 0x40, "SW1:2" )
	PORT_DIPSETTING(    0x40, DEF_STR( Off ) )
	PORT_DIPSETTING(    0x00, DEF_STR( On ) )
	PORT_DIPNAME( 0x80, 0x80, "SW1:1" )
	PORT_DIPSETTING(    0x80, DEF_STR( Off ) )
	PORT_DIPSETTING(    0x00, DEF_STR( On ) )

	PORT_START("mainpcb:a80000")
	PORT_BIT( 0x0001, IP_ACTIVE_LOW, IPT_START2 )   /* abort */
	PORT_BIT( 0x0002, IP_ACTIVE_LOW, IPT_START1 )   /* start */
	PORT_BIT( 0x0004, IP_ACTIVE_LOW, IPT_COIN3 )    /* aux coin */
	PORT_BIT( 0x00f8, IP_ACTIVE_LOW, IPT_UNUSED )
	PORT_BIT( 0x0100, IP_ACTIVE_LOW, IPT_BUTTON5 )  /* ??? */
	PORT_BIT( 0x0200, IP_ACTIVE_LOW, IPT_BUTTON4 ) PORT_TOGGLE  /* reverse */
	PORT_BIT( 0x0400, IP_ACTIVE_LOW, IPT_BUTTON6 )  /* ??? */
	PORT_BIT( 0x0800, IP_ACTIVE_LOW, IPT_BUTTON2 )  /* wings */
	PORT_BIT( 0x1000, IP_ACTIVE_LOW, IPT_BUTTON3 )  /* wings */
	PORT_BIT( 0x2000, IP_ACTIVE_LOW, IPT_UNUSED )
	PORT_BIT( 0x4000, IP_ACTIVE_LOW, IPT_SPECIAL )  /* center edge on steering wheel */
	PORT_BIT( 0x8000, IP_ACTIVE_LOW, IPT_UNUSED )

	PORT_START("mainpcb:8BADC.0")        /* b00000 - 8 bit ADC 0 - gas pedal */
	PORT_BIT( 0xff, 0x00, IPT_PEDAL ) PORT_SENSITIVITY(25) PORT_KEYDELTA(20) PORT_NAME("Gas Pedal")

	PORT_START("mainpcb:8BADC.1")        /* b00000 - 8 bit ADC 1 */
	PORT_BIT( 0xff, IP_ACTIVE_LOW, IPT_UNUSED )

	PORT_START("mainpcb:8BADC.2")        /* b00000 - 8 bit ADC 2 - voice mic */
	PORT_BIT( 0xff, IP_ACTIVE_LOW, IPT_UNUSED )

	PORT_START("mainpcb:8BADC.3")        /* b00000 - 8 bit ADC 3 - volume */
	PORT_BIT( 0xff, 0x80, IPT_UNUSED )

	PORT_START("mainpcb:8BADC.4")        /* b00000 - 8 bit ADC 4 - elevator */
	PORT_BIT( 0xff, 0x80, IPT_AD_STICK_Y ) PORT_SENSITIVITY(25) PORT_KEYDELTA(10) PORT_NAME("Elevator") PORT_REVERSE  /* up/down */

	PORT_START("mainpcb:8BADC.5")        /* b00000 - 8 bit ADC 5 - canopy */
	PORT_BIT( 0xff, 0x80, IPT_UNUSED )

	PORT_START("mainpcb:8BADC.6")        /* b00000 - 8 bit ADC 6 - brake */
	PORT_BIT( 0xff, 0x00, IPT_PEDAL2 ) PORT_SENSITIVITY(25) PORT_KEYDELTA(40) PORT_NAME("Brake") PORT_REVERSE

	PORT_START("mainpcb:8BADC.7")        /* b00000 - 8 bit ADC 7 - seat adjust */
	PORT_BIT( 0xff, 0x80, IPT_UNUSED )

	PORT_START("mainpcb:12BADC.0")       /* 400000 - steering wheel */
	PORT_BIT(0xfff, 0x800, IPT_PADDLE) PORT_MINMAX(0x010, 0xff0) PORT_SENSITIVITY(400) PORT_KEYDELTA(5) PORT_NAME("Steering Wheel")

	/* dummy ADC ports to end up with the same number as the full version */
	PORT_START("mainpcb:12BADC.1")       /* FAKE */
	PORT_BIT( 0xfff, IP_ACTIVE_LOW, IPT_UNUSED )
	PORT_START("mainpcb:12BADC.2")       /* FAKE */
	PORT_BIT( 0xfff, IP_ACTIVE_LOW, IPT_UNUSED )
	PORT_START("mainpcb:12BADC.3")       /* FAKE */
	PORT_BIT( 0xfff, IP_ACTIVE_LOW, IPT_UNUSED )
INPUT_PORTS_END


static INPUT_PORTS_START( hdrivair )
	PORT_START("mainpcb:IN0")       /* 60c000 */
	PORT_DIPNAME( 0x01, 0x01, "Diagnostic jumper" )
	PORT_DIPSETTING(    0x01, DEF_STR( Off ) )
	PORT_DIPSETTING(    0x00, DEF_STR( On ) )
	PORT_BIT( 0x02, IP_ACTIVE_LOW, IPT_SPECIAL )    /* HBLANK */
	PORT_BIT( 0x04, IP_ACTIVE_LOW, IPT_CUSTOM ) PORT_VBLANK("mainpcb:screen")
	PORT_BIT( 0x08, IP_ACTIVE_HIGH, IPT_SPECIAL )   /* 12-bit EOC */
	PORT_BIT( 0x10, IP_ACTIVE_HIGH, IPT_SPECIAL )   /* 8-bit EOC */
	PORT_SERVICE( 0x20, IP_ACTIVE_LOW )
	PORT_BIT( 0x40, IP_ACTIVE_LOW, IPT_COIN2 )
	PORT_BIT( 0x80, IP_ACTIVE_LOW, IPT_COIN1 )

	PORT_START("mainpcb:SW1")       /* 60c002 */
	PORT_DIPNAME( 0x01, 0x01, "SW1:8" )
	PORT_DIPSETTING(    0x01, DEF_STR( Off ) )
	PORT_DIPSETTING(    0x00, DEF_STR( On ) )
	PORT_DIPNAME( 0x02, 0x02, "SW1:7" )
	PORT_DIPSETTING(    0x02, DEF_STR( Off ) )
	PORT_DIPSETTING(    0x00, DEF_STR( On ) )
	PORT_DIPNAME( 0x04, 0x04, "SW1:6" )
	PORT_DIPSETTING(    0x04, DEF_STR( Off ) )
	PORT_DIPSETTING(    0x00, DEF_STR( On ) )
	PORT_DIPNAME( 0x08, 0x08, "SW1:5" )
	PORT_DIPSETTING(    0x08, DEF_STR( Off ) )
	PORT_DIPSETTING(    0x00, DEF_STR( On ) )
	PORT_DIPNAME( 0x10, 0x10, "SW1:4" )
	PORT_DIPSETTING(    0x10, DEF_STR( Off ) )
	PORT_DIPSETTING(    0x00, DEF_STR( On ) )
	PORT_DIPNAME( 0x20, 0x20, "SW1:3" )
	PORT_DIPSETTING(    0x20, DEF_STR( Off ) )
	PORT_DIPSETTING(    0x00, DEF_STR( On ) )
	PORT_DIPNAME( 0x40, 0x40, "SW1:2" )
	PORT_DIPSETTING(    0x40, DEF_STR( Off ) )
	PORT_DIPSETTING(    0x00, DEF_STR( On ) )
	PORT_DIPNAME( 0x80, 0x80, "SW1:1" )
	PORT_DIPSETTING(    0x80, DEF_STR( Off ) )
	PORT_DIPSETTING(    0x00, DEF_STR( On ) )

	PORT_START("mainpcb:a80000")
	PORT_BIT( 0x0001, IP_ACTIVE_LOW, IPT_START2 )   /* abort */
	PORT_BIT( 0x0002, IP_ACTIVE_LOW, IPT_START1 )   /* start */
	PORT_BIT( 0x0004, IP_ACTIVE_LOW, IPT_COIN3 )    /* aux coin */
	PORT_BIT( 0x00f8, IP_ACTIVE_LOW, IPT_UNUSED )
	PORT_BIT( 0x0100, IP_ACTIVE_LOW, IPT_BUTTON5 )  /* ??? */
	PORT_BIT( 0x0200, IP_ACTIVE_LOW, IPT_BUTTON4 ) PORT_TOGGLE  /* reverse */
	PORT_BIT( 0x0400, IP_ACTIVE_LOW, IPT_BUTTON6 )  /* ??? */
	PORT_BIT( 0x0800, IP_ACTIVE_LOW, IPT_BUTTON2 )  /* wings */
	PORT_BIT( 0x1000, IP_ACTIVE_LOW, IPT_BUTTON3 )  /* wings */
	PORT_BIT( 0x2000, IP_ACTIVE_LOW, IPT_UNUSED )
	PORT_BIT( 0x4000, IP_ACTIVE_LOW, IPT_SPECIAL )  /* center edge on steering wheel */
	PORT_BIT( 0x8000, IP_ACTIVE_LOW, IPT_UNUSED )

	PORT_START("mainpcb:8BADC.0")        /* b00000 - 8 bit ADC 0 - gas pedal */
	PORT_BIT( 0xff, 0x00, IPT_PEDAL ) PORT_SENSITIVITY(25) PORT_KEYDELTA(20) PORT_NAME("Gas Pedal")

	PORT_START("mainpcb:8BADC.1")        /* b00000 - 8 bit ADC 1 */
	PORT_BIT( 0xff, IP_ACTIVE_LOW, IPT_UNUSED )

	PORT_START("mainpcb:8BADC.2")        /* b00000 - 8 bit ADC 2 - voice mic */
	PORT_BIT( 0xff, IP_ACTIVE_LOW, IPT_UNUSED )

	PORT_START("mainpcb:8BADC.3")        /* b00000 - 8 bit ADC 3 - volume */
	PORT_BIT( 0xff, 0x80, IPT_UNUSED )

	PORT_START("mainpcb:8BADC.4")        /* b00000 - 8 bit ADC 4 - elevator */
	PORT_BIT( 0xff, 0x80, IPT_AD_STICK_Y ) PORT_SENSITIVITY(25) PORT_KEYDELTA(10) PORT_REVERSE PORT_NAME("Elevator") /* up/down */

	PORT_START("mainpcb:8BADC.5")        /* b00000 - 8 bit ADC 5 - canopy */
	PORT_BIT( 0xff, 0x80, IPT_UNUSED )

	PORT_START("mainpcb:8BADC.6")        /* b00000 - 8 bit ADC 6 - brake */
	PORT_BIT( 0xff, 0x00, IPT_PEDAL2 ) PORT_SENSITIVITY(25) PORT_KEYDELTA(40) PORT_REVERSE PORT_NAME("Brake")

	PORT_START("mainpcb:8BADC.7")        /* b00000 - 8 bit ADC 7 - seat adjust */
	PORT_BIT( 0xff, 0x80, IPT_UNUSED )

	PORT_START("mainpcb:12BADC.0")       /* 400000 - steering wheel */
	PORT_BIT(0xfff, 0x800, IPT_PADDLE) PORT_MINMAX(0x010, 0xff0) PORT_SENSITIVITY(400) PORT_KEYDELTA(5) PORT_REVERSE PORT_NAME("Steering Wheel")

	/* dummy ADC ports to end up with the same number as the full version */
	PORT_START("mainpcb:12BADC.1")
	PORT_BIT( 0xfff, IP_ACTIVE_LOW, IPT_UNUSED )
	PORT_START("mainpcb:12BADC.2")
	PORT_BIT( 0xfff, IP_ACTIVE_LOW, IPT_UNUSED )
	PORT_START("mainpcb:12BADC.3")
	PORT_BIT( 0xfff, IP_ACTIVE_LOW, IPT_UNUSED )
INPUT_PORTS_END


/*************************************
 *
 *  Main board pieces
 *
 *************************************/

INTERRUPT_GEN_MEMBER(harddriv_state::video_int_gen)
{
	m_video_int_state = 1;
	update_interrupts();
}


/* Driver board without MSP (used by Race Drivin' cockpit) */
static MACHINE_CONFIG_START( driver_nomsp )

	/* basic machine hardware */
	MCFG_CPU_ADD("maincpu", M68010, HARDDRIV_MASTER_CLOCK/4)
	MCFG_CPU_PROGRAM_MAP(driver_68k_map)
	MCFG_DEVICE_VBLANK_INT_DRIVER("screen", harddriv_state, video_int_gen)
	MCFG_CPU_PERIODIC_INT_DRIVER(harddriv_state, hd68k_irq_gen,  (double)HARDDRIV_MASTER_CLOCK/16/16/16/16/2)

	MCFG_SLAPSTIC_ADD("slapstic", 117)
	MCFG_SLAPSTIC_68K_ACCESS(1)

	MCFG_WATCHDOG_ADD("watchdog")

	MCFG_CPU_ADD("gsp", TMS34010, HARDDRIV_GSP_CLOCK)
	MCFG_CPU_PROGRAM_MAP(driver_gsp_map)
	MCFG_TMS340X0_HALT_ON_RESET(true) /* halt on reset */
	MCFG_TMS340X0_PIXEL_CLOCK(4000000) /* pixel clock */
	MCFG_TMS340X0_PIXELS_PER_CLOCK(4) /* pixels per clock */
	MCFG_TMS340X0_SCANLINE_IND16_CB(harddriv_state, scanline_driver) /* scanline callback (indexed16) */
	MCFG_TMS340X0_OUTPUT_INT_CB(WRITELINE(harddriv_state, hdgsp_irq_gen))
	MCFG_TMS340X0_TO_SHIFTREG_CB(harddriv_state, hdgsp_write_to_shiftreg)
	MCFG_TMS340X0_FROM_SHIFTREG_CB(harddriv_state, hdgsp_read_from_shiftreg)
	MCFG_VIDEO_SET_SCREEN("screen")

	MCFG_QUANTUM_TIME(attotime::from_hz(30000))

	MCFG_M48T02_ADD("200e") // MK48T02
	MCFG_EEPROM_2816_ADD("210e") // MK48Z02

	MCFG_MC68681_ADD("duartn68681", XTAL_3_6864MHz)
	MCFG_MC68681_IRQ_CALLBACK(WRITELINE(harddriv_state, harddriv_duart_irq_handler))
	MCFG_MC68681_A_TX_CALLBACK(DEVWRITELINE ("rs232", rs232_port_device, write_txd))

	MCFG_RS232_PORT_ADD("rs232", default_rs232_devices, nullptr)
	MCFG_RS232_RXD_HANDLER(DEVWRITELINE ("duartn68681", mc68681_device, rx_a_w))

	/* video hardware */
	MCFG_PALETTE_ADD("palette", 1024)

	MCFG_SCREEN_ADD("screen", RASTER)
	MCFG_SCREEN_RAW_PARAMS(HARDDRIV_GSP_CLOCK/12*4, 160*4, 0, 127*4, 417, 0, 384)
	MCFG_SCREEN_UPDATE_DEVICE("gsp", tms34010_device, tms340x0_ind16)
	MCFG_SCREEN_VIDEO_ATTRIBUTES(VIDEO_UPDATE_BEFORE_VBLANK)
	MCFG_SCREEN_PALETTE("palette")
MACHINE_CONFIG_END


/* Driver board with MSP (used by Hard Drivin' cockpit) */
static MACHINE_CONFIG_START( driver_msp )

	MCFG_FRAGMENT_ADD( driver_nomsp )

	/* basic machine hardware */
	MCFG_CPU_ADD("msp", TMS34010, XTAL_50MHz)
	MCFG_CPU_PROGRAM_MAP(driver_msp_map)
	MCFG_TMS340X0_HALT_ON_RESET(true) /* halt on reset */
	MCFG_TMS340X0_PIXEL_CLOCK(5000000) /* pixel clock */
	MCFG_TMS340X0_PIXELS_PER_CLOCK(2) /* pixels per clock */
	MCFG_TMS340X0_OUTPUT_INT_CB(WRITELINE(harddriv_state, hdmsp_irq_gen))
	MCFG_VIDEO_SET_SCREEN("screen")

	MCFG_DEVICE_REMOVE("slapstic")
MACHINE_CONFIG_END


/* Multisync board without MSP (used by STUN Runner, Steel Talons, Race Drivin' compact) */
static MACHINE_CONFIG_START( multisync_nomsp )

	MCFG_FRAGMENT_ADD( driver_nomsp )

	/* basic machine hardware */
	MCFG_CPU_MODIFY("maincpu")
	MCFG_CPU_PROGRAM_MAP(multisync_68k_map)

	MCFG_CPU_MODIFY("gsp")
	MCFG_CPU_PROGRAM_MAP(multisync_gsp_map)
	MCFG_TMS340X0_PIXEL_CLOCK(6000000) /* pixel clock */
	MCFG_TMS340X0_PIXELS_PER_CLOCK(2) /* pixels per clock */
	MCFG_TMS340X0_SCANLINE_IND16_CB(harddriv_state, scanline_multisync) /* scanline callback (indexed16) */

	/* video hardware */
	MCFG_SCREEN_MODIFY("screen")
	MCFG_SCREEN_RAW_PARAMS(HARDDRIV_GSP_CLOCK/8*2, 323*2, 0, 256*2, 308, 0, 288)
MACHINE_CONFIG_END


/* Multisync board with MSP (used by Hard Drivin' compact) */
static MACHINE_CONFIG_START( multisync_msp )

	MCFG_FRAGMENT_ADD( multisync_nomsp )

	/* basic machine hardware */
	MCFG_CPU_ADD("msp", TMS34010, XTAL_50MHz)
	MCFG_CPU_PROGRAM_MAP(driver_msp_map)
	MCFG_TMS340X0_HALT_ON_RESET(true) /* halt on reset */
	MCFG_TMS340X0_PIXEL_CLOCK(5000000) /* pixel clock */
	MCFG_TMS340X0_PIXELS_PER_CLOCK(2) /* pixels per clock */
	MCFG_TMS340X0_OUTPUT_INT_CB(WRITELINE(harddriv_state, hdmsp_irq_gen))
	MCFG_VIDEO_SET_SCREEN("screen")

	MCFG_DEVICE_REMOVE("slapstic")
MACHINE_CONFIG_END


/* Multisync II board (used by Hard Drivin's Airborne) */
static MACHINE_CONFIG_START( multisync2 )

	MCFG_FRAGMENT_ADD( multisync_nomsp )

	/* basic machine hardware */
	MCFG_CPU_MODIFY("maincpu")
	MCFG_CPU_PROGRAM_MAP(multisync2_68k_map)

	MCFG_CPU_MODIFY("gsp")
	MCFG_CPU_PROGRAM_MAP(multisync2_gsp_map)

	MCFG_DEVICE_REMOVE("slapstic")
MACHINE_CONFIG_END



/*************************************
 *
 *  ADSP board pieces
 *
 *************************************/

/* ADSP/ADSP II boards (used by Hard/Race Drivin', STUN Runner) */
static MACHINE_CONFIG_START( adsp )

	/* basic machine hardware */
	MCFG_CPU_ADD("adsp", ADSP2100, XTAL_32MHz/4)
	MCFG_CPU_PROGRAM_MAP(adsp_program_map)
	MCFG_CPU_DATA_MAP(adsp_data_map)
MACHINE_CONFIG_END


/* DS III/IV board (used by Steel Talons, Street Drivin' and Hard Drivin's Airborne) */
static MACHINE_CONFIG_START( ds3 )

	/* basic machine hardware */
	MCFG_CPU_ADD("adsp", ADSP2101, XTAL_12MHz)
	MCFG_CPU_PROGRAM_MAP(ds3_program_map)
	MCFG_CPU_DATA_MAP(ds3_data_map)
	MCFG_QUANTUM_TIME(attotime::from_hz(60000))

	MCFG_CPU_ADD("ds3sdsp", ADSP2105, XTAL_10MHz)
	MCFG_ADSP21XX_SPORT_RX_CB(READ32(harddriv_state, hdds3sdsp_serial_rx_callback))
	MCFG_ADSP21XX_SPORT_TX_CB(WRITE32(harddriv_state, hdds3sdsp_serial_tx_callback))
	MCFG_ADSP21XX_TIMER_FIRED_CB(WRITELINE(harddriv_state, hdds3sdsp_timer_enable_callback))
	MCFG_CPU_PROGRAM_MAP(ds3sdsp_program_map)
	MCFG_CPU_DATA_MAP(ds3sdsp_data_map)
	MCFG_TIMER_DRIVER_ADD("ds3sdsp_timer", harddriv_state, ds3sdsp_internal_timer_callback)

	MCFG_CPU_ADD("ds3xdsp", ADSP2105, XTAL_10MHz)
	MCFG_ADSP21XX_SPORT_RX_CB(READ32(harddriv_state, hdds3xdsp_serial_rx_callback))
	MCFG_ADSP21XX_SPORT_TX_CB(WRITE32(harddriv_state, hdds3xdsp_serial_tx_callback))
	MCFG_ADSP21XX_TIMER_FIRED_CB(WRITELINE(harddriv_state, hdds3xdsp_timer_enable_callback))
	MCFG_CPU_PROGRAM_MAP(ds3xdsp_program_map)
	MCFG_CPU_DATA_MAP(ds3xdsp_data_map)
	MCFG_TIMER_DRIVER_ADD("ds3xdsp_timer", harddriv_state, ds3xdsp_internal_timer_callback)

	MCFG_SPEAKER_STANDARD_STEREO("lspeaker", "rspeaker")

	MCFG_SOUND_ADD("ldac", DAC_16BIT_R2R, 0) MCFG_SOUND_ROUTE(ALL_OUTPUTS, "lspeaker", 1.0) // unknown DAC
	MCFG_SOUND_ADD("rdac", DAC_16BIT_R2R, 0) MCFG_SOUND_ROUTE(ALL_OUTPUTS, "rspeaker", 1.0) // unknown DAC
	MCFG_DEVICE_ADD("vref", VOLTAGE_REGULATOR, 0) MCFG_VOLTAGE_REGULATOR_OUTPUT(5.0)
	MCFG_SOUND_ROUTE_EX(0, "ldac", 1.0, DAC_VREF_POS_INPUT) MCFG_SOUND_ROUTE_EX(0, "ldac", -1.0, DAC_VREF_NEG_INPUT)
	MCFG_SOUND_ROUTE_EX(0, "rdac", 1.0, DAC_VREF_POS_INPUT) MCFG_SOUND_ROUTE_EX(0, "rdac", -1.0, DAC_VREF_NEG_INPUT)
MACHINE_CONFIG_END



/*************************************
 *
 *  DSK board pieces
 *
 *************************************/

/* DSK board (used by Race Drivin') */
static MACHINE_CONFIG_START( dsk )

	/* basic machine hardware */
	MCFG_CPU_ADD("dsp32", DSP32C, XTAL_40MHz)
	MCFG_DSP32C_OUTPUT_CALLBACK(WRITE32(harddriv_state,hddsk_update_pif))
	MCFG_CPU_PROGRAM_MAP(dsk_dsp32_map)

	MCFG_EEPROM_2816_ADD("dsk_10c") // MK48Z02
	MCFG_EEPROM_2816_ADD("dsk_30c") // MK48Z02

	/* ASIC65 */
	MCFG_ASIC65_ADD("asic65", ASIC65_STANDARD)
MACHINE_CONFIG_END


/* DSK II board (used by Hard Drivin's Airborne) */
static MACHINE_CONFIG_START( dsk2 )

	/* basic machine hardware */
	MCFG_CPU_ADD("dsp32", DSP32C, XTAL_40MHz)
	MCFG_DSP32C_OUTPUT_CALLBACK(WRITE32(harddriv_state,hddsk_update_pif))
	MCFG_CPU_PROGRAM_MAP(dsk2_dsp32_map)

	/* ASIC65 */
	MCFG_ASIC65_ADD("asic65", ASIC65_STANDARD)
MACHINE_CONFIG_END


WRITE_LINE_MEMBER(harddriv_state::sound_int_write_line)
{
	m_sound_int_state = state;
	update_interrupts();
}


DEFINE_DEVICE_TYPE(HARDDRIV_BOARD, harddriv_board_device_state, "harddriv_board", "Hard Drivin' Board Device")

harddriv_board_device_state::harddriv_board_device_state(const machine_config &mconfig, const char *tag, device_t *owner, uint32_t clock)
	: harddriv_state(mconfig, HARDDRIV_BOARD, tag, owner, clock)
{
}

MACHINE_CONFIG_MEMBER( harddriv_board_device_state::device_add_mconfig )
	MCFG_FRAGMENT_ADD( driver_msp )
	/* basic machine hardware */        /* original driver board with MSP */
	MCFG_FRAGMENT_ADD( adsp )           /* ADSP board */
	MCFG_DEVICE_ADD("harddriv_sound", HARDDRIV_SOUND_BOARD, 0)      /* driver sound board */
MACHINE_CONFIG_END

void harddriv_board_device_state::device_start()
{
	init_harddriv();
	harddriv_state::device_start();
}

/* Compact */

void harddrivc_board_device_state::device_start()
{
	init_harddrivc();
	harddriv_state::device_start();
}

DEFINE_DEVICE_TYPE(HARDDRIVC_BOARD, harddrivc_board_device_state, "harddrivc_board", "Hard Drivin' C Board Device")

harddrivc_board_device_state::harddrivc_board_device_state(const machine_config &mconfig, const char *tag, device_t *owner, uint32_t clock)
	: harddriv_state(mconfig, HARDDRIVC_BOARD, tag, owner, clock)
{
}

MACHINE_CONFIG_MEMBER( harddrivc_board_device_state::device_add_mconfig )
	MCFG_FRAGMENT_ADD( multisync_msp )

	/* basic machine hardware */        /* multisync board with MSP */
	MCFG_FRAGMENT_ADD( adsp )           /* ADSP board */
	MCFG_DEVICE_ADD("harddriv_sound", HARDDRIV_SOUND_BOARD, 0)      /* driver sound board */
MACHINE_CONFIG_END


/* Race Drivin */

void racedriv_board_device_state::device_start()
{
	init_racedriv();
	harddriv_state::device_start();
}

void racedrivb1_board_device_state::device_start()
{
	init_racedrivb1();
	harddriv_state::device_start();
}

DEFINE_DEVICE_TYPE(RACEDRIV_BOARD, racedriv_board_device_state, "racedriv_board", "Race Drivin' Board Device")
DEFINE_DEVICE_TYPE(RACEDRIVB1_BOARD, racedrivb1_board_device_state, "racedrivb1_board", "Race Drivin' B1 Board Device")

racedriv_board_device_state::racedriv_board_device_state(const machine_config &mconfig, const char *tag, device_t *owner, uint32_t clock)
	: racedriv_board_device_state(mconfig, RACEDRIV_BOARD, tag, owner, clock)
{
}

racedriv_board_device_state::racedriv_board_device_state(const machine_config &mconfig, device_type type, const char *tag, device_t *owner, uint32_t clock)
	: harddriv_state(mconfig, type, tag, owner, clock)
{
}

racedrivb1_board_device_state::racedrivb1_board_device_state(const machine_config &mconfig, const char *tag, device_t *owner, uint32_t clock)
	: racedriv_board_device_state(mconfig, RACEDRIVB1_BOARD, tag, owner, clock)
{
}

MACHINE_CONFIG_MEMBER( racedriv_board_device_state::device_add_mconfig )
	MCFG_FRAGMENT_ADD( driver_nomsp )

	/* basic machine hardware */        /* original driver board without MSP */
	MCFG_FRAGMENT_ADD( adsp )           /* ADSP board */
	MCFG_FRAGMENT_ADD( dsk )            /* DSK board */
	MCFG_DEVICE_ADD("harddriv_sound", HARDDRIV_SOUND_BOARD, 0)      /* driver sound board */
MACHINE_CONFIG_END

/* Race Drivin Compact */

void racedrivc_board_device_state::device_start()
{
	init_racedrivc();
	harddriv_state::device_start();
}

void racedrivc1_board_device_state::device_start()
{
	init_racedrivc1();
	harddriv_state::device_start();
}

void racedrivc_panorama_side_board_device_state::device_start()
{
	init_racedrivc_panorama_side();
	harddriv_state::device_start();
}



DEFINE_DEVICE_TYPE(RACEDRIVC_BOARD, racedrivc_board_device_state, "racedrivc_board", "Race Drivin' C Board Device")
DEFINE_DEVICE_TYPE(RACEDRIVC1_BOARD, racedrivc1_board_device_state, "racedrivc1_board", "Race Drivin' C1 Board Device")
DEFINE_DEVICE_TYPE(RACEDRIVC_PANORAMA_SIDE_BOARD, racedrivc_panorama_side_board_device_state, "racedrivc_panorama_side_board", "Race Drivin' C Panorama Board Device")

racedrivc_board_device_state::racedrivc_board_device_state(const machine_config &mconfig, const char *tag, device_t *owner, uint32_t clock)
	: racedrivc_board_device_state(mconfig, RACEDRIVC_BOARD, tag, owner, clock)
{
}

racedrivc_board_device_state::racedrivc_board_device_state(const machine_config &mconfig, device_type type, const char *tag, device_t *owner, uint32_t clock)
	: harddriv_state(mconfig, type, tag, owner, clock)
{
}

racedrivc1_board_device_state::racedrivc1_board_device_state(const machine_config &mconfig, const char *tag, device_t *owner, uint32_t clock)
	: racedrivc_board_device_state(mconfig, RACEDRIVC1_BOARD, tag, owner, clock)
{
}

racedrivc_panorama_side_board_device_state::racedrivc_panorama_side_board_device_state(const machine_config &mconfig, const char *tag, device_t *owner, uint32_t clock)
	: racedrivc_board_device_state(mconfig, RACEDRIVC_PANORAMA_SIDE_BOARD, tag, owner, clock)
{
}

MACHINE_CONFIG_MEMBER( racedrivc_board_device_state::device_add_mconfig )

	MCFG_FRAGMENT_ADD( multisync_nomsp )

	/* basic machine hardware */        /* multisync board without MSP */
	MCFG_FRAGMENT_ADD( adsp )           /* ADSP board */
	MCFG_FRAGMENT_ADD( dsk )            /* DSK board */
	MCFG_DEVICE_ADD("harddriv_sound", HARDDRIV_SOUND_BOARD, 0)      /* driver sound board */
MACHINE_CONFIG_END

MACHINE_CONFIG_MEMBER( racedrivc_panorama_side_board_device_state::device_add_mconfig )

	MCFG_FRAGMENT_ADD( multisync_nomsp )

	/* basic machine hardware */        /* multisync board without MSP */
	MCFG_FRAGMENT_ADD( adsp )           /* ADSP board */
//  MCFG_FRAGMENT_ADD( dsk )            /* DSK board */
//  MCFG_DEVICE_ADD("sound_board", HARDDRIV_SOUND_BOARD, 0)      /* driver sound board */
MACHINE_CONFIG_END

/* Stun Runner */

void stunrun_board_device_state::device_start()
{
	init_stunrun();
	harddriv_state::device_start();
}

DEFINE_DEVICE_TYPE(STUNRUN_BOARD, stunrun_board_device_state, "stunrun_board", "Stun Runner Board Device")

stunrun_board_device_state::stunrun_board_device_state(const machine_config &mconfig, const char *tag, device_t *owner, uint32_t clock)
	: harddriv_state(mconfig, STUNRUN_BOARD, tag, owner, clock)
{
}

MACHINE_CONFIG_MEMBER( stunrun_board_device_state::device_add_mconfig )

	MCFG_FRAGMENT_ADD( multisync_nomsp )

	/* basic machine hardware */        /* multisync board without MSP */
	MCFG_CPU_MODIFY("gsp")
	MCFG_TMS340X0_PIXEL_CLOCK(5000000)  /* pixel clock */
	MCFG_FRAGMENT_ADD( adsp )           /* ADSP board */
	MCFG_DEVICE_REMOVE("slapstic")

	/* video hardware */
	MCFG_SCREEN_MODIFY("screen")
	MCFG_SCREEN_RAW_PARAMS(5000000*2, 317*2, 0, 256*2, 262, 0, 228)

	/* sund hardware */
	MCFG_SPEAKER_STANDARD_MONO("mono")

	MCFG_ATARI_JSA_II_ADD("jsa", WRITELINE(harddriv_state, sound_int_write_line))
	MCFG_ATARI_JSA_TEST_PORT("IN0", 5)
	MCFG_SOUND_ROUTE(ALL_OUTPUTS, "mono", 1.0)
MACHINE_CONFIG_END

/* Steel Talons */

void steeltal_board_device_state::device_start()
{
	init_steeltal();
	harddriv_state::device_start();
}

void steeltal1_board_device_state::device_start()
{
	init_steeltal1();
	harddriv_state::device_start();
}

void steeltalp_board_device_state::device_start()
{
	init_steeltalp();
	harddriv_state::device_start();
}

DEFINE_DEVICE_TYPE(STEELTAL_BOARD, steeltal_board_device_state, "steeltal_board", "Steel Talons Board Device")
DEFINE_DEVICE_TYPE(STEELTAL1_BOARD, steeltal1_board_device_state, "steeltal1_board", "Steel Talons 1 Board Device")
DEFINE_DEVICE_TYPE(STEELTALP_BOARD, steeltalp_board_device_state, "steeltalp_board", "Steel Talons P Board Device")

steeltal_board_device_state::steeltal_board_device_state(const machine_config &mconfig, const char *tag, device_t *owner, uint32_t clock)
	: steeltal_board_device_state(mconfig, STEELTAL_BOARD, tag, owner, clock)
{
}

steeltal_board_device_state::steeltal_board_device_state(const machine_config &mconfig, device_type type, const char *tag, device_t *owner, uint32_t clock)
	: harddriv_state(mconfig, type, tag, owner, clock)
{
}

steeltal1_board_device_state::steeltal1_board_device_state(const machine_config &mconfig, const char *tag, device_t *owner, uint32_t clock)
	: steeltal_board_device_state(mconfig, STEELTAL1_BOARD, tag, owner, clock)
{
}

steeltalp_board_device_state::steeltalp_board_device_state(const machine_config &mconfig, const char *tag, device_t *owner, uint32_t clock)
	: steeltal_board_device_state(mconfig, STEELTALP_BOARD, tag, owner, clock)
{
}

MACHINE_CONFIG_MEMBER( steeltal_board_device_state::device_add_mconfig )
	MCFG_FRAGMENT_ADD( multisync_msp )

	/* basic machine hardware */        /* multisync board with MSP */
	MCFG_FRAGMENT_ADD( ds3 )            /* DS III board */
	MCFG_DEVICE_REMOVE("ds3sdsp")       /* DS III sound components are not present */
	MCFG_DEVICE_REMOVE("ds3xdsp")
	MCFG_DEVICE_REMOVE("ldac")
	MCFG_DEVICE_REMOVE("rdac")
	MCFG_DEVICE_REMOVE("vref")
	MCFG_DEVICE_REMOVE("lspeaker")
	MCFG_DEVICE_REMOVE("rspeaker")

	MCFG_ASIC65_ADD("asic65", ASIC65_STEELTAL)         /* ASIC65 on DSPCOM board */

	/* sund hardware */
	MCFG_SPEAKER_STANDARD_MONO("mono")

	MCFG_ATARI_JSA_III_ADD("jsa", WRITELINE(harddriv_state, sound_int_write_line))
	MCFG_ATARI_JSA_TEST_PORT("IN0", 5)
	MCFG_SOUND_ROUTE(ALL_OUTPUTS, "mono", 1.0)
MACHINE_CONFIG_END

/* Street Drivin' */

void strtdriv_board_device_state::device_start()
{
	init_strtdriv();
	harddriv_state::device_start();
}

DEFINE_DEVICE_TYPE(STRTDRIV_BOARD, strtdriv_board_device_state, "strtdriv_board", "Street Drivin' Board Device")

strtdriv_board_device_state::strtdriv_board_device_state(const machine_config &mconfig, const char *tag, device_t *owner, uint32_t clock)
	: harddriv_state(mconfig, STRTDRIV_BOARD, tag, owner, clock)
{
}

MACHINE_CONFIG_MEMBER( strtdriv_board_device_state::device_add_mconfig )

	MCFG_FRAGMENT_ADD( multisync_nomsp )

	/* basic machine hardware */        /* multisync board */
	MCFG_FRAGMENT_ADD( ds3 )            /* DS III board */
	MCFG_CPU_MODIFY("ds3xdsp")          /* DS III auxiliary sound DSP has no code */
	MCFG_DEVICE_DISABLE()

	MCFG_FRAGMENT_ADD( dsk )            /* DSK board */
MACHINE_CONFIG_END

/* Hard Drivin' Airbourne */

void hdrivair_board_device_state::device_start()
{
	init_hdrivair();
	harddriv_state::device_start();
}

void hdrivairp_board_device_state::device_start()
{
	init_hdrivairp();
	harddriv_state::device_start();
}

DEFINE_DEVICE_TYPE(HDRIVAIR_BOARD, hdrivair_board_device_state, "hdrivair_board", "Hard Drivin' Airborne Board Device")
DEFINE_DEVICE_TYPE(HDRIVAIRP_BOARD, hdrivairp_board_device_state, "hdrivairp_board", "Hard Drivin' Airborne P Board Device")

hdrivair_board_device_state::hdrivair_board_device_state(const machine_config &mconfig, const char *tag, device_t *owner, uint32_t clock)
	: hdrivair_board_device_state(mconfig, HDRIVAIR_BOARD, tag, owner, clock)
{
}

hdrivair_board_device_state::hdrivair_board_device_state(const machine_config &mconfig, device_type type, const char *tag, device_t *owner, uint32_t clock)
	: harddriv_state(mconfig, type, tag, owner, clock)
{
}

hdrivairp_board_device_state::hdrivairp_board_device_state(const machine_config &mconfig, const char *tag, device_t *owner, uint32_t clock)
	: hdrivair_board_device_state(mconfig, HDRIVAIRP_BOARD, tag, owner, clock)
{
}

MACHINE_CONFIG_MEMBER( hdrivair_board_device_state::device_add_mconfig )

	MCFG_FRAGMENT_ADD( multisync2 )

	/* basic machine hardware */        /* multisync II board */
	MCFG_FRAGMENT_ADD( ds3 )            /* DS IV board */
	MCFG_FRAGMENT_ADD( dsk2 )           /* DSK II board */
MACHINE_CONFIG_END


static MACHINE_CONFIG_START( harddriv_machine )
	MCFG_DEVICE_ADD("mainpcb", HARDDRIV_BOARD, 0)
MACHINE_CONFIG_END

static MACHINE_CONFIG_START( harddrivc_machine )
	MCFG_DEVICE_ADD("mainpcb", HARDDRIVC_BOARD, 0)
MACHINE_CONFIG_END

static MACHINE_CONFIG_START( racedriv_machine )
	MCFG_DEVICE_ADD("mainpcb", RACEDRIV_BOARD, 0)
MACHINE_CONFIG_END

static MACHINE_CONFIG_START( racedrivb1_machine )
	MCFG_DEVICE_ADD("mainpcb", RACEDRIVB1_BOARD, 0)
MACHINE_CONFIG_END

static MACHINE_CONFIG_START( racedrivc_machine )
	MCFG_DEVICE_ADD("mainpcb", RACEDRIVC_BOARD, 0)
MACHINE_CONFIG_END

static MACHINE_CONFIG_START( racedrivc1_machine )
	MCFG_DEVICE_ADD("mainpcb", RACEDRIVC1_BOARD, 0)
MACHINE_CONFIG_END

static MACHINE_CONFIG_START( stunrun_machine )
	MCFG_DEVICE_ADD("mainpcb", STUNRUN_BOARD, 0)
MACHINE_CONFIG_END

static MACHINE_CONFIG_START( strtdriv_machine )
	MCFG_DEVICE_ADD("mainpcb", STRTDRIV_BOARD, 0)
MACHINE_CONFIG_END

static MACHINE_CONFIG_START( hdrivair_machine )
	MCFG_DEVICE_ADD("mainpcb", HDRIVAIR_BOARD, 0)
MACHINE_CONFIG_END

static MACHINE_CONFIG_START( hdrivairp_machine )
	MCFG_DEVICE_ADD("mainpcb", HDRIVAIRP_BOARD, 0)
MACHINE_CONFIG_END

static MACHINE_CONFIG_START( steeltal_machine )
	MCFG_DEVICE_ADD("mainpcb", STEELTAL_BOARD, 0)
MACHINE_CONFIG_END

static MACHINE_CONFIG_START( steeltal1_machine )
	MCFG_DEVICE_ADD("mainpcb", STEELTAL1_BOARD, 0)
MACHINE_CONFIG_END

static MACHINE_CONFIG_START( steeltalp_machine )
	MCFG_DEVICE_ADD("mainpcb", STEELTALP_BOARD, 0)
MACHINE_CONFIG_END

WRITE_LINE_MEMBER(harddriv_new_state::tx_a)
{
	// passive connection, one way, to both screens
	m_leftpcb->get_duart()->rx_a_w(state);
	m_rightpcb->get_duart()->rx_a_w(state);
}

static MACHINE_CONFIG_START( racedriv_panorama_machine )
	MCFG_DEVICE_ADD("mainpcb", RACEDRIV_BOARD, 0)
	MCFG_DEVICE_ADD("leftpcb", RACEDRIVC_PANORAMA_SIDE_BOARD, 0)
	MCFG_DEVICE_ADD("rightpcb", RACEDRIVC_PANORAMA_SIDE_BOARD, 0)

//  MCFG_QUANTUM_TIME(attotime::from_hz(100000))
	MCFG_DEVICE_MODIFY("mainpcb:duartn68681")
	MCFG_MC68681_A_TX_CALLBACK(DEVWRITELINE(DEVICE_SELF_OWNER, harddriv_new_state,tx_a))

	// boots with 'PROGRAM OK' when using standard Hard Drivin' board type (needs 137412-115 slapstic)
	MCFG_DEVICE_MODIFY("mainpcb:slapstic")
	MCFG_SLAPSTIC_NUM(115)

	MCFG_TIMER_DRIVER_ADD_PERIODIC("hack_timer", harddriv_new_state, hack_timer, attotime::from_hz(60))
//  MCFG_QUANTUM_TIME(attotime::from_hz(60000))
MACHINE_CONFIG_END

// this is an ugly hack, otherwise MAME's core can't seem to handle partial updates if you have multiple screens with different update frequencies.
// by forcing them to stay in sync using this ugly method everything works much better.
TIMER_DEVICE_CALLBACK_MEMBER(harddriv_new_state::hack_timer)
{
	m_leftpcb->get_screen()->reset_origin(0, 0);
	m_mainpcb->get_screen()->reset_origin(0, 0);
	m_rightpcb->get_screen()->reset_origin(0, 0);
}

/*************************************
 *
 *  ROM definition(s)
 *
 *************************************/

/*
    these sound ROMs were original being used in MAME:
        ROM_LOAD16_BYTE( "hd_s.70n", 0x00000, 0x08000, CRC(0c77fab6) SHA1(4efcb64c261c7c4bfdd1f94d082404d6b4d25e54) )
        ROM_LOAD16_BYTE( "hd_s.45n", 0x00001, 0x08000, CRC(54d6dd5f) SHA1(b93e918a395f6cdea787650d4b7beffba1a77b8f) )
    they look legit, but I can't find any official record of them
*/

ROM_START( harddriv )
	ROM_REGION( 0x100000, "mainpcb:maincpu", 0 )        /* 1MB for 68000 code */
	ROM_LOAD16_BYTE( "136052-7105.200r", 0x000000, 0x010000, CRC(af5d5c3e) SHA1(09ccf4aa933413b71b6a42796d42299e1334902f) )
	ROM_LOAD16_BYTE( "136052-7113.210r", 0x000001, 0x010000, CRC(3330a942) SHA1(b9210f6befd875be8bc1dbd31f44d0cb63166748) )
	ROM_LOAD16_BYTE( "136052-2106.200s", 0x020000, 0x010000, CRC(a668db0e) SHA1(8ac405a0ba12bac9acabdb64970608d1b2b1a99b) )
	ROM_LOAD16_BYTE( "136052-2114.210s", 0x020001, 0x010000, CRC(ab689a94) SHA1(c6c09e088bcc32030217e3521c862acce113bf93) )
	ROM_LOAD16_BYTE( "136052-1110.200w", 0x0a0000, 0x010000, CRC(908ccbbe) SHA1(b6947ade664172a4553ea083fadfcb77c8c3938d) )
	ROM_LOAD16_BYTE( "136052-1118.210w", 0x0a0001, 0x010000, CRC(5b25023c) SHA1(e6c5bf0de5ee071b8733fc890ae4f906732adde4) )
	ROM_LOAD16_BYTE( "136052-1111.200x", 0x0c0000, 0x010000, CRC(e1f455a3) SHA1(68462a33bbfcc526d8f27ec082e55937a26ead8b) )
	ROM_LOAD16_BYTE( "136052-1119.210x", 0x0c0001, 0x010000, CRC(a7fc3aaa) SHA1(ce8d4a8f83e25008cafa2a2242ed26b90b8517da) )

	ROM_REGION( 0x20000, "mainpcb:harddriv_sound:soundcpu", 0 )        /* 2*64k for audio 68000 code */
	ROM_LOAD16_BYTE( "136052-1121.45n", 0x000001, 0x008000, CRC(04316e6f) SHA1(9836b8d16cebd6013834432c9e5a5aca0050c889) )
	ROM_LOAD16_BYTE( "136052-1122.70n", 0x000000, 0x008000, CRC(0c446eec) SHA1(53576c2800484d098cf250ab9a865314167c9d96) )

	ROM_REGION16_BE( 0x60000, "mainpcb:user1", 0 )  /* 384k for ADSP object ROM */
	ROM_LOAD16_BYTE( "136052-1101.10h", 0x000000, 0x010000, CRC(1b77f171) SHA1(10434e492e4e9de5cd8543271914d5ba37c52b50) )
	ROM_LOAD16_BYTE( "136052-1103.10k", 0x000001, 0x010000, CRC(e50bec32) SHA1(30c504c730e8e568e78e06c756a23b8923e85b4b) )
	ROM_LOAD16_BYTE( "136052-1102.10j", 0x020000, 0x010000, CRC(998d3da2) SHA1(6ed560c2132e33858c91b1f4ab0247399665b5fd) )
	ROM_LOAD16_BYTE( "136052-1104.10l", 0x020001, 0x010000, CRC(bc59a2b7) SHA1(7dfde5bbaa0cf349b1ef5d6b076baded7330376a) )

	ROM_REGION( 0x40000, "mainpcb:harddriv_sound:serialroms", 0 )      /* 4*128k for audio serial ROMs */
	ROM_LOAD( "136052-1123.65a", 0x000000, 0x010000, CRC(a88411dc) SHA1(1fd53c7eadffa163d5423df2f8338757e58d5f2e) )
	ROM_LOAD( "136052-1124.55a", 0x010000, 0x010000, CRC(071a4309) SHA1(c623bd51d6a4a56503fbf138138854d6a30b11d6) )
	ROM_LOAD( "136052-1125.45a", 0x020000, 0x010000, CRC(ebf391af) SHA1(3c4097db8d625b994b39d46fe652585a74378ca0) )
	ROM_LOAD( "136052-1126.30a", 0x030000, 0x010000, CRC(f46ef09c) SHA1(ba62f73ee3b33d8f26b430ffa468f8792dca23de) )

	ROM_REGION( 0x800, "mainpcb:200e", 0 )
	ROM_LOAD( "harddriv.200e",   0x000000, 0x000800, CRC(aed020f7) SHA1(494fc2eb74b4924c07f18bef5e69efd5476deec2) )

	ROM_REGION( 0x800, "mainpcb:210e", 0 )
	ROM_LOAD( "harddriv.210e",   0x000000, 0x000800, CRC(4a91835b) SHA1(96f0087ba7e577748758a2fbe61225048862bb65) )
ROM_END



ROM_START( harddrivg )
	ROM_REGION( 0x100000, "mainpcb:maincpu", 0 )        /* 1MB for 68000 code */
	ROM_LOAD16_BYTE( "136052-7205.200r", 0x000000, 0x010000, CRC(b50b1968) SHA1(b6fd9f0600cba995bf31fd0f30f15f091bbbfb09) )
	ROM_LOAD16_BYTE( "136052-7213.210r", 0x000001, 0x010000, CRC(e6d57108) SHA1(a4eda6db4ec67b1cb8f9bfee17d8adc93675ef8a) )
	ROM_LOAD16_BYTE( "136052-4206.200s", 0x020000, 0x010000, CRC(70f78c50) SHA1(6baed202937c455c7c6e4baa74ee7858673a37fc) )
	ROM_LOAD16_BYTE( "136052-4214.210s", 0x020001, 0x010000, CRC(b7988de4) SHA1(0bc94c3eb12f8d0506eca819d79dffb7758a8421) )
	ROM_LOAD16_BYTE( "136052-4210.200w", 0x0a0000, 0x010000, CRC(5b8b2947) SHA1(7390e978361dfb6bf5675014a906f3f9879a8a59) )
	ROM_LOAD16_BYTE( "136052-4218.210w", 0x0a0001, 0x010000, CRC(9be232c5) SHA1(4fd30f53814049f8462937bfe55410edae438411) )
	ROM_LOAD16_BYTE( "136052-4211.200x", 0x0c0000, 0x010000, CRC(20d1b3d5) SHA1(b7c4a2cf6ba729530c24980704989b3a3efb343b) )
	ROM_LOAD16_BYTE( "136052-4219.210x", 0x0c0001, 0x010000, CRC(105e7052) SHA1(a8d13c35418e58410cfd74c243b74963f1553068) )

	ROM_REGION( 0x20000, "mainpcb:harddriv_sound:soundcpu", 0 )        /* 2*64k for audio 68000 code */
	ROM_LOAD16_BYTE( "136052-1121.45n", 0x000001, 0x008000, CRC(04316e6f) SHA1(9836b8d16cebd6013834432c9e5a5aca0050c889) )
	ROM_LOAD16_BYTE( "136052-1122.70n", 0x000000, 0x008000, CRC(0c446eec) SHA1(53576c2800484d098cf250ab9a865314167c9d96) )

	ROM_REGION16_BE( 0x60000, "mainpcb:user1", 0 )  /* 384k for ADSP object ROM */
	ROM_LOAD16_BYTE( "136052-1101.10h", 0x000000, 0x010000, CRC(1b77f171) SHA1(10434e492e4e9de5cd8543271914d5ba37c52b50) )
	ROM_LOAD16_BYTE( "136052-1103.10k", 0x000001, 0x010000, CRC(e50bec32) SHA1(30c504c730e8e568e78e06c756a23b8923e85b4b) )
	ROM_LOAD16_BYTE( "136052-1102.10j", 0x020000, 0x010000, CRC(998d3da2) SHA1(6ed560c2132e33858c91b1f4ab0247399665b5fd) )
	ROM_LOAD16_BYTE( "136052-1104.10l", 0x020001, 0x010000, CRC(bc59a2b7) SHA1(7dfde5bbaa0cf349b1ef5d6b076baded7330376a) )

	ROM_REGION( 0x40000, "mainpcb:harddriv_sound:serialroms", 0 )      /* 4*128k for audio serial ROMs */
	ROM_LOAD( "136052-1123.65a", 0x000000, 0x010000, CRC(a88411dc) SHA1(1fd53c7eadffa163d5423df2f8338757e58d5f2e) )
	ROM_LOAD( "136052-1124.55a", 0x010000, 0x010000, CRC(071a4309) SHA1(c623bd51d6a4a56503fbf138138854d6a30b11d6) )
	ROM_LOAD( "136052-1125.45a", 0x020000, 0x010000, CRC(ebf391af) SHA1(3c4097db8d625b994b39d46fe652585a74378ca0) )
	ROM_LOAD( "136052-1126.30a", 0x030000, 0x010000, CRC(f46ef09c) SHA1(ba62f73ee3b33d8f26b430ffa468f8792dca23de) )

	ROM_REGION( 0x800, "mainpcb:200e", 0 )
	ROM_LOAD( "harddriv.200e",   0x000000, 0x000800, CRC(aed020f7) SHA1(494fc2eb74b4924c07f18bef5e69efd5476deec2) )

	ROM_REGION( 0x800, "mainpcb:210e", 0 )
	ROM_LOAD( "harddriv.210e",   0x000000, 0x000800, CRC(4a91835b) SHA1(96f0087ba7e577748758a2fbe61225048862bb65) )
ROM_END


ROM_START( harddrivj )
	ROM_REGION( 0x100000, "mainpcb:maincpu", 0 )        /* 1MB for 68000 code */
	ROM_LOAD16_BYTE( "136052-7805.200r", 0x000000, 0x010000, CRC(f170c842) SHA1(842cef66646a664300a7e2b827c0bbd53e5f27ad) )
	ROM_LOAD16_BYTE( "136052-7813.210r", 0x000001, 0x010000, CRC(e5a3367d) SHA1(96b3a6fb5561fa59d7ac4b840fa1891d02f1bd8c) )
	ROM_LOAD16_BYTE( "136052-6806.200s", 0x020000, 0x010000, CRC(bd68696e) SHA1(33b173f210183fef84c4c04b3bff515d79b4924d) )
	ROM_LOAD16_BYTE( "136052-6814.210s", 0x020001, 0x010000, CRC(d0f1c6ed) SHA1(1960e70af17795a9fabd0171eaefebaaaff47305) )
	ROM_LOAD16_BYTE( "136052-6807.200s", 0x040000, 0x010000, CRC(b7d348a7) SHA1(b7543241a0a9159f3b49e3b6e65505f6b02ec3d7) )
	ROM_LOAD16_BYTE( "136052-6815.210s", 0x040001, 0x010000, CRC(c0790e8c) SHA1(5ef9cdb191583ae5ce2d8285a32f1b060f7ddb11) )
	ROM_LOAD16_BYTE( "136052-6810.200w", 0x0a0000, 0x010000, CRC(c3030c51) SHA1(fac9c7d715d66d523908fd7f76a5a599bf05e090) )
	ROM_LOAD16_BYTE( "136052-6818.210w", 0x0a0001, 0x010000, CRC(d778128a) SHA1(e9556c39dcba59abb9eba0d2ab113f98c9044558) )
	ROM_LOAD16_BYTE( "136052-6811.200x", 0x0c0000, 0x010000, CRC(7bc5c8da) SHA1(ac228d6391bc9ac4238f953f9ad6eb93b3ff9958) )
	ROM_LOAD16_BYTE( "136052-6819.210x", 0x0c0001, 0x010000, CRC(368b7e17) SHA1(e8742edec6961173df4450073a427cf3b9f3ff57) )

	ROM_REGION( 0x20000, "mainpcb:harddriv_sound:soundcpu", 0 )        /* 2*64k for audio 68000 code */
	ROM_LOAD16_BYTE( "136052-1121.45n", 0x000001, 0x008000, CRC(04316e6f) SHA1(9836b8d16cebd6013834432c9e5a5aca0050c889) )
	ROM_LOAD16_BYTE( "136052-1122.70n", 0x000000, 0x008000, CRC(0c446eec) SHA1(53576c2800484d098cf250ab9a865314167c9d96) )

	ROM_REGION16_BE( 0x60000, "mainpcb:user1", 0 )  /* 384k for ADSP object ROM */
	ROM_LOAD16_BYTE( "136052-1101.10h", 0x000000, 0x010000, CRC(1b77f171) SHA1(10434e492e4e9de5cd8543271914d5ba37c52b50) )
	ROM_LOAD16_BYTE( "136052-1103.10k", 0x000001, 0x010000, CRC(e50bec32) SHA1(30c504c730e8e568e78e06c756a23b8923e85b4b) )
	ROM_LOAD16_BYTE( "136052-1102.10j", 0x020000, 0x010000, CRC(998d3da2) SHA1(6ed560c2132e33858c91b1f4ab0247399665b5fd) )
	ROM_LOAD16_BYTE( "136052-1104.10l", 0x020001, 0x010000, CRC(bc59a2b7) SHA1(7dfde5bbaa0cf349b1ef5d6b076baded7330376a) )

	ROM_REGION( 0x40000, "mainpcb:harddriv_sound:serialroms", 0 )      /* 4*128k for audio serial ROMs */
	ROM_LOAD( "136052-1123.65a", 0x000000, 0x010000, CRC(a88411dc) SHA1(1fd53c7eadffa163d5423df2f8338757e58d5f2e) )
	ROM_LOAD( "136052-1124.55a", 0x010000, 0x010000, CRC(071a4309) SHA1(c623bd51d6a4a56503fbf138138854d6a30b11d6) )
	ROM_LOAD( "136052-1125.45a", 0x020000, 0x010000, CRC(ebf391af) SHA1(3c4097db8d625b994b39d46fe652585a74378ca0) )
	ROM_LOAD( "136052-1126.30a", 0x030000, 0x010000, CRC(f46ef09c) SHA1(ba62f73ee3b33d8f26b430ffa468f8792dca23de) )

	ROM_REGION( 0x800, "mainpcb:200e", 0 )
	ROM_LOAD( "harddriv.200e",   0x000000, 0x000800, CRC(aed020f7) SHA1(494fc2eb74b4924c07f18bef5e69efd5476deec2) )

	ROM_REGION( 0x800, "mainpcb:210e", 0 )
	ROM_LOAD( "harddriv.210e",   0x000000, 0x000800, CRC(4a91835b) SHA1(96f0087ba7e577748758a2fbe61225048862bb65) )
ROM_END


ROM_START( harddrivb )
	ROM_REGION( 0x100000, "mainpcb:maincpu", 0 )        /* 1MB for 68000 code */
	ROM_LOAD16_BYTE( "136052-7905.200r", 0x000000, 0x010000, CRC(c4379a2e) SHA1(41dc66c1576c591520543343a798e0d80def2188) )
	ROM_LOAD16_BYTE( "136052-7913.210r", 0x000001, 0x010000, CRC(1e76fa17) SHA1(80ec1de4c8a4622fb5c65ec3e8c194a8eabacc38) )
	ROM_LOAD16_BYTE( "136052-6906.200s", 0x020000, 0x010000, CRC(47c4498b) SHA1(aad3463f29ffc733ab42a7abf739ca698cdd8ec1) )
	ROM_LOAD16_BYTE( "136052-6914.210s", 0x020001, 0x010000, CRC(c375add9) SHA1(2f2b419d2d092dbc5d2d9a2a44b206c1746e6cca) )
	ROM_LOAD16_BYTE( "136052-5910.200w", 0x0a0000, 0x010000, CRC(0d375673) SHA1(fa42f2df39e2a8d20565e981e692bde7256b277e) )
	ROM_LOAD16_BYTE( "136052-5918.210w", 0x0a0001, 0x010000, CRC(e2b6a8b8) SHA1(ec847ffb4bf228cf1197d6c8642000491b9e19be) )
	ROM_LOAD16_BYTE( "136052-5911.200x", 0x0c0000, 0x010000, CRC(564ac427) SHA1(f71d5a8d06681fc96e753e7cd18e16b32ba6907f) )
	ROM_LOAD16_BYTE( "136052-5919.210x", 0x0c0001, 0x010000, CRC(752d9a6d) SHA1(28edb54c7217f5ccdcb2b5614d4e8c2290d96b2a) )

	ROM_REGION( 0x20000, "mainpcb:harddriv_sound:soundcpu", 0 )        /* 2*64k for audio 68000 code */
	ROM_LOAD16_BYTE( "136052-1121.45n", 0x000001, 0x008000, CRC(04316e6f) SHA1(9836b8d16cebd6013834432c9e5a5aca0050c889) )
	ROM_LOAD16_BYTE( "136052-1122.70n", 0x000000, 0x008000, CRC(0c446eec) SHA1(53576c2800484d098cf250ab9a865314167c9d96) )

	ROM_REGION16_BE( 0x60000, "mainpcb:user1", 0 )  /* 384k for ADSP object ROM */
	ROM_LOAD16_BYTE( "136052-1101.10h", 0x000000, 0x010000, CRC(1b77f171) SHA1(10434e492e4e9de5cd8543271914d5ba37c52b50) )
	ROM_LOAD16_BYTE( "136052-1103.10k", 0x000001, 0x010000, CRC(e50bec32) SHA1(30c504c730e8e568e78e06c756a23b8923e85b4b) )
	ROM_LOAD16_BYTE( "136052-1102.10j", 0x020000, 0x010000, CRC(998d3da2) SHA1(6ed560c2132e33858c91b1f4ab0247399665b5fd) )
	ROM_LOAD16_BYTE( "136052-1104.10l", 0x020001, 0x010000, CRC(bc59a2b7) SHA1(7dfde5bbaa0cf349b1ef5d6b076baded7330376a) )

	ROM_REGION( 0x40000, "mainpcb:harddriv_sound:serialroms", 0 )      /* 4*128k for audio serial ROMs */
	ROM_LOAD( "136052-1123.65a", 0x000000, 0x010000, CRC(a88411dc) SHA1(1fd53c7eadffa163d5423df2f8338757e58d5f2e) )
	ROM_LOAD( "136052-1124.55a", 0x010000, 0x010000, CRC(071a4309) SHA1(c623bd51d6a4a56503fbf138138854d6a30b11d6) )
	ROM_LOAD( "136052-1125.45a", 0x020000, 0x010000, CRC(ebf391af) SHA1(3c4097db8d625b994b39d46fe652585a74378ca0) )
	ROM_LOAD( "136052-1126.30a", 0x030000, 0x010000, CRC(f46ef09c) SHA1(ba62f73ee3b33d8f26b430ffa468f8792dca23de) )

	ROM_REGION( 0x800, "mainpcb:200e", 0 )
	ROM_LOAD( "harddriv.200e",   0x000000, 0x000800, CRC(aed020f7) SHA1(494fc2eb74b4924c07f18bef5e69efd5476deec2) )

	ROM_REGION( 0x800, "mainpcb:210e", 0 )
	ROM_LOAD( "harddriv.210e",   0x000000, 0x000800, CRC(4a91835b) SHA1(96f0087ba7e577748758a2fbe61225048862bb65) )
ROM_END


ROM_START( harddrivb6 )
	ROM_REGION( 0x100000, "mainpcb:maincpu", 0 )        /* 1MB for 68000 code */
	ROM_LOAD16_BYTE( "136052-6905.200r", 0x000000, 0x010000, CRC(b1f38593) SHA1(958622128c7c687071211343ef657c38f928e25a) )
	ROM_LOAD16_BYTE( "136052-6913.210r", 0x000001, 0x010000, CRC(15eb0da5) SHA1(0200328582c77d4d64e9f7df1f8755f7f4975ac3) )
	ROM_LOAD16_BYTE( "136052-6906.200s", 0x020000, 0x010000, CRC(47c4498b) SHA1(aad3463f29ffc733ab42a7abf739ca698cdd8ec1) )
	ROM_LOAD16_BYTE( "136052-6914.210s", 0x020001, 0x010000, CRC(c375add9) SHA1(2f2b419d2d092dbc5d2d9a2a44b206c1746e6cca) )
	ROM_LOAD16_BYTE( "136052-5910.200w", 0x0a0000, 0x010000, CRC(0d375673) SHA1(fa42f2df39e2a8d20565e981e692bde7256b277e) )
	ROM_LOAD16_BYTE( "136052-5918.210w", 0x0a0001, 0x010000, CRC(e2b6a8b8) SHA1(ec847ffb4bf228cf1197d6c8642000491b9e19be) )
	ROM_LOAD16_BYTE( "136052-5911.200x", 0x0c0000, 0x010000, CRC(564ac427) SHA1(f71d5a8d06681fc96e753e7cd18e16b32ba6907f) )
	ROM_LOAD16_BYTE( "136052-5919.210x", 0x0c0001, 0x010000, CRC(752d9a6d) SHA1(28edb54c7217f5ccdcb2b5614d4e8c2290d96b2a) )

	ROM_REGION( 0x20000, "mainpcb:harddriv_sound:soundcpu", 0 )        /* 2*64k for audio 68000 code */
	ROM_LOAD16_BYTE( "136052-1121.45n", 0x000001, 0x008000, CRC(04316e6f) SHA1(9836b8d16cebd6013834432c9e5a5aca0050c889) )
	ROM_LOAD16_BYTE( "136052-1122.70n", 0x000000, 0x008000, CRC(0c446eec) SHA1(53576c2800484d098cf250ab9a865314167c9d96) )

	ROM_REGION16_BE( 0x60000, "mainpcb:user1", 0 )  /* 384k for ADSP object ROM */
	ROM_LOAD16_BYTE( "136052-1101.10h", 0x000000, 0x010000, CRC(1b77f171) SHA1(10434e492e4e9de5cd8543271914d5ba37c52b50) )
	ROM_LOAD16_BYTE( "136052-1103.10k", 0x000001, 0x010000, CRC(e50bec32) SHA1(30c504c730e8e568e78e06c756a23b8923e85b4b) )
	ROM_LOAD16_BYTE( "136052-1102.10j", 0x020000, 0x010000, CRC(998d3da2) SHA1(6ed560c2132e33858c91b1f4ab0247399665b5fd) )
	ROM_LOAD16_BYTE( "136052-1104.10l", 0x020001, 0x010000, CRC(bc59a2b7) SHA1(7dfde5bbaa0cf349b1ef5d6b076baded7330376a) )

	ROM_REGION( 0x40000, "mainpcb:harddriv_sound:serialroms", 0 )      /* 4*128k for audio serial ROMs */
	ROM_LOAD( "136052-1123.65a", 0x000000, 0x010000, CRC(a88411dc) SHA1(1fd53c7eadffa163d5423df2f8338757e58d5f2e) )
	ROM_LOAD( "136052-1124.55a", 0x010000, 0x010000, CRC(071a4309) SHA1(c623bd51d6a4a56503fbf138138854d6a30b11d6) )
	ROM_LOAD( "136052-1125.45a", 0x020000, 0x010000, CRC(ebf391af) SHA1(3c4097db8d625b994b39d46fe652585a74378ca0) )
	ROM_LOAD( "136052-1126.30a", 0x030000, 0x010000, CRC(f46ef09c) SHA1(ba62f73ee3b33d8f26b430ffa468f8792dca23de) )

	ROM_REGION( 0x800, "mainpcb:200e", 0 )
	ROM_LOAD( "harddriv.200e",   0x000000, 0x000800, CRC(aed020f7) SHA1(494fc2eb74b4924c07f18bef5e69efd5476deec2) )

	ROM_REGION( 0x800, "mainpcb:210e", 0 )
	ROM_LOAD( "harddriv.210e",   0x000000, 0x000800, CRC(4a91835b) SHA1(96f0087ba7e577748758a2fbe61225048862bb65) )
ROM_END


ROM_START( harddrivj6 )
	ROM_REGION( 0x100000, "mainpcb:maincpu", 0 )        /* 1MB for 68000 code */
	ROM_LOAD16_BYTE( "136052-6805.200r", 0x000000, 0x010000, CRC(e61ce7af) SHA1(38115a5a44f330abf1f7d684e630a1a232769f7c) )
	ROM_LOAD16_BYTE( "136052-6813.210r", 0x000001, 0x010000, CRC(adfef1e7) SHA1(dc1bdb5ce9143a94d734ce9ecdf9195589608b65) )
	ROM_LOAD16_BYTE( "136052-6806.200s", 0x020000, 0x010000, CRC(bd68696e) SHA1(33b173f210183fef84c4c04b3bff515d79b4924d) )
	ROM_LOAD16_BYTE( "136052-6814.210s", 0x020001, 0x010000, CRC(d0f1c6ed) SHA1(1960e70af17795a9fabd0171eaefebaaaff47305) )
	ROM_LOAD16_BYTE( "136052-6807.200s", 0x040000, 0x010000, CRC(b7d348a7) SHA1(b7543241a0a9159f3b49e3b6e65505f6b02ec3d7) )
	ROM_LOAD16_BYTE( "136052-6815.210s", 0x040001, 0x010000, CRC(c0790e8c) SHA1(5ef9cdb191583ae5ce2d8285a32f1b060f7ddb11) )
	ROM_LOAD16_BYTE( "136052-6810.200w", 0x0a0000, 0x010000, CRC(c3030c51) SHA1(fac9c7d715d66d523908fd7f76a5a599bf05e090) )
	ROM_LOAD16_BYTE( "136052-6818.210w", 0x0a0001, 0x010000, CRC(d778128a) SHA1(e9556c39dcba59abb9eba0d2ab113f98c9044558) )
	ROM_LOAD16_BYTE( "136052-6811.200x", 0x0c0000, 0x010000, CRC(7bc5c8da) SHA1(ac228d6391bc9ac4238f953f9ad6eb93b3ff9958) )
	ROM_LOAD16_BYTE( "136052-6819.210x", 0x0c0001, 0x010000, CRC(368b7e17) SHA1(e8742edec6961173df4450073a427cf3b9f3ff57) )

	ROM_REGION( 0x20000, "mainpcb:harddriv_sound:soundcpu", 0 )        /* 2*64k for audio 68000 code */
	ROM_LOAD16_BYTE( "136052-1121.45n", 0x000001, 0x008000, CRC(04316e6f) SHA1(9836b8d16cebd6013834432c9e5a5aca0050c889) )
	ROM_LOAD16_BYTE( "136052-1122.70n", 0x000000, 0x008000, CRC(0c446eec) SHA1(53576c2800484d098cf250ab9a865314167c9d96) )

	ROM_REGION16_BE( 0x60000, "mainpcb:user1", 0 )  /* 384k for ADSP object ROM */
	ROM_LOAD16_BYTE( "136052-1101.10h", 0x000000, 0x010000, CRC(1b77f171) SHA1(10434e492e4e9de5cd8543271914d5ba37c52b50) )
	ROM_LOAD16_BYTE( "136052-1103.10k", 0x000001, 0x010000, CRC(e50bec32) SHA1(30c504c730e8e568e78e06c756a23b8923e85b4b) )
	ROM_LOAD16_BYTE( "136052-1102.10j", 0x020000, 0x010000, CRC(998d3da2) SHA1(6ed560c2132e33858c91b1f4ab0247399665b5fd) )
	ROM_LOAD16_BYTE( "136052-1104.10l", 0x020001, 0x010000, CRC(bc59a2b7) SHA1(7dfde5bbaa0cf349b1ef5d6b076baded7330376a) )

	ROM_REGION( 0x40000, "mainpcb:harddriv_sound:serialroms", 0 )      /* 4*128k for audio serial ROMs */
	ROM_LOAD( "136052-1123.65a", 0x000000, 0x010000, CRC(a88411dc) SHA1(1fd53c7eadffa163d5423df2f8338757e58d5f2e) )
	ROM_LOAD( "136052-1124.55a", 0x010000, 0x010000, CRC(071a4309) SHA1(c623bd51d6a4a56503fbf138138854d6a30b11d6) )
	ROM_LOAD( "136052-1125.45a", 0x020000, 0x010000, CRC(ebf391af) SHA1(3c4097db8d625b994b39d46fe652585a74378ca0) )
	ROM_LOAD( "136052-1126.30a", 0x030000, 0x010000, CRC(f46ef09c) SHA1(ba62f73ee3b33d8f26b430ffa468f8792dca23de) )

	ROM_REGION( 0x800, "mainpcb:200e", 0 )
	ROM_LOAD( "harddriv.200e",   0x000000, 0x000800, CRC(aed020f7) SHA1(494fc2eb74b4924c07f18bef5e69efd5476deec2) )

	ROM_REGION( 0x800, "mainpcb:210e", 0 )
	ROM_LOAD( "harddriv.210e",   0x000000, 0x000800, CRC(4a91835b) SHA1(96f0087ba7e577748758a2fbe61225048862bb65) )
ROM_END


ROM_START( harddrivb5 )
	ROM_REGION( 0x100000, "mainpcb:maincpu", 0 )        /* 1MB for 68000 code */
	ROM_LOAD16_BYTE( "136052-5905.200r", 0x000000, 0x010000, CRC(6dd28313) SHA1(c1f860470070dad7d8865aca508ecf5eb92fa8c5) )
	ROM_LOAD16_BYTE( "136052-5913.210r", 0x000001, 0x010000, CRC(2e5a006f) SHA1(8a2da1868bbad54b33e993f5bf9ba61186caef5b) )
	ROM_LOAD16_BYTE( "136052-5906.200s", 0x020000, 0x010000, CRC(206b59db) SHA1(2bbae0ac4af9cdda44d6d8b5fcf6b3b1c3103796) )
	ROM_LOAD16_BYTE( "136052-5914.210s", 0x020001, 0x010000, CRC(50408162) SHA1(b99f9de8e2cfdf13818d46de3e2d34c8d28d9b50) )
	ROM_LOAD16_BYTE( "136052-5910.200w", 0x0a0000, 0x010000, CRC(0d375673) SHA1(fa42f2df39e2a8d20565e981e692bde7256b277e) )
	ROM_LOAD16_BYTE( "136052-5918.210w", 0x0a0001, 0x010000, CRC(e2b6a8b8) SHA1(ec847ffb4bf228cf1197d6c8642000491b9e19be) )
	ROM_LOAD16_BYTE( "136052-5911.200x", 0x0c0000, 0x010000, CRC(564ac427) SHA1(f71d5a8d06681fc96e753e7cd18e16b32ba6907f) )
	ROM_LOAD16_BYTE( "136052-5919.210x", 0x0c0001, 0x010000, CRC(752d9a6d) SHA1(28edb54c7217f5ccdcb2b5614d4e8c2290d96b2a) )

	ROM_REGION( 0x20000, "mainpcb:harddriv_sound:soundcpu", 0 )        /* 2*64k for audio 68000 code */
	ROM_LOAD16_BYTE( "136052-1121.45n", 0x000001, 0x008000, CRC(04316e6f) SHA1(9836b8d16cebd6013834432c9e5a5aca0050c889) )
	ROM_LOAD16_BYTE( "136052-1122.70n", 0x000000, 0x008000, CRC(0c446eec) SHA1(53576c2800484d098cf250ab9a865314167c9d96) )

	ROM_REGION16_BE( 0x60000, "mainpcb:user1", 0 )  /* 384k for ADSP object ROM */
	ROM_LOAD16_BYTE( "136052-1101.10h", 0x000000, 0x010000, CRC(1b77f171) SHA1(10434e492e4e9de5cd8543271914d5ba37c52b50) )
	ROM_LOAD16_BYTE( "136052-1103.10k", 0x000001, 0x010000, CRC(e50bec32) SHA1(30c504c730e8e568e78e06c756a23b8923e85b4b) )
	ROM_LOAD16_BYTE( "136052-1102.10j", 0x020000, 0x010000, CRC(998d3da2) SHA1(6ed560c2132e33858c91b1f4ab0247399665b5fd) )
	ROM_LOAD16_BYTE( "136052-1104.10l", 0x020001, 0x010000, CRC(bc59a2b7) SHA1(7dfde5bbaa0cf349b1ef5d6b076baded7330376a) )

	ROM_REGION( 0x40000, "mainpcb:harddriv_sound:serialroms", 0 )      /* 4*128k for audio serial ROMs */
	ROM_LOAD( "136052-1123.65a", 0x000000, 0x010000, CRC(a88411dc) SHA1(1fd53c7eadffa163d5423df2f8338757e58d5f2e) )
	ROM_LOAD( "136052-1124.55a", 0x010000, 0x010000, CRC(071a4309) SHA1(c623bd51d6a4a56503fbf138138854d6a30b11d6) )
	ROM_LOAD( "136052-1125.45a", 0x020000, 0x010000, CRC(ebf391af) SHA1(3c4097db8d625b994b39d46fe652585a74378ca0) )
	ROM_LOAD( "136052-1126.30a", 0x030000, 0x010000, CRC(f46ef09c) SHA1(ba62f73ee3b33d8f26b430ffa468f8792dca23de) )

	ROM_REGION( 0x800, "mainpcb:200e", 0 )
	ROM_LOAD( "harddriv.200e",   0x000000, 0x000800, CRC(aed020f7) SHA1(494fc2eb74b4924c07f18bef5e69efd5476deec2) )

	ROM_REGION( 0x800, "mainpcb:210e", 0 )
	ROM_LOAD( "harddriv.210e",   0x000000, 0x000800, CRC(4a91835b) SHA1(96f0087ba7e577748758a2fbe61225048862bb65) )
ROM_END


ROM_START( harddrivg4 )
	ROM_REGION( 0x100000, "mainpcb:maincpu", 0 )        /* 1MB for 68000 code */
	ROM_LOAD16_BYTE( "136052-4205.200r", 0x000000, 0x010000, CRC(94db6d9e) SHA1(98a509daacb9f18c7171246d1782d09a6456e241) )
	ROM_LOAD16_BYTE( "136052-4213.210r", 0x000001, 0x010000, CRC(cacaf671) SHA1(7bd0f531402b2f10cb00bb8f7ca0b62eed23bffa) )
	ROM_LOAD16_BYTE( "136052-4206.200s", 0x020000, 0x010000, CRC(70f78c50) SHA1(6baed202937c455c7c6e4baa74ee7858673a37fc) )
	ROM_LOAD16_BYTE( "136052-4214.210s", 0x020001, 0x010000, CRC(b7988de4) SHA1(0bc94c3eb12f8d0506eca819d79dffb7758a8421) )
	ROM_LOAD16_BYTE( "136052-4210.200w", 0x0a0000, 0x010000, CRC(5b8b2947) SHA1(7390e978361dfb6bf5675014a906f3f9879a8a59) )
	ROM_LOAD16_BYTE( "136052-4218.210w", 0x0a0001, 0x010000, CRC(9be232c5) SHA1(4fd30f53814049f8462937bfe55410edae438411) )
	ROM_LOAD16_BYTE( "136052-4211.200x", 0x0c0000, 0x010000, CRC(20d1b3d5) SHA1(b7c4a2cf6ba729530c24980704989b3a3efb343b) )
	ROM_LOAD16_BYTE( "136052-4219.210x", 0x0c0001, 0x010000, CRC(105e7052) SHA1(a8d13c35418e58410cfd74c243b74963f1553068) )

	ROM_REGION( 0x20000, "mainpcb:harddriv_sound:soundcpu", 0 )        /* 2*64k for audio 68000 code */
	ROM_LOAD16_BYTE( "136052-1121.45n", 0x000001, 0x008000, CRC(04316e6f) SHA1(9836b8d16cebd6013834432c9e5a5aca0050c889) )
	ROM_LOAD16_BYTE( "136052-1122.70n", 0x000000, 0x008000, CRC(0c446eec) SHA1(53576c2800484d098cf250ab9a865314167c9d96) )

	ROM_REGION16_BE( 0x60000, "mainpcb:user1", 0 )  /* 384k for ADSP object ROM */
	ROM_LOAD16_BYTE( "136052-1101.10h", 0x000000, 0x010000, CRC(1b77f171) SHA1(10434e492e4e9de5cd8543271914d5ba37c52b50) )
	ROM_LOAD16_BYTE( "136052-1103.10k", 0x000001, 0x010000, CRC(e50bec32) SHA1(30c504c730e8e568e78e06c756a23b8923e85b4b) )
	ROM_LOAD16_BYTE( "136052-1102.10j", 0x020000, 0x010000, CRC(998d3da2) SHA1(6ed560c2132e33858c91b1f4ab0247399665b5fd) )
	ROM_LOAD16_BYTE( "136052-1104.10l", 0x020001, 0x010000, CRC(bc59a2b7) SHA1(7dfde5bbaa0cf349b1ef5d6b076baded7330376a) )

	ROM_REGION( 0x40000, "mainpcb:harddriv_sound:serialroms", 0 )      /* 4*128k for audio serial ROMs */
	ROM_LOAD( "136052-1123.65a", 0x000000, 0x010000, CRC(a88411dc) SHA1(1fd53c7eadffa163d5423df2f8338757e58d5f2e) )
	ROM_LOAD( "136052-1124.55a", 0x010000, 0x010000, CRC(071a4309) SHA1(c623bd51d6a4a56503fbf138138854d6a30b11d6) )
	ROM_LOAD( "136052-1125.45a", 0x020000, 0x010000, CRC(ebf391af) SHA1(3c4097db8d625b994b39d46fe652585a74378ca0) )
	ROM_LOAD( "136052-1126.30a", 0x030000, 0x010000, CRC(f46ef09c) SHA1(ba62f73ee3b33d8f26b430ffa468f8792dca23de) )

	ROM_REGION( 0x800, "mainpcb:200e", 0 )
	ROM_LOAD( "harddriv.200e",   0x000000, 0x000800, CRC(aed020f7) SHA1(494fc2eb74b4924c07f18bef5e69efd5476deec2) )

	ROM_REGION( 0x800, "mainpcb:210e", 0 )
	ROM_LOAD( "harddriv.210e",   0x000000, 0x000800, CRC(4a91835b) SHA1(96f0087ba7e577748758a2fbe61225048862bb65) )
ROM_END


ROM_START( harddriv3 )
	ROM_REGION( 0x100000, "mainpcb:maincpu", 0 )        /* 1MB for 68000 code */
	ROM_LOAD16_BYTE( "136052-3105.200r", 0x000000, 0x010000, CRC(a42a2c69) SHA1(66233f25533106aab69df21db69f96368f1399a9) )
	ROM_LOAD16_BYTE( "136052-3113.210r", 0x000001, 0x010000, CRC(358995b5) SHA1(f18c0da58ec7befefc61d5f0d35787516b775c92) )
	ROM_LOAD16_BYTE( "136052-2106.200s", 0x020000, 0x010000, CRC(a668db0e) SHA1(8ac405a0ba12bac9acabdb64970608d1b2b1a99b) )
	ROM_LOAD16_BYTE( "136052-2114.210s", 0x020001, 0x010000, CRC(ab689a94) SHA1(c6c09e088bcc32030217e3521c862acce113bf93) )
	ROM_LOAD16_BYTE( "136052-1110.200w", 0x0a0000, 0x010000, CRC(908ccbbe) SHA1(b6947ade664172a4553ea083fadfcb77c8c3938d) )
	ROM_LOAD16_BYTE( "136052-1118.210w", 0x0a0001, 0x010000, CRC(5b25023c) SHA1(e6c5bf0de5ee071b8733fc890ae4f906732adde4) )
	ROM_LOAD16_BYTE( "136052-1111.200x", 0x0c0000, 0x010000, CRC(e1f455a3) SHA1(68462a33bbfcc526d8f27ec082e55937a26ead8b) )
	ROM_LOAD16_BYTE( "136052-1119.210x", 0x0c0001, 0x010000, CRC(a7fc3aaa) SHA1(ce8d4a8f83e25008cafa2a2242ed26b90b8517da) )

	ROM_REGION( 0x20000, "mainpcb:harddriv_sound:soundcpu", 0 )        /* 2*64k for audio 68000 code */
	ROM_LOAD16_BYTE( "136052-1121.45n", 0x000001, 0x008000, CRC(04316e6f) SHA1(9836b8d16cebd6013834432c9e5a5aca0050c889) )
	ROM_LOAD16_BYTE( "136052-1122.70n", 0x000000, 0x008000, CRC(0c446eec) SHA1(53576c2800484d098cf250ab9a865314167c9d96) )

	ROM_REGION16_BE( 0x60000, "mainpcb:user1", 0 )  /* 384k for ADSP object ROM */
	ROM_LOAD16_BYTE( "136052-1101.10h", 0x000000, 0x010000, CRC(1b77f171) SHA1(10434e492e4e9de5cd8543271914d5ba37c52b50) )
	ROM_LOAD16_BYTE( "136052-1103.10k", 0x000001, 0x010000, CRC(e50bec32) SHA1(30c504c730e8e568e78e06c756a23b8923e85b4b) )
	ROM_LOAD16_BYTE( "136052-1102.10j", 0x020000, 0x010000, CRC(998d3da2) SHA1(6ed560c2132e33858c91b1f4ab0247399665b5fd) )
	ROM_LOAD16_BYTE( "136052-1104.10l", 0x020001, 0x010000, CRC(bc59a2b7) SHA1(7dfde5bbaa0cf349b1ef5d6b076baded7330376a) )

	ROM_REGION( 0x40000, "mainpcb:harddriv_sound:serialroms", 0 )      /* 4*128k for audio serial ROMs */
	ROM_LOAD( "136052-1123.65a", 0x000000, 0x010000, CRC(a88411dc) SHA1(1fd53c7eadffa163d5423df2f8338757e58d5f2e) )
	ROM_LOAD( "136052-1124.55a", 0x010000, 0x010000, CRC(071a4309) SHA1(c623bd51d6a4a56503fbf138138854d6a30b11d6) )
	ROM_LOAD( "136052-1125.45a", 0x020000, 0x010000, CRC(ebf391af) SHA1(3c4097db8d625b994b39d46fe652585a74378ca0) )
	ROM_LOAD( "136052-1126.30a", 0x030000, 0x010000, CRC(f46ef09c) SHA1(ba62f73ee3b33d8f26b430ffa468f8792dca23de) )

	ROM_REGION( 0x800, "mainpcb:200e", 0 )
	ROM_LOAD( "harddriv.200e",   0x000000, 0x000800, CRC(aed020f7) SHA1(494fc2eb74b4924c07f18bef5e69efd5476deec2) )

	ROM_REGION( 0x800, "mainpcb:210e", 0 )
	ROM_LOAD( "harddriv.210e",   0x000000, 0x000800, CRC(4a91835b) SHA1(96f0087ba7e577748758a2fbe61225048862bb65) )
ROM_END


ROM_START( harddriv2 )
	ROM_REGION( 0x100000, "mainpcb:maincpu", 0 )        /* 1MB for 68000 code */
	ROM_LOAD16_BYTE( "136052-2105.200r", 0x000000, 0x010000, CRC(967903b9) SHA1(4363f3b3f08d00819f47a3682462fd0e5dc4e0ac) )
	ROM_LOAD16_BYTE( "136052-2113.210r", 0x000001, 0x010000, CRC(c87f7067) SHA1(3d85d2ba818739ed05086502cd8e57438251b20b) )
	ROM_LOAD16_BYTE( "136052-2106.200s", 0x020000, 0x010000, CRC(a668db0e) SHA1(8ac405a0ba12bac9acabdb64970608d1b2b1a99b) )
	ROM_LOAD16_BYTE( "136052-2114.210s", 0x020001, 0x010000, CRC(ab689a94) SHA1(c6c09e088bcc32030217e3521c862acce113bf93) )
	ROM_LOAD16_BYTE( "136052-1110.200w", 0x0a0000, 0x010000, CRC(908ccbbe) SHA1(b6947ade664172a4553ea083fadfcb77c8c3938d) )
	ROM_LOAD16_BYTE( "136052-1118.210w", 0x0a0001, 0x010000, CRC(5b25023c) SHA1(e6c5bf0de5ee071b8733fc890ae4f906732adde4) )
	ROM_LOAD16_BYTE( "136052-1111.200x", 0x0c0000, 0x010000, CRC(e1f455a3) SHA1(68462a33bbfcc526d8f27ec082e55937a26ead8b) )
	ROM_LOAD16_BYTE( "136052-1119.210x", 0x0c0001, 0x010000, CRC(a7fc3aaa) SHA1(ce8d4a8f83e25008cafa2a2242ed26b90b8517da) )

	ROM_REGION( 0x20000, "mainpcb:harddriv_sound:soundcpu", 0 )        /* 2*64k for audio 68000 code */
	ROM_LOAD16_BYTE( "136052-1121.45n", 0x000001, 0x008000, CRC(04316e6f) SHA1(9836b8d16cebd6013834432c9e5a5aca0050c889) )
	ROM_LOAD16_BYTE( "136052-1122.70n", 0x000000, 0x008000, CRC(0c446eec) SHA1(53576c2800484d098cf250ab9a865314167c9d96) )

	ROM_REGION16_BE( 0x60000, "mainpcb:user1", 0 )  /* 384k for ADSP object ROM */
	ROM_LOAD16_BYTE( "136052-1101.10h", 0x000000, 0x010000, CRC(1b77f171) SHA1(10434e492e4e9de5cd8543271914d5ba37c52b50) )
	ROM_LOAD16_BYTE( "136052-1103.10k", 0x000001, 0x010000, CRC(e50bec32) SHA1(30c504c730e8e568e78e06c756a23b8923e85b4b) )
	ROM_LOAD16_BYTE( "136052-1102.10j", 0x020000, 0x010000, CRC(998d3da2) SHA1(6ed560c2132e33858c91b1f4ab0247399665b5fd) )
	ROM_LOAD16_BYTE( "136052-1104.10l", 0x020001, 0x010000, CRC(bc59a2b7) SHA1(7dfde5bbaa0cf349b1ef5d6b076baded7330376a) )

	ROM_REGION( 0x40000, "mainpcb:harddriv_sound:serialroms", 0 )      /* 4*128k for audio serial ROMs */
	ROM_LOAD( "136052-1123.65a", 0x000000, 0x010000, CRC(a88411dc) SHA1(1fd53c7eadffa163d5423df2f8338757e58d5f2e) )
	ROM_LOAD( "136052-1124.55a", 0x010000, 0x010000, CRC(071a4309) SHA1(c623bd51d6a4a56503fbf138138854d6a30b11d6) )
	ROM_LOAD( "136052-1125.45a", 0x020000, 0x010000, CRC(ebf391af) SHA1(3c4097db8d625b994b39d46fe652585a74378ca0) )
	ROM_LOAD( "136052-1126.30a", 0x030000, 0x010000, CRC(f46ef09c) SHA1(ba62f73ee3b33d8f26b430ffa468f8792dca23de) )

	ROM_REGION( 0x800, "mainpcb:200e", 0 )
	ROM_LOAD( "harddriv.200e",   0x000000, 0x000800, CRC(aed020f7) SHA1(494fc2eb74b4924c07f18bef5e69efd5476deec2) )

	ROM_REGION( 0x800, "mainpcb:210e", 0 )
	ROM_LOAD( "harddriv.210e",   0x000000, 0x000800, CRC(4a91835b) SHA1(96f0087ba7e577748758a2fbe61225048862bb65) )
ROM_END


ROM_START( harddriv1 )
	ROM_REGION( 0x100000, "mainpcb:maincpu", 0 )        /* 1MB for 68000 code */
	ROM_LOAD16_BYTE( "136052-1105.200r", 0x000000, 0x010000, CRC(1dfda789) SHA1(83be0d66fe21e974f8d4582b0ab60245f1db7e55) )
	ROM_LOAD16_BYTE( "136052-1113.210r", 0x000001, 0x010000, CRC(db2f6593) SHA1(864ea5604cea2507b180a91b35e349d3924bf9bc) )
	ROM_LOAD16_BYTE( "136052-1106.200s", 0x020000, 0x010000, CRC(e82210fd) SHA1(916e674017f5187531c2de7961791c060f8412c7) )
	ROM_LOAD16_BYTE( "136052-1114.210s", 0x020001, 0x010000, CRC(3d152e8c) SHA1(c55ac13922b7d2126dd9643ef5026ac272abcf16) )
	ROM_LOAD16_BYTE( "136052-1110.200w", 0x0a0000, 0x010000, CRC(908ccbbe) SHA1(b6947ade664172a4553ea083fadfcb77c8c3938d) )
	ROM_LOAD16_BYTE( "136052-1118.210w", 0x0a0001, 0x010000, CRC(5b25023c) SHA1(e6c5bf0de5ee071b8733fc890ae4f906732adde4) )
	ROM_LOAD16_BYTE( "136052-1111.200x", 0x0c0000, 0x010000, CRC(e1f455a3) SHA1(68462a33bbfcc526d8f27ec082e55937a26ead8b) )
	ROM_LOAD16_BYTE( "136052-1119.210x", 0x0c0001, 0x010000, CRC(a7fc3aaa) SHA1(ce8d4a8f83e25008cafa2a2242ed26b90b8517da) )

	ROM_REGION( 0x20000, "mainpcb:harddriv_sound:soundcpu", 0 )        /* 2*64k for audio 68000 code */
	ROM_LOAD16_BYTE( "136052-1121.45n", 0x000001, 0x008000, CRC(04316e6f) SHA1(9836b8d16cebd6013834432c9e5a5aca0050c889) )
	ROM_LOAD16_BYTE( "136052-1122.70n", 0x000000, 0x008000, CRC(0c446eec) SHA1(53576c2800484d098cf250ab9a865314167c9d96) )

	ROM_REGION16_BE( 0x60000, "mainpcb:user1", 0 )  /* 384k for ADSP object ROM */
	ROM_LOAD16_BYTE( "136052-1101.10h", 0x000000, 0x010000, CRC(1b77f171) SHA1(10434e492e4e9de5cd8543271914d5ba37c52b50) )
	ROM_LOAD16_BYTE( "136052-1103.10k", 0x000001, 0x010000, CRC(e50bec32) SHA1(30c504c730e8e568e78e06c756a23b8923e85b4b) )
	ROM_LOAD16_BYTE( "136052-1102.10j", 0x020000, 0x010000, CRC(998d3da2) SHA1(6ed560c2132e33858c91b1f4ab0247399665b5fd) )
	ROM_LOAD16_BYTE( "136052-1104.10l", 0x020001, 0x010000, CRC(bc59a2b7) SHA1(7dfde5bbaa0cf349b1ef5d6b076baded7330376a) )

	ROM_REGION( 0x40000, "mainpcb:harddriv_sound:serialroms", 0 )      /* 4*128k for audio serial ROMs */
	ROM_LOAD( "136052-1123.65a", 0x000000, 0x010000, CRC(a88411dc) SHA1(1fd53c7eadffa163d5423df2f8338757e58d5f2e) )
	ROM_LOAD( "136052-1124.55a", 0x010000, 0x010000, CRC(071a4309) SHA1(c623bd51d6a4a56503fbf138138854d6a30b11d6) )
	ROM_LOAD( "136052-1125.45a", 0x020000, 0x010000, CRC(ebf391af) SHA1(3c4097db8d625b994b39d46fe652585a74378ca0) )
	ROM_LOAD( "136052-1126.30a", 0x030000, 0x010000, CRC(f46ef09c) SHA1(ba62f73ee3b33d8f26b430ffa468f8792dca23de) )

	ROM_REGION( 0x800, "mainpcb:200e", 0 )
	ROM_LOAD( "harddriv.200e",   0x000000, 0x000800, CRC(aed020f7) SHA1(494fc2eb74b4924c07f18bef5e69efd5476deec2) )

	ROM_REGION( 0x800, "mainpcb:210e", 0 )
	ROM_LOAD( "harddriv.210e",   0x000000, 0x000800, CRC(4a91835b) SHA1(96f0087ba7e577748758a2fbe61225048862bb65) )
ROM_END


ROM_START( harddrivc )
	ROM_REGION( 0x100000, "mainpcb:maincpu", 0 )    /* 1MB for 68000 code */
	ROM_LOAD16_BYTE( "136068-2102.200r", 0x000000, 0x010000, CRC(6252048b) SHA1(64caf3adfad6965768fc6d39a8bcde62fe6dfa9e) )
	ROM_LOAD16_BYTE( "136068-2101.210r", 0x000001, 0x010000, CRC(4805ba06) SHA1(e0c2d935ced05b8162f2925520422184a81d5294) )
	ROM_LOAD16_BYTE( "136068-2104.200s", 0x020000, 0x010000, CRC(8246f945) SHA1(633b6c9a5d3e33d3035ccdb7b6ad883c334a4db9) )
	ROM_LOAD16_BYTE( "136068-2103.210s", 0x020001, 0x010000, CRC(729941e8) SHA1(30d1e76803154195492acacf8c911d1f70cb92f5) )
	ROM_LOAD16_BYTE( "136068-1112.200w", 0x0a0000, 0x010000, CRC(e5ea74e4) SHA1(58a8c0f16573fcc2c8739e6f72e485271e45af88) )
	ROM_LOAD16_BYTE( "136068-1111.210w", 0x0a0001, 0x010000, CRC(4d759891) SHA1(b82087d9549ccc2a7eef22591dd8b869f2768075) )
	ROM_LOAD16_BYTE( "136068-1114.200x", 0x0c0000, 0x010000, CRC(293c153b) SHA1(6300a50766b19ad203b5c7da28d51bf22054b39e) )
	ROM_LOAD16_BYTE( "136068-1113.210x", 0x0c0001, 0x010000, CRC(5630390d) SHA1(cd1932cee70cddd1fb2110d1aeebb573a13f1339) )

	ROM_REGION( 0x20000, "mainpcb:harddriv_sound:soundcpu", 0 )        /* 2*64k for audio 68000 code */
	ROM_LOAD16_BYTE( "136052-3122.70n", 0x000000, 0x008000, CRC(3f20a396) SHA1(f34819796087c543083f6baac6c778e0cdb7340a) )
	ROM_LOAD16_BYTE( "136052-3121.45n", 0x000001, 0x008000, CRC(6346bca3) SHA1(707dc86305142722a4757ba431cf6c7e9cf116b3) )

	ROM_REGION16_BE( 0x60000, "mainpcb:user1", 0 )  /* 384k for ADSP object ROM */
	ROM_LOAD16_BYTE( "136052-1101.10h", 0x000000, 0x010000, CRC(1b77f171) SHA1(10434e492e4e9de5cd8543271914d5ba37c52b50) )
	ROM_LOAD16_BYTE( "136052-1103.10k", 0x000001, 0x010000, CRC(e50bec32) SHA1(30c504c730e8e568e78e06c756a23b8923e85b4b) )
	ROM_LOAD16_BYTE( "136052-1102.10j", 0x020000, 0x010000, CRC(998d3da2) SHA1(6ed560c2132e33858c91b1f4ab0247399665b5fd) )
	ROM_LOAD16_BYTE( "136052-1104.10l", 0x020001, 0x010000, CRC(bc59a2b7) SHA1(7dfde5bbaa0cf349b1ef5d6b076baded7330376a) )

	ROM_REGION( 0x40000, "mainpcb:harddriv_sound:serialroms", 0 )      /* 4*128k for audio serial ROMs */
	ROM_LOAD( "136052-1123.65a", 0x000000, 0x010000, CRC(a88411dc) SHA1(1fd53c7eadffa163d5423df2f8338757e58d5f2e) )
	ROM_LOAD( "136052-1124.55a", 0x010000, 0x010000, CRC(071a4309) SHA1(c623bd51d6a4a56503fbf138138854d6a30b11d6) )
	ROM_LOAD( "136052-3125.45a", 0x020000, 0x010000, CRC(856548ff) SHA1(e8a17b274185c5e4ecf5f9f1c211e18b3ef2456d) )
	ROM_LOAD( "136052-1126.30a", 0x030000, 0x010000, CRC(f46ef09c) SHA1(ba62f73ee3b33d8f26b430ffa468f8792dca23de) )

	ROM_REGION( 0x800, "mainpcb:200e", 0 )
	ROM_LOAD( "harddrivc.200e",  0x000000, 0x000800, CRC(560a0106) SHA1(7295a4f1255869c43c3cf146ddebaea62c30b850) )

	ROM_REGION( 0x800, "mainpcb:210e", 0 )
	ROM_LOAD( "harddrivc.210e",  0x000000, 0x000800, CRC(208bba53) SHA1(c9a36015a66917df528b84d20d255b6b96a90e76) )
ROM_END


ROM_START( harddrivcg )
	ROM_REGION( 0x100000, "mainpcb:maincpu", 0 )    /* 1MB for 68000 code */
	ROM_LOAD16_BYTE( "136068-2202.200r", 0x000000, 0x010000, CRC(ea09bdc2) SHA1(9e38ed0a47a2bfb6b80cbf1e0b3e891b94f30c10) )
	ROM_LOAD16_BYTE( "136068-2201.210r", 0x000001, 0x010000, CRC(a5e9947f) SHA1(75973346c9399752d8ae82fbada3a24c6d5fec94) )
	ROM_LOAD16_BYTE( "136068-2204.200s", 0x020000, 0x010000, CRC(65792c94) SHA1(89e93cf0d2afc4bd8a01155ba908c9aa7149dc78) )
	ROM_LOAD16_BYTE( "136068-2203.210s", 0x020001, 0x010000, CRC(c93e36af) SHA1(51f96122b20cfacc6a7bc6e18c75bd57bb51bf11) )
	ROM_LOAD16_BYTE( "136068-1112.200w", 0x0a0000, 0x010000, CRC(e5ea74e4) SHA1(58a8c0f16573fcc2c8739e6f72e485271e45af88) )
	ROM_LOAD16_BYTE( "136068-1111.210w", 0x0a0001, 0x010000, CRC(4d759891) SHA1(b82087d9549ccc2a7eef22591dd8b869f2768075) )
	ROM_LOAD16_BYTE( "136068-1114.200x", 0x0c0000, 0x010000, CRC(293c153b) SHA1(6300a50766b19ad203b5c7da28d51bf22054b39e) )
	ROM_LOAD16_BYTE( "136068-1113.210x", 0x0c0001, 0x010000, CRC(5630390d) SHA1(cd1932cee70cddd1fb2110d1aeebb573a13f1339) )

	ROM_REGION( 0x20000, "mainpcb:harddriv_sound:soundcpu", 0 )        /* 2*64k for audio 68000 code */
	ROM_LOAD16_BYTE( "136052-3122.70n", 0x000000, 0x008000, CRC(3f20a396) SHA1(f34819796087c543083f6baac6c778e0cdb7340a) )
	ROM_LOAD16_BYTE( "136052-3121.45n", 0x000001, 0x008000, CRC(6346bca3) SHA1(707dc86305142722a4757ba431cf6c7e9cf116b3) )

	ROM_REGION16_BE( 0x60000, "mainpcb:user1", 0 )  /* 384k for ADSP object ROM */
	ROM_LOAD16_BYTE( "136052-1101.10h", 0x000000, 0x010000, CRC(1b77f171) SHA1(10434e492e4e9de5cd8543271914d5ba37c52b50) )
	ROM_LOAD16_BYTE( "136052-1103.10k", 0x000001, 0x010000, CRC(e50bec32) SHA1(30c504c730e8e568e78e06c756a23b8923e85b4b) )
	ROM_LOAD16_BYTE( "136052-1102.10j", 0x020000, 0x010000, CRC(998d3da2) SHA1(6ed560c2132e33858c91b1f4ab0247399665b5fd) )
	ROM_LOAD16_BYTE( "136052-1104.10l", 0x020001, 0x010000, CRC(bc59a2b7) SHA1(7dfde5bbaa0cf349b1ef5d6b076baded7330376a) )

	ROM_REGION( 0x40000, "mainpcb:harddriv_sound:serialroms", 0 )      /* 4*128k for audio serial ROMs */
	ROM_LOAD( "136052-1123.65a", 0x000000, 0x010000, CRC(a88411dc) SHA1(1fd53c7eadffa163d5423df2f8338757e58d5f2e) )
	ROM_LOAD( "136052-1124.55a", 0x010000, 0x010000, CRC(071a4309) SHA1(c623bd51d6a4a56503fbf138138854d6a30b11d6) )
	ROM_LOAD( "136052-3125.45a", 0x020000, 0x010000, CRC(856548ff) SHA1(e8a17b274185c5e4ecf5f9f1c211e18b3ef2456d) )
	ROM_LOAD( "136052-1126.30a", 0x030000, 0x010000, CRC(f46ef09c) SHA1(ba62f73ee3b33d8f26b430ffa468f8792dca23de) )

	ROM_REGION( 0x800, "mainpcb:200e", 0 )
	ROM_LOAD( "harddrivc.200e",  0x000000, 0x000800, CRC(560a0106) SHA1(7295a4f1255869c43c3cf146ddebaea62c30b850) )

	ROM_REGION( 0x800, "mainpcb:210e", 0 )
	ROM_LOAD( "harddrivc.210e",  0x000000, 0x000800, CRC(208bba53) SHA1(c9a36015a66917df528b84d20d255b6b96a90e76) )
ROM_END


ROM_START( harddrivcb )
	ROM_REGION( 0x100000, "mainpcb:maincpu", 0 )    /* 1MB for 68000 code */
	ROM_LOAD16_BYTE( "136068-2102.200r", 0x000000, 0x010000, CRC(6252048b) SHA1(64caf3adfad6965768fc6d39a8bcde62fe6dfa9e) )
	ROM_LOAD16_BYTE( "136068-2101.210r", 0x000001, 0x010000, CRC(4805ba06) SHA1(e0c2d935ced05b8162f2925520422184a81d5294) )
	ROM_LOAD16_BYTE( "136068-2104.200s", 0x020000, 0x010000, CRC(8246f945) SHA1(633b6c9a5d3e33d3035ccdb7b6ad883c334a4db9) )
	ROM_LOAD16_BYTE( "136068-2103.210s", 0x020001, 0x010000, CRC(729941e8) SHA1(30d1e76803154195492acacf8c911d1f70cb92f5) )
	ROM_LOAD16_BYTE( "136068-2912.200w", 0x0a0000, 0x010000, CRC(ab060b8b) SHA1(84cbb5bd0114536869503afc4b9fbf6b55883afc) )
	ROM_LOAD16_BYTE( "136068-2911.210w", 0x0a0001, 0x010000, CRC(4fea9caf) SHA1(f5c7d9b53334c7875f0662ec165458b03ab9c0d0) )
	ROM_LOAD16_BYTE( "136068-2914.200x", 0x0c0000, 0x010000, CRC(dd2998a5) SHA1(36c71549d114309b9072ced83ed149cad1d23646) )
	ROM_LOAD16_BYTE( "136068-2913.210x", 0x0c0001, 0x010000, CRC(a211754d) SHA1(b93d4867f664caa76f2170ef0934194de29a5516) )

	ROM_REGION( 0x20000, "mainpcb:harddriv_sound:soundcpu", 0 )        /* 2*64k for audio 68000 code */
	ROM_LOAD16_BYTE( "136052-3122.70n", 0x000000, 0x008000, CRC(3f20a396) SHA1(f34819796087c543083f6baac6c778e0cdb7340a) )
	ROM_LOAD16_BYTE( "136052-3121.45n", 0x000001, 0x008000, CRC(6346bca3) SHA1(707dc86305142722a4757ba431cf6c7e9cf116b3) )

	ROM_REGION16_BE( 0x60000, "mainpcb:user1", 0 )  /* 384k for ADSP object ROM */
	ROM_LOAD16_BYTE( "136052-1101.10h", 0x000000, 0x010000, CRC(1b77f171) SHA1(10434e492e4e9de5cd8543271914d5ba37c52b50) )
	ROM_LOAD16_BYTE( "136052-1103.10k", 0x000001, 0x010000, CRC(e50bec32) SHA1(30c504c730e8e568e78e06c756a23b8923e85b4b) )
	ROM_LOAD16_BYTE( "136052-1102.10j", 0x020000, 0x010000, CRC(998d3da2) SHA1(6ed560c2132e33858c91b1f4ab0247399665b5fd) )
	ROM_LOAD16_BYTE( "136052-1104.10l", 0x020001, 0x010000, CRC(bc59a2b7) SHA1(7dfde5bbaa0cf349b1ef5d6b076baded7330376a) )

	ROM_REGION( 0x40000, "mainpcb:harddriv_sound:serialroms", 0 )      /* 4*128k for audio serial ROMs */
	ROM_LOAD( "136052-1123.65a", 0x000000, 0x010000, CRC(a88411dc) SHA1(1fd53c7eadffa163d5423df2f8338757e58d5f2e) )
	ROM_LOAD( "136052-1124.55a", 0x010000, 0x010000, CRC(071a4309) SHA1(c623bd51d6a4a56503fbf138138854d6a30b11d6) )
	ROM_LOAD( "136052-3125.45a", 0x020000, 0x010000, CRC(856548ff) SHA1(e8a17b274185c5e4ecf5f9f1c211e18b3ef2456d) )
	ROM_LOAD( "136052-1126.30a", 0x030000, 0x010000, CRC(f46ef09c) SHA1(ba62f73ee3b33d8f26b430ffa468f8792dca23de) )

	ROM_REGION( 0x800, "mainpcb:200e", 0 )
	ROM_LOAD( "harddrivc.200e",  0x000000, 0x000800, CRC(560a0106) SHA1(7295a4f1255869c43c3cf146ddebaea62c30b850) )

	ROM_REGION( 0x800, "mainpcb:210e", 0 )
	ROM_LOAD( "harddrivc.210e",  0x000000, 0x000800, CRC(208bba53) SHA1(c9a36015a66917df528b84d20d255b6b96a90e76) )
ROM_END


ROM_START( harddrivc1 )
	ROM_REGION( 0x100000, "mainpcb:maincpu", 0 )    /* 1MB for 68000 code */
	ROM_LOAD16_BYTE( "136068-1102.200r", 0x000000, 0x010000, CRC(f1d3779f) SHA1(1ab84fc920f6810aa7c1af80b0472ea17d07e58b) )
	ROM_LOAD16_BYTE( "136068-1101.210r", 0x000001, 0x010000, CRC(3ea4d3d9) SHA1(3901e8c07bed35bf6a55ab92f5c7eb9335675792) )
	ROM_LOAD16_BYTE( "136068-1104.200s", 0x020000, 0x010000, CRC(34133511) SHA1(71c56607cecd379761f700d181f6e91e7bb6fdfc) )
	ROM_LOAD16_BYTE( "136068-1103.210s", 0x020001, 0x010000, CRC(05bb8376) SHA1(19bde6996b84368d28374a981dca88a946653dd2) )
	ROM_LOAD16_BYTE( "136068-1112.200w", 0x0a0000, 0x010000, CRC(e5ea74e4) SHA1(58a8c0f16573fcc2c8739e6f72e485271e45af88) )
	ROM_LOAD16_BYTE( "136068-1111.210w", 0x0a0001, 0x010000, CRC(4d759891) SHA1(b82087d9549ccc2a7eef22591dd8b869f2768075) )
	ROM_LOAD16_BYTE( "136068-1114.200x", 0x0c0000, 0x010000, CRC(293c153b) SHA1(6300a50766b19ad203b5c7da28d51bf22054b39e) )
	ROM_LOAD16_BYTE( "136068-1113.210x", 0x0c0001, 0x010000, CRC(5630390d) SHA1(cd1932cee70cddd1fb2110d1aeebb573a13f1339) )

	ROM_REGION( 0x20000, "mainpcb:harddriv_sound:soundcpu", 0 )        /* 2*64k for audio 68000 code */
	ROM_LOAD16_BYTE( "136052-3122.70n", 0x000000, 0x008000, CRC(3f20a396) SHA1(f34819796087c543083f6baac6c778e0cdb7340a) )
	ROM_LOAD16_BYTE( "136052-3121.45n", 0x000001, 0x008000, CRC(6346bca3) SHA1(707dc86305142722a4757ba431cf6c7e9cf116b3) )

	ROM_REGION16_BE( 0x60000, "mainpcb:user1", 0 )  /* 384k for ADSP object ROM */
	ROM_LOAD16_BYTE( "136052-1101.10h", 0x000000, 0x010000, CRC(1b77f171) SHA1(10434e492e4e9de5cd8543271914d5ba37c52b50) )
	ROM_LOAD16_BYTE( "136052-1103.10k", 0x000001, 0x010000, CRC(e50bec32) SHA1(30c504c730e8e568e78e06c756a23b8923e85b4b) )
	ROM_LOAD16_BYTE( "136052-1102.10j", 0x020000, 0x010000, CRC(998d3da2) SHA1(6ed560c2132e33858c91b1f4ab0247399665b5fd) )
	ROM_LOAD16_BYTE( "136052-1104.10l", 0x020001, 0x010000, CRC(bc59a2b7) SHA1(7dfde5bbaa0cf349b1ef5d6b076baded7330376a) )

	ROM_REGION( 0x40000, "mainpcb:harddriv_sound:serialroms", 0 )      /* 4*128k for audio serial ROMs */
	ROM_LOAD( "136052-1123.65a", 0x000000, 0x010000, CRC(a88411dc) SHA1(1fd53c7eadffa163d5423df2f8338757e58d5f2e) )
	ROM_LOAD( "136052-1124.55a", 0x010000, 0x010000, CRC(071a4309) SHA1(c623bd51d6a4a56503fbf138138854d6a30b11d6) )
	ROM_LOAD( "136052-3125.45a", 0x020000, 0x010000, CRC(856548ff) SHA1(e8a17b274185c5e4ecf5f9f1c211e18b3ef2456d) )
	ROM_LOAD( "136052-1126.30a", 0x030000, 0x010000, CRC(f46ef09c) SHA1(ba62f73ee3b33d8f26b430ffa468f8792dca23de) )

	ROM_REGION( 0x800, "mainpcb:200e", 0 )
	ROM_LOAD( "harddrivc.200e",  0x000000, 0x000800, CRC(560a0106) SHA1(7295a4f1255869c43c3cf146ddebaea62c30b850) )

	ROM_REGION( 0x800, "mainpcb:210e", 0 )
	ROM_LOAD( "harddrivc.210e",  0x000000, 0x000800, CRC(208bba53) SHA1(c9a36015a66917df528b84d20d255b6b96a90e76) )
ROM_END


ROM_START( stunrun )
	ROM_REGION( 0x100000, "mainpcb:maincpu", 0 )        /* 1MB for 68000 code */
	ROM_LOAD16_BYTE( "136070-2102.200r", 0x000000, 0x010000, CRC(e0ed54d8) SHA1(15850568d8308b6499cbe55b5d8308041d906a29) )
	ROM_LOAD16_BYTE( "136070-2101.210r", 0x000001, 0x010000, CRC(3008bcf8) SHA1(9d3a20b639969bab68441f76467ed60e395c10e3) )
	ROM_LOAD16_BYTE( "136070-6104.200s", 0x020000, 0x010000, CRC(f469f91c) SHA1(488ea6251ff4028edaf00bb1ded74cefdc71a373) )
	ROM_LOAD16_BYTE( "136070-6103.210s", 0x020001, 0x010000, CRC(096aad68) SHA1(f83c9f61854dc9c1fa7dc668dbf99f4a4bbe79ca) )
	ROM_LOAD16_BYTE( "136070-6106.200t", 0x040000, 0x010000, CRC(b445bae5) SHA1(d530b535a47c4920c43852e7904080e6abf30098) )
	ROM_LOAD16_BYTE( "136070-6105.210t", 0x040001, 0x010000, CRC(42736c52) SHA1(42e0b451b172223cce9c43835363136146eeddba) )
	ROM_LOAD16_BYTE( "136070-2108.200u", 0x060000, 0x010000, CRC(0ce849aa) SHA1(19252caf180586cadced5c456a755dd954267688) )
	ROM_LOAD16_BYTE( "136070-2107.210u", 0x060001, 0x010000, CRC(19bc7495) SHA1(8a93bb8e0998b34c92dad263ea78972155c5b785) )
	ROM_LOAD16_BYTE( "136070-2110.200v", 0x080000, 0x010000, CRC(4f6d22c5) SHA1(fd28782593444f1607f322a2f1971ba8f3d14131) )
	ROM_LOAD16_BYTE( "136070-2109.210v", 0x080001, 0x010000, CRC(ac6d4d4a) SHA1(fef902700561bb789ff7462f30a438ee9138b472) )
	ROM_LOAD16_BYTE( "136070-2112.200w", 0x0a0000, 0x010000, CRC(3f896aaf) SHA1(817136ddc37566108de15f6bfedc6e0da13a2df2) )
	ROM_LOAD16_BYTE( "136070-2111.210w", 0x0a0001, 0x010000, CRC(47f010ad) SHA1(a2587ce1d01c78f1d757fb3e4512be9655d17f9c) )

	ROM_REGION( 0x10000, "mainpcb:jsa:cpu", 0 )     /* 64k for 6502 code */
	ROM_LOAD( "136070-2123.10c", 0x00000, 0x10000, CRC(121ab09a) SHA1(c26b8ddbcb011416e6ab695980d2cf37e672e973) )

	ROM_REGION16_BE( 0x60000, "mainpcb:user1", 0 )  /* 384k for ADSP object ROM */
	ROM_LOAD16_BYTE( "136070-2121.90h", 0x000000, 0x010000, CRC(0ebf8e58) SHA1(b6bf3e020b29a34ef3eaca6b5e1f17bb89fdc476) )
	ROM_LOAD16_BYTE( "136070-2118.90k", 0x000001, 0x010000, CRC(fb98abaf) SHA1(6a141effee644f34634b57d1fe4c03f56981f966) )
	ROM_LOAD16_BYTE( "136070-2122.10h", 0x020000, 0x010000, CRC(bd5380bd) SHA1(e1e2b3c9f9bfc988f0dcc9a9f520f51957e13a97) )
	ROM_LOAD16_BYTE( "136070-2119.10k", 0x020001, 0x010000, CRC(bde8bd31) SHA1(efb8878382adfe16ba590a28a949029749fc6a63) )
	ROM_LOAD16_BYTE( "136070-2120.9h",  0x040000, 0x010000, CRC(55a30976) SHA1(045a04d3d24e783a6a643cab08e8974ee5dc2128) )
	ROM_LOAD16_BYTE( "136070-2117.9k",  0x040001, 0x010000, CRC(d4a9696d) SHA1(574e5f3758ac2e18423ae350e8509aa135ca6da0) )

	ROM_REGION( 0x40000, "mainpcb:jsa:oki1", 0 )   /* 256k for ADPCM samples */
	ROM_LOAD( "136070-2124.1fh", 0x000000, 0x010000, CRC(4dc14fe8) SHA1(c7cc00715f6687ced9d69ec793d6e9d4bc1b5287) )
	ROM_LOAD( "136070-2125.1ef", 0x010000, 0x010000, CRC(cbdabbcc) SHA1(4d102a5677d96e68d27c1960dc3a237ae6751c2f) )
	ROM_LOAD( "136070-2126.1de", 0x020000, 0x010000, CRC(b973d9d1) SHA1(a74a3c981497a9c5557f793d49381a9b776cb025) )
	ROM_LOAD( "136070-2127.1cd", 0x030000, 0x010000, CRC(3e419f4e) SHA1(e382e047f02591a934a53e5fbf07cccf285abb29) )

	ROM_REGION( 0x800, "mainpcb:200e", 0 )
	ROM_LOAD( "stunrun.200e",    0x000000, 0x000800, CRC(f1e8ba9e) SHA1(605db3fdbaff4ba13729371ad0c4fbab3889378e) )

	ROM_REGION( 0x800, "mainpcb:210e", 0 )
	ROM_LOAD( "stunrun.210e",    0x000000, 0x000800, CRC(f1e8ba9e) SHA1(605db3fdbaff4ba13729371ad0c4fbab3889378e) )
ROM_END


ROM_START( stunrunj )
	ROM_REGION( 0x100000, "mainpcb:maincpu", 0 )        /* 1MB for 68000 code */
	ROM_LOAD16_BYTE( "136070-3402.200r", 0x000000, 0x010000, CRC(d8d56923) SHA1(248b22dab791c2d9ee6e6097dac9f3bf85d572be) )
	ROM_LOAD16_BYTE( "136070-3401.210r", 0x000001, 0x010000, CRC(ce11126c) SHA1(cf27b56103048cc23dc6763763b7419583a27c76) )
	ROM_LOAD16_BYTE( "136070-7404.200s", 0x020000, 0x010000, CRC(81da3e74) SHA1(38864aac479a8927d168ee977fd0981a7926d0fd) )
	ROM_LOAD16_BYTE( "136070-7403.210s", 0x020001, 0x010000, CRC(54878b3b) SHA1(42301d10c41ded3741821b52ae191dc46fa417d6) )
	ROM_LOAD16_BYTE( "136070-7406.200t", 0x040000, 0x010000, CRC(8e3352b9) SHA1(07d2d9b1b96ff21d4ce7f16469451c58229a672c) )
	ROM_LOAD16_BYTE( "136070-7405.210t", 0x040001, 0x010000, CRC(f40499b1) SHA1(e6d6975da3a1f04460cd6ffb4616a7f27d1af688) )
	ROM_LOAD16_BYTE( "136070-2108.200u", 0x060000, 0x010000, CRC(0ce849aa) SHA1(19252caf180586cadced5c456a755dd954267688) )
	ROM_LOAD16_BYTE( "136070-2107.210u", 0x060001, 0x010000, CRC(19bc7495) SHA1(8a93bb8e0998b34c92dad263ea78972155c5b785) )
	ROM_LOAD16_BYTE( "136070-2110.200v", 0x080000, 0x010000, CRC(4f6d22c5) SHA1(fd28782593444f1607f322a2f1971ba8f3d14131) )
	ROM_LOAD16_BYTE( "136070-2109.210v", 0x080001, 0x010000, CRC(ac6d4d4a) SHA1(fef902700561bb789ff7462f30a438ee9138b472) )
	ROM_LOAD16_BYTE( "136070-2112.200w", 0x0a0000, 0x010000, CRC(3f896aaf) SHA1(817136ddc37566108de15f6bfedc6e0da13a2df2) )
	ROM_LOAD16_BYTE( "136070-2111.210w", 0x0a0001, 0x010000, CRC(47f010ad) SHA1(a2587ce1d01c78f1d757fb3e4512be9655d17f9c) )

	ROM_REGION( 0x10000, "mainpcb:jsa:cpu", 0 )     /* 64k for 6502 code */
	ROM_LOAD( "136070-2123.10c", 0x00000, 0x10000, CRC(121ab09a) SHA1(c26b8ddbcb011416e6ab695980d2cf37e672e973) )

	ROM_REGION16_BE( 0x60000, "mainpcb:user1", 0 )  /* 384k for ADSP object ROM */
	ROM_LOAD16_BYTE( "136070-2121.90h", 0x000000, 0x010000, CRC(0ebf8e58) SHA1(b6bf3e020b29a34ef3eaca6b5e1f17bb89fdc476) )
	ROM_LOAD16_BYTE( "136070-2118.90k", 0x000001, 0x010000, CRC(fb98abaf) SHA1(6a141effee644f34634b57d1fe4c03f56981f966) )
	ROM_LOAD16_BYTE( "136070-2122.10h", 0x020000, 0x010000, CRC(bd5380bd) SHA1(e1e2b3c9f9bfc988f0dcc9a9f520f51957e13a97) )
	ROM_LOAD16_BYTE( "136070-2119.10k", 0x020001, 0x010000, CRC(bde8bd31) SHA1(efb8878382adfe16ba590a28a949029749fc6a63) )
	ROM_LOAD16_BYTE( "136070-2120.9h",  0x040000, 0x010000, CRC(55a30976) SHA1(045a04d3d24e783a6a643cab08e8974ee5dc2128) )
	ROM_LOAD16_BYTE( "136070-2117.9k",  0x040001, 0x010000, CRC(d4a9696d) SHA1(574e5f3758ac2e18423ae350e8509aa135ca6da0) )

	ROM_REGION( 0x40000, "mainpcb:jsa:oki1", 0 )   /* 256k for ADPCM samples */
	ROM_LOAD( "136070-2124.1fh", 0x000000, 0x010000, CRC(4dc14fe8) SHA1(c7cc00715f6687ced9d69ec793d6e9d4bc1b5287) )
	ROM_LOAD( "136070-2125.1ef", 0x010000, 0x010000, CRC(cbdabbcc) SHA1(4d102a5677d96e68d27c1960dc3a237ae6751c2f) )
	ROM_LOAD( "136070-2126.1de", 0x020000, 0x010000, CRC(b973d9d1) SHA1(a74a3c981497a9c5557f793d49381a9b776cb025) )
	ROM_LOAD( "136070-2127.1cd", 0x030000, 0x010000, CRC(3e419f4e) SHA1(e382e047f02591a934a53e5fbf07cccf285abb29) )

	ROM_REGION( 0x800, "mainpcb:200e", 0 )
	ROM_LOAD( "stunrun.200e",    0x000000, 0x000800, CRC(f1e8ba9e) SHA1(605db3fdbaff4ba13729371ad0c4fbab3889378e) )

	ROM_REGION( 0x800, "mainpcb:210e", 0 )
	ROM_LOAD( "stunrun.210e",    0x000000, 0x000800, CRC(f1e8ba9e) SHA1(605db3fdbaff4ba13729371ad0c4fbab3889378e) )
ROM_END


ROM_START( stunrun5 )
	ROM_REGION( 0x100000, "mainpcb:maincpu", 0 )        /* 1MB for 68000 code */
	ROM_LOAD16_BYTE( "136070-2102.200r", 0x000000, 0x010000, CRC(e0ed54d8) SHA1(15850568d8308b6499cbe55b5d8308041d906a29) )
	ROM_LOAD16_BYTE( "136070-2101.210r", 0x000001, 0x010000, CRC(3008bcf8) SHA1(9d3a20b639969bab68441f76467ed60e395c10e3) )
	ROM_LOAD16_BYTE( "136070-5104.200s", 0x020000, 0x010000, CRC(d5c601fe) SHA1(ab61e11723ab9b92fb98b6f8e520a7b323caae64) )
	ROM_LOAD16_BYTE( "136070-5103.210s", 0x020001, 0x010000, CRC(19d040d6) SHA1(029d6b341a2d7b0d766538395af75ddeec9cca31) )
	ROM_LOAD16_BYTE( "136070-5106.200t", 0x040000, 0x010000, CRC(9167a032) SHA1(6d5a273ea37e67fe47b5d0428e34302a53332adf) )
	ROM_LOAD16_BYTE( "136070-5105.210t", 0x040001, 0x010000, CRC(f935d15a) SHA1(6bb102db450da9c5d34d5a293c379343aac6a853) )
	ROM_LOAD16_BYTE( "136070-2108.200u", 0x060000, 0x010000, CRC(0ce849aa) SHA1(19252caf180586cadced5c456a755dd954267688) )
	ROM_LOAD16_BYTE( "136070-2107.210u", 0x060001, 0x010000, CRC(19bc7495) SHA1(8a93bb8e0998b34c92dad263ea78972155c5b785) )
	ROM_LOAD16_BYTE( "136070-2110.200v", 0x080000, 0x010000, CRC(4f6d22c5) SHA1(fd28782593444f1607f322a2f1971ba8f3d14131) )
	ROM_LOAD16_BYTE( "136070-2109.210v", 0x080001, 0x010000, CRC(ac6d4d4a) SHA1(fef902700561bb789ff7462f30a438ee9138b472) )
	ROM_LOAD16_BYTE( "136070-2112.200w", 0x0a0000, 0x010000, CRC(3f896aaf) SHA1(817136ddc37566108de15f6bfedc6e0da13a2df2) )
	ROM_LOAD16_BYTE( "136070-2111.210w", 0x0a0001, 0x010000, CRC(47f010ad) SHA1(a2587ce1d01c78f1d757fb3e4512be9655d17f9c) )

	ROM_REGION( 0x10000, "mainpcb:jsa:cpu", 0 )     /* 64k for 6502 code */
	ROM_LOAD( "136070-2123.10c", 0x00000, 0x10000, CRC(121ab09a) SHA1(c26b8ddbcb011416e6ab695980d2cf37e672e973) )

	ROM_REGION16_BE( 0x60000, "mainpcb:user1", 0 )  /* 384k for ADSP object ROM */
	ROM_LOAD16_BYTE( "136070-2121.90h", 0x000000, 0x010000, CRC(0ebf8e58) SHA1(b6bf3e020b29a34ef3eaca6b5e1f17bb89fdc476) )
	ROM_LOAD16_BYTE( "136070-2118.90k", 0x000001, 0x010000, CRC(fb98abaf) SHA1(6a141effee644f34634b57d1fe4c03f56981f966) )
	ROM_LOAD16_BYTE( "136070-2122.10h", 0x020000, 0x010000, CRC(bd5380bd) SHA1(e1e2b3c9f9bfc988f0dcc9a9f520f51957e13a97) )
	ROM_LOAD16_BYTE( "136070-2119.10k", 0x020001, 0x010000, CRC(bde8bd31) SHA1(efb8878382adfe16ba590a28a949029749fc6a63) )
	ROM_LOAD16_BYTE( "136070-2120.9h",  0x040000, 0x010000, CRC(55a30976) SHA1(045a04d3d24e783a6a643cab08e8974ee5dc2128) )
	ROM_LOAD16_BYTE( "136070-2117.9k",  0x040001, 0x010000, CRC(d4a9696d) SHA1(574e5f3758ac2e18423ae350e8509aa135ca6da0) )

	ROM_REGION( 0x40000, "mainpcb:jsa:oki1", 0 )   /* 256k for ADPCM samples */
	ROM_LOAD( "136070-2124.1fh", 0x000000, 0x010000, CRC(4dc14fe8) SHA1(c7cc00715f6687ced9d69ec793d6e9d4bc1b5287) )
	ROM_LOAD( "136070-2125.1ef", 0x010000, 0x010000, CRC(cbdabbcc) SHA1(4d102a5677d96e68d27c1960dc3a237ae6751c2f) )
	ROM_LOAD( "136070-2126.1de", 0x020000, 0x010000, CRC(b973d9d1) SHA1(a74a3c981497a9c5557f793d49381a9b776cb025) )
	ROM_LOAD( "136070-2127.1cd", 0x030000, 0x010000, CRC(3e419f4e) SHA1(e382e047f02591a934a53e5fbf07cccf285abb29) )

	ROM_REGION( 0x800, "mainpcb:200e", 0 )
	ROM_LOAD( "stunrun.200e",    0x000000, 0x000800, CRC(f1e8ba9e) SHA1(605db3fdbaff4ba13729371ad0c4fbab3889378e) )

	ROM_REGION( 0x800, "mainpcb:210e", 0 )
	ROM_LOAD( "stunrun.210e",    0x000000, 0x000800, CRC(f1e8ba9e) SHA1(605db3fdbaff4ba13729371ad0c4fbab3889378e) )
ROM_END


ROM_START( stunrune )
	ROM_REGION( 0x100000, "mainpcb:maincpu", 0 )        /* 1MB for 68000 code */
	ROM_LOAD16_BYTE( "136070-2102.200r", 0x000000, 0x010000, CRC(e0ed54d8) SHA1(15850568d8308b6499cbe55b5d8308041d906a29) )
	ROM_LOAD16_BYTE( "136070-2101.210r", 0x000001, 0x010000, CRC(3008bcf8) SHA1(9d3a20b639969bab68441f76467ed60e395c10e3) )
	ROM_LOAD16_BYTE( "136070-5004.200s", 0x020000, 0x010000, CRC(c2e4bde8) SHA1(766242455b0be6dc7b698cc6fe86d90991ca2e0a) )
	ROM_LOAD16_BYTE( "136070-5003.210s", 0x020001, 0x010000, CRC(0c902d21) SHA1(e56efc34a746718a844558c2df65fd560834c26e) )
	ROM_LOAD16_BYTE( "136070-5006.200t", 0x040000, 0x010000, CRC(b0fc2fcc) SHA1(780d5358afcbfdc02226614c9a6b29c79f4cce69) )
	ROM_LOAD16_BYTE( "136070-5005.210t", 0x040001, 0x010000, CRC(44f290e3) SHA1(cd96c9058ccb8084ab6761528d20528ab2b987a2) )
	ROM_LOAD16_BYTE( "136070-2108.200u", 0x060000, 0x010000, CRC(0ce849aa) SHA1(19252caf180586cadced5c456a755dd954267688) )
	ROM_LOAD16_BYTE( "136070-2107.210u", 0x060001, 0x010000, CRC(19bc7495) SHA1(8a93bb8e0998b34c92dad263ea78972155c5b785) )
	ROM_LOAD16_BYTE( "136070-2110.200v", 0x080000, 0x010000, CRC(4f6d22c5) SHA1(fd28782593444f1607f322a2f1971ba8f3d14131) )
	ROM_LOAD16_BYTE( "136070-2109.210v", 0x080001, 0x010000, CRC(ac6d4d4a) SHA1(fef902700561bb789ff7462f30a438ee9138b472) )
	ROM_LOAD16_BYTE( "136070-2112.200w", 0x0a0000, 0x010000, CRC(3f896aaf) SHA1(817136ddc37566108de15f6bfedc6e0da13a2df2) )
	ROM_LOAD16_BYTE( "136070-2111.210w", 0x0a0001, 0x010000, CRC(47f010ad) SHA1(a2587ce1d01c78f1d757fb3e4512be9655d17f9c) )

	ROM_REGION( 0x10000, "mainpcb:jsa:cpu", 0 )     /* 64k for 6502 code */
	ROM_LOAD( "136070-2123.10c", 0x00000, 0x10000, CRC(121ab09a) SHA1(c26b8ddbcb011416e6ab695980d2cf37e672e973) )

	ROM_REGION16_BE( 0x60000, "mainpcb:user1", 0 )  /* 384k for ADSP object ROM */
	ROM_LOAD16_BYTE( "136070-2121.90h", 0x000000, 0x010000, CRC(0ebf8e58) SHA1(b6bf3e020b29a34ef3eaca6b5e1f17bb89fdc476) )
	ROM_LOAD16_BYTE( "136070-2118.90k", 0x000001, 0x010000, CRC(fb98abaf) SHA1(6a141effee644f34634b57d1fe4c03f56981f966) )
	ROM_LOAD16_BYTE( "136070-2122.10h", 0x020000, 0x010000, CRC(bd5380bd) SHA1(e1e2b3c9f9bfc988f0dcc9a9f520f51957e13a97) )
	ROM_LOAD16_BYTE( "136070-2119.10k", 0x020001, 0x010000, CRC(bde8bd31) SHA1(efb8878382adfe16ba590a28a949029749fc6a63) )
	ROM_LOAD16_BYTE( "136070-2120.9h",  0x040000, 0x010000, CRC(55a30976) SHA1(045a04d3d24e783a6a643cab08e8974ee5dc2128) )
	ROM_LOAD16_BYTE( "136070-2117.9k",  0x040001, 0x010000, CRC(d4a9696d) SHA1(574e5f3758ac2e18423ae350e8509aa135ca6da0) )

	ROM_REGION( 0x40000, "mainpcb:jsa:oki1", 0 )   /* 256k for ADPCM samples */
	ROM_LOAD( "136070-2124.1fh", 0x000000, 0x010000, CRC(4dc14fe8) SHA1(c7cc00715f6687ced9d69ec793d6e9d4bc1b5287) )
	ROM_LOAD( "136070-2125.1ef", 0x010000, 0x010000, CRC(cbdabbcc) SHA1(4d102a5677d96e68d27c1960dc3a237ae6751c2f) )
	ROM_LOAD( "136070-2126.1de", 0x020000, 0x010000, CRC(b973d9d1) SHA1(a74a3c981497a9c5557f793d49381a9b776cb025) )
	ROM_LOAD( "136070-2127.1cd", 0x030000, 0x010000, CRC(3e419f4e) SHA1(e382e047f02591a934a53e5fbf07cccf285abb29) )

	ROM_REGION( 0x800, "mainpcb:200e", 0 )
	ROM_LOAD( "stunrun.200e",    0x000000, 0x000800, CRC(f1e8ba9e) SHA1(605db3fdbaff4ba13729371ad0c4fbab3889378e) )

	ROM_REGION( 0x800, "mainpcb:210e", 0 )
	ROM_LOAD( "stunrun.210e",    0x000000, 0x000800, CRC(f1e8ba9e) SHA1(605db3fdbaff4ba13729371ad0c4fbab3889378e) )
ROM_END


ROM_START( stunrun4 )
	ROM_REGION( 0x100000, "mainpcb:maincpu", 0 )        /* 1MB for 68000 code */
	ROM_LOAD16_BYTE( "136070-2102.200r", 0x000000, 0x010000, CRC(e0ed54d8) SHA1(15850568d8308b6499cbe55b5d8308041d906a29) )
	ROM_LOAD16_BYTE( "136070-2101.210r", 0x000001, 0x010000, CRC(3008bcf8) SHA1(9d3a20b639969bab68441f76467ed60e395c10e3) )
	ROM_LOAD16_BYTE( "136070-4104.200s", 0x020000, 0x010000, CRC(62c7700b) SHA1(31d7a39df7353e60b806c204bfdd75c06b17c984) )
	ROM_LOAD16_BYTE( "136070-4103.210s", 0x020001, 0x010000, CRC(f379fcb9) SHA1(20a1b6775cc517ca159f5d233db3e3e864198125) )
	ROM_LOAD16_BYTE( "136070-4106.200t", 0x040000, 0x010000, CRC(4346669c) SHA1(13c19bbb9235879829d96fd4e227b725d13bb869) )
	ROM_LOAD16_BYTE( "136070-4105.210t", 0x040001, 0x010000, CRC(54d823dd) SHA1(5f9702b7a593009703a94987d56bc8ab3b72997d) )
	ROM_LOAD16_BYTE( "136070-2108.200u", 0x060000, 0x010000, CRC(0ce849aa) SHA1(19252caf180586cadced5c456a755dd954267688) )
	ROM_LOAD16_BYTE( "136070-2107.210u", 0x060001, 0x010000, CRC(19bc7495) SHA1(8a93bb8e0998b34c92dad263ea78972155c5b785) )
	ROM_LOAD16_BYTE( "136070-2110.200v", 0x080000, 0x010000, CRC(4f6d22c5) SHA1(fd28782593444f1607f322a2f1971ba8f3d14131) )
	ROM_LOAD16_BYTE( "136070-2109.210v", 0x080001, 0x010000, CRC(ac6d4d4a) SHA1(fef902700561bb789ff7462f30a438ee9138b472) )
	ROM_LOAD16_BYTE( "136070-2112.200w", 0x0a0000, 0x010000, CRC(3f896aaf) SHA1(817136ddc37566108de15f6bfedc6e0da13a2df2) )
	ROM_LOAD16_BYTE( "136070-2111.210w", 0x0a0001, 0x010000, CRC(47f010ad) SHA1(a2587ce1d01c78f1d757fb3e4512be9655d17f9c) )

	ROM_REGION( 0x10000, "mainpcb:jsa:cpu", 0 )     /* 64k for 6502 code */
	ROM_LOAD( "136070-2123.10c", 0x00000, 0x10000, CRC(121ab09a) SHA1(c26b8ddbcb011416e6ab695980d2cf37e672e973) )

	ROM_REGION16_BE( 0x60000, "mainpcb:user1", 0 )  /* 384k for ADSP object ROM */
	ROM_LOAD16_BYTE( "136070-2121.90h", 0x000000, 0x010000, CRC(0ebf8e58) SHA1(b6bf3e020b29a34ef3eaca6b5e1f17bb89fdc476) )
	ROM_LOAD16_BYTE( "136070-2118.90k", 0x000001, 0x010000, CRC(fb98abaf) SHA1(6a141effee644f34634b57d1fe4c03f56981f966) )
	ROM_LOAD16_BYTE( "136070-2122.10h", 0x020000, 0x010000, CRC(bd5380bd) SHA1(e1e2b3c9f9bfc988f0dcc9a9f520f51957e13a97) )
	ROM_LOAD16_BYTE( "136070-2119.10k", 0x020001, 0x010000, CRC(bde8bd31) SHA1(efb8878382adfe16ba590a28a949029749fc6a63) )
	ROM_LOAD16_BYTE( "136070-2120.9h",  0x040000, 0x010000, CRC(55a30976) SHA1(045a04d3d24e783a6a643cab08e8974ee5dc2128) )
	ROM_LOAD16_BYTE( "136070-2117.9k",  0x040001, 0x010000, CRC(d4a9696d) SHA1(574e5f3758ac2e18423ae350e8509aa135ca6da0) )

	ROM_REGION( 0x40000, "mainpcb:jsa:oki1", 0 )   /* 256k for ADPCM samples */
	ROM_LOAD( "136070-2124.1fh", 0x000000, 0x010000, CRC(4dc14fe8) SHA1(c7cc00715f6687ced9d69ec793d6e9d4bc1b5287) )
	ROM_LOAD( "136070-2125.1ef", 0x010000, 0x010000, CRC(cbdabbcc) SHA1(4d102a5677d96e68d27c1960dc3a237ae6751c2f) )
	ROM_LOAD( "136070-2126.1de", 0x020000, 0x010000, CRC(b973d9d1) SHA1(a74a3c981497a9c5557f793d49381a9b776cb025) )
	ROM_LOAD( "136070-2127.1cd", 0x030000, 0x010000, CRC(3e419f4e) SHA1(e382e047f02591a934a53e5fbf07cccf285abb29) )

	ROM_REGION( 0x800, "mainpcb:200e", 0 )
	ROM_LOAD( "stunrun.200e",    0x000000, 0x000800, CRC(f1e8ba9e) SHA1(605db3fdbaff4ba13729371ad0c4fbab3889378e) )

	ROM_REGION( 0x800, "mainpcb:210e", 0 )
	ROM_LOAD( "stunrun.210e",    0x000000, 0x000800, CRC(f1e8ba9e) SHA1(605db3fdbaff4ba13729371ad0c4fbab3889378e) )
ROM_END


ROM_START( stunrun3 )
	ROM_REGION( 0x100000, "mainpcb:maincpu", 0 )        /* 1MB for 68000 code */
	ROM_LOAD16_BYTE( "136070-2102.200r", 0x000000, 0x010000, CRC(e0ed54d8) SHA1(15850568d8308b6499cbe55b5d8308041d906a29) )
	ROM_LOAD16_BYTE( "136070-2101.210r", 0x000001, 0x010000, CRC(3008bcf8) SHA1(9d3a20b639969bab68441f76467ed60e395c10e3) )
	ROM_LOAD16_BYTE( "136070-2104.200s", 0x020000, 0x010000, CRC(6acdeeaa) SHA1(a4cbe648ad2fee3bb945fbc8055b76be1f5c03d1) )
	ROM_LOAD16_BYTE( "136070-3103.210s", 0x020001, 0x010000, CRC(e8b1262a) SHA1(a304602023ffa8598dee8ec44f972dc8f1dad1b6) )
	ROM_LOAD16_BYTE( "136070-3106.200t", 0x040000, 0x010000, CRC(41c4778c) SHA1(f453adca7d864e0e030db36500ca072bfa935703) )
	ROM_LOAD16_BYTE( "136070-3105.210t", 0x040001, 0x010000, CRC(0d6c9b8f) SHA1(6e7e664ff5c19fdeaa4d82a02be9d74cea025fff) )
	ROM_LOAD16_BYTE( "136070-2108.200u", 0x060000, 0x010000, CRC(0ce849aa) SHA1(19252caf180586cadced5c456a755dd954267688) )
	ROM_LOAD16_BYTE( "136070-2107.210u", 0x060001, 0x010000, CRC(19bc7495) SHA1(8a93bb8e0998b34c92dad263ea78972155c5b785) )
	ROM_LOAD16_BYTE( "136070-2110.200v", 0x080000, 0x010000, CRC(4f6d22c5) SHA1(fd28782593444f1607f322a2f1971ba8f3d14131) )
	ROM_LOAD16_BYTE( "136070-2109.210v", 0x080001, 0x010000, CRC(ac6d4d4a) SHA1(fef902700561bb789ff7462f30a438ee9138b472) )
	ROM_LOAD16_BYTE( "136070-2112.200w", 0x0a0000, 0x010000, CRC(3f896aaf) SHA1(817136ddc37566108de15f6bfedc6e0da13a2df2) )
	ROM_LOAD16_BYTE( "136070-2111.210w", 0x0a0001, 0x010000, CRC(47f010ad) SHA1(a2587ce1d01c78f1d757fb3e4512be9655d17f9c) )

	ROM_REGION( 0x10000, "mainpcb:jsa:cpu", 0 )     /* 64k for 6502 code */
	ROM_LOAD( "136070-2123.10c", 0x00000, 0x10000, CRC(121ab09a) SHA1(c26b8ddbcb011416e6ab695980d2cf37e672e973) )

	ROM_REGION16_BE( 0x60000, "mainpcb:user1", 0 )  /* 384k for ADSP object ROM */
	ROM_LOAD16_BYTE( "136070-2121.90h", 0x000000, 0x010000, CRC(0ebf8e58) SHA1(b6bf3e020b29a34ef3eaca6b5e1f17bb89fdc476) )
	ROM_LOAD16_BYTE( "136070-2118.90k", 0x000001, 0x010000, CRC(fb98abaf) SHA1(6a141effee644f34634b57d1fe4c03f56981f966) )
	ROM_LOAD16_BYTE( "136070-2122.10h", 0x020000, 0x010000, CRC(bd5380bd) SHA1(e1e2b3c9f9bfc988f0dcc9a9f520f51957e13a97) )
	ROM_LOAD16_BYTE( "136070-2119.10k", 0x020001, 0x010000, CRC(bde8bd31) SHA1(efb8878382adfe16ba590a28a949029749fc6a63) )
	ROM_LOAD16_BYTE( "136070-2120.9h",  0x040000, 0x010000, CRC(55a30976) SHA1(045a04d3d24e783a6a643cab08e8974ee5dc2128) )
	ROM_LOAD16_BYTE( "136070-2117.9k",  0x040001, 0x010000, CRC(d4a9696d) SHA1(574e5f3758ac2e18423ae350e8509aa135ca6da0) )

	ROM_REGION( 0x40000, "mainpcb:jsa:oki1", 0 )   /* 256k for ADPCM samples */
	ROM_LOAD( "136070-2124.1fh", 0x000000, 0x010000, CRC(4dc14fe8) SHA1(c7cc00715f6687ced9d69ec793d6e9d4bc1b5287) )
	ROM_LOAD( "136070-2125.1ef", 0x010000, 0x010000, CRC(cbdabbcc) SHA1(4d102a5677d96e68d27c1960dc3a237ae6751c2f) )
	ROM_LOAD( "136070-2126.1de", 0x020000, 0x010000, CRC(b973d9d1) SHA1(a74a3c981497a9c5557f793d49381a9b776cb025) )
	ROM_LOAD( "136070-2127.1cd", 0x030000, 0x010000, CRC(3e419f4e) SHA1(e382e047f02591a934a53e5fbf07cccf285abb29) )

	ROM_REGION( 0x800, "mainpcb:200e", 0 )
	ROM_LOAD( "stunrun.200e",    0x000000, 0x000800, CRC(f1e8ba9e) SHA1(605db3fdbaff4ba13729371ad0c4fbab3889378e) )

	ROM_REGION( 0x800, "mainpcb:210e", 0 )
	ROM_LOAD( "stunrun.210e",    0x000000, 0x000800, CRC(f1e8ba9e) SHA1(605db3fdbaff4ba13729371ad0c4fbab3889378e) )
ROM_END


ROM_START( stunrun3e )
	ROM_REGION( 0x100000, "mainpcb:maincpu", 0 )        /* 1MB for 68000 code */
	ROM_LOAD16_BYTE( "136070-2102.200r", 0x000000, 0x010000, CRC(e0ed54d8) SHA1(15850568d8308b6499cbe55b5d8308041d906a29) )
	ROM_LOAD16_BYTE( "136070-2101.210r", 0x000001, 0x010000, CRC(3008bcf8) SHA1(9d3a20b639969bab68441f76467ed60e395c10e3) )
	ROM_LOAD16_BYTE( "136070-3004.200s", 0x020000, 0x010000, CRC(d9474678) SHA1(090b78f9e9d2ecf4218821fc102861df1e27d95a) )
	ROM_LOAD16_BYTE( "136070-3003.210s", 0x020001, 0x010000, CRC(3155287d) SHA1(6a612ab0bcbf425ee5d6a2e5da81ca33f53b3889) )
	ROM_LOAD16_BYTE( "136070-3006.200t", 0x040000, 0x010000, CRC(617db84c) SHA1(ca4bbb1ecb528980cf98aaaad06636ce3c16eba3) )
	ROM_LOAD16_BYTE( "136070-3005.210t", 0x040001, 0x010000, CRC(a9cd8fcb) SHA1(50a3ef321a3cb381df96aef9c8e180e23e442c3a) )
	ROM_LOAD16_BYTE( "136070-2108.200u", 0x060000, 0x010000, CRC(0ce849aa) SHA1(19252caf180586cadced5c456a755dd954267688) )
	ROM_LOAD16_BYTE( "136070-2107.210u", 0x060001, 0x010000, CRC(19bc7495) SHA1(8a93bb8e0998b34c92dad263ea78972155c5b785) )
	ROM_LOAD16_BYTE( "136070-2110.200v", 0x080000, 0x010000, CRC(4f6d22c5) SHA1(fd28782593444f1607f322a2f1971ba8f3d14131) )
	ROM_LOAD16_BYTE( "136070-2109.210v", 0x080001, 0x010000, CRC(ac6d4d4a) SHA1(fef902700561bb789ff7462f30a438ee9138b472) )
	ROM_LOAD16_BYTE( "136070-2112.200w", 0x0a0000, 0x010000, CRC(3f896aaf) SHA1(817136ddc37566108de15f6bfedc6e0da13a2df2) )
	ROM_LOAD16_BYTE( "136070-2111.210w", 0x0a0001, 0x010000, CRC(47f010ad) SHA1(a2587ce1d01c78f1d757fb3e4512be9655d17f9c) )

	ROM_REGION( 0x10000, "mainpcb:jsa:cpu", 0 )     /* 64k for 6502 code */
	ROM_LOAD( "136070-2123.10c", 0x00000, 0x10000, CRC(121ab09a) SHA1(c26b8ddbcb011416e6ab695980d2cf37e672e973) )

	ROM_REGION16_BE( 0x60000, "mainpcb:user1", 0 )  /* 384k for ADSP object ROM */
	ROM_LOAD16_BYTE( "136070-2121.90h", 0x000000, 0x010000, CRC(0ebf8e58) SHA1(b6bf3e020b29a34ef3eaca6b5e1f17bb89fdc476) )
	ROM_LOAD16_BYTE( "136070-2118.90k", 0x000001, 0x010000, CRC(fb98abaf) SHA1(6a141effee644f34634b57d1fe4c03f56981f966) )
	ROM_LOAD16_BYTE( "136070-2122.10h", 0x020000, 0x010000, CRC(bd5380bd) SHA1(e1e2b3c9f9bfc988f0dcc9a9f520f51957e13a97) )
	ROM_LOAD16_BYTE( "136070-2119.10k", 0x020001, 0x010000, CRC(bde8bd31) SHA1(efb8878382adfe16ba590a28a949029749fc6a63) )
	ROM_LOAD16_BYTE( "136070-2120.9h",  0x040000, 0x010000, CRC(55a30976) SHA1(045a04d3d24e783a6a643cab08e8974ee5dc2128) )
	ROM_LOAD16_BYTE( "136070-2117.9k",  0x040001, 0x010000, CRC(d4a9696d) SHA1(574e5f3758ac2e18423ae350e8509aa135ca6da0) )

	ROM_REGION( 0x40000, "mainpcb:jsa:oki1", 0 )   /* 256k for ADPCM samples */
	ROM_LOAD( "136070-2124.1fh", 0x000000, 0x010000, CRC(4dc14fe8) SHA1(c7cc00715f6687ced9d69ec793d6e9d4bc1b5287) )
	ROM_LOAD( "136070-2125.1ef", 0x010000, 0x010000, CRC(cbdabbcc) SHA1(4d102a5677d96e68d27c1960dc3a237ae6751c2f) )
	ROM_LOAD( "136070-2126.1de", 0x020000, 0x010000, CRC(b973d9d1) SHA1(a74a3c981497a9c5557f793d49381a9b776cb025) )
	ROM_LOAD( "136070-2127.1cd", 0x030000, 0x010000, CRC(3e419f4e) SHA1(e382e047f02591a934a53e5fbf07cccf285abb29) )

	ROM_REGION( 0x800, "mainpcb:200e", 0 )
	ROM_LOAD( "stunrun.200e",    0x000000, 0x000800, CRC(f1e8ba9e) SHA1(605db3fdbaff4ba13729371ad0c4fbab3889378e) )

	ROM_REGION( 0x800, "mainpcb:210e", 0 )
	ROM_LOAD( "stunrun.210e",    0x000000, 0x000800, CRC(f1e8ba9e) SHA1(605db3fdbaff4ba13729371ad0c4fbab3889378e) )
ROM_END


ROM_START( stunrun2 )
	ROM_REGION( 0x100000, "mainpcb:maincpu", 0 )        /* 1MB for 68000 code */
	ROM_LOAD16_BYTE( "136070-2102.200r", 0x000000, 0x010000, CRC(e0ed54d8) SHA1(15850568d8308b6499cbe55b5d8308041d906a29) )
	ROM_LOAD16_BYTE( "136070-2101.210r", 0x000001, 0x010000, CRC(3008bcf8) SHA1(9d3a20b639969bab68441f76467ed60e395c10e3) )
	ROM_LOAD16_BYTE( "136070-2104.200s", 0x020000, 0x010000, CRC(6acdeeaa) SHA1(a4cbe648ad2fee3bb945fbc8055b76be1f5c03d1) )
	ROM_LOAD16_BYTE( "136070-2103.210s", 0x020001, 0x010000, CRC(75e08b1d) SHA1(42d78d65697117829a6ea3c6db589ad35a2d306d) )
	ROM_LOAD16_BYTE( "136070-2106.200t", 0x040000, 0x010000, CRC(ae8fa7ca) SHA1(a86de221d79d295bff3ba2026e45124fde340eac) )
	ROM_LOAD16_BYTE( "136070-2105.210t", 0x040001, 0x010000, CRC(22d6b977) SHA1(916eff6557cd20c708408bff77a2536122ada9c2) )
	ROM_LOAD16_BYTE( "136070-2108.200u", 0x060000, 0x010000, CRC(0ce849aa) SHA1(19252caf180586cadced5c456a755dd954267688) )
	ROM_LOAD16_BYTE( "136070-2107.210u", 0x060001, 0x010000, CRC(19bc7495) SHA1(8a93bb8e0998b34c92dad263ea78972155c5b785) )
	ROM_LOAD16_BYTE( "136070-2110.200v", 0x080000, 0x010000, CRC(4f6d22c5) SHA1(fd28782593444f1607f322a2f1971ba8f3d14131) )
	ROM_LOAD16_BYTE( "136070-2109.210v", 0x080001, 0x010000, CRC(ac6d4d4a) SHA1(fef902700561bb789ff7462f30a438ee9138b472) )
	ROM_LOAD16_BYTE( "136070-2112.200w", 0x0a0000, 0x010000, CRC(3f896aaf) SHA1(817136ddc37566108de15f6bfedc6e0da13a2df2) )
	ROM_LOAD16_BYTE( "136070-2111.210w", 0x0a0001, 0x010000, CRC(47f010ad) SHA1(a2587ce1d01c78f1d757fb3e4512be9655d17f9c) )

	ROM_REGION( 0x10000, "mainpcb:jsa:cpu", 0 )     /* 64k for 6502 code */
	ROM_LOAD( "136070-2123.10c", 0x00000, 0x10000, CRC(121ab09a) SHA1(c26b8ddbcb011416e6ab695980d2cf37e672e973) )

	ROM_REGION16_BE( 0x60000, "mainpcb:user1", 0 )  /* 384k for ADSP object ROM */
	ROM_LOAD16_BYTE( "136070-2121.90h", 0x000000, 0x010000, CRC(0ebf8e58) SHA1(b6bf3e020b29a34ef3eaca6b5e1f17bb89fdc476) )
	ROM_LOAD16_BYTE( "136070-2118.90k", 0x000001, 0x010000, CRC(fb98abaf) SHA1(6a141effee644f34634b57d1fe4c03f56981f966) )
	ROM_LOAD16_BYTE( "136070-2122.10h", 0x020000, 0x010000, CRC(bd5380bd) SHA1(e1e2b3c9f9bfc988f0dcc9a9f520f51957e13a97) )
	ROM_LOAD16_BYTE( "136070-2119.10k", 0x020001, 0x010000, CRC(bde8bd31) SHA1(efb8878382adfe16ba590a28a949029749fc6a63) )
	ROM_LOAD16_BYTE( "136070-2120.9h",  0x040000, 0x010000, CRC(55a30976) SHA1(045a04d3d24e783a6a643cab08e8974ee5dc2128) )
	ROM_LOAD16_BYTE( "136070-2117.9k",  0x040001, 0x010000, CRC(d4a9696d) SHA1(574e5f3758ac2e18423ae350e8509aa135ca6da0) )

	ROM_REGION( 0x40000, "mainpcb:jsa:oki1", 0 )   /* 256k for ADPCM samples */
	ROM_LOAD( "136070-2124.1fh", 0x000000, 0x010000, CRC(4dc14fe8) SHA1(c7cc00715f6687ced9d69ec793d6e9d4bc1b5287) )
	ROM_LOAD( "136070-2125.1ef", 0x010000, 0x010000, CRC(cbdabbcc) SHA1(4d102a5677d96e68d27c1960dc3a237ae6751c2f) )
	ROM_LOAD( "136070-2126.1de", 0x020000, 0x010000, CRC(b973d9d1) SHA1(a74a3c981497a9c5557f793d49381a9b776cb025) )
	ROM_LOAD( "136070-2127.1cd", 0x030000, 0x010000, CRC(3e419f4e) SHA1(e382e047f02591a934a53e5fbf07cccf285abb29) )

	ROM_REGION( 0x800, "mainpcb:200e", 0 )
	ROM_LOAD( "stunrun.200e",    0x000000, 0x000800, CRC(f1e8ba9e) SHA1(605db3fdbaff4ba13729371ad0c4fbab3889378e) )

	ROM_REGION( 0x800, "mainpcb:210e", 0 )
	ROM_LOAD( "stunrun.210e",    0x000000, 0x000800, CRC(f1e8ba9e) SHA1(605db3fdbaff4ba13729371ad0c4fbab3889378e) )
ROM_END


ROM_START( stunrun2e )
	ROM_REGION( 0x100000, "mainpcb:maincpu", 0 )        /* 1MB for 68000 code */
	ROM_LOAD16_BYTE( "136070-2102.200r", 0x000000, 0x010000, CRC(e0ed54d8) SHA1(15850568d8308b6499cbe55b5d8308041d906a29) )
	ROM_LOAD16_BYTE( "136070-2101.210r", 0x000001, 0x010000, CRC(3008bcf8) SHA1(9d3a20b639969bab68441f76467ed60e395c10e3) )
	ROM_LOAD16_BYTE( "136070-2004.200s", 0x020000, 0x010000, CRC(30303326) SHA1(49a279b5b02af97395dfb8c66410319a807aa4b9) )
	ROM_LOAD16_BYTE( "136070-2003.210s", 0x020001, 0x010000, CRC(f29b54c1) SHA1(6339283ecc22cdad0ef6b9142f8d083e3a57b232) )
	ROM_LOAD16_BYTE( "136070-2006.200t", 0x040000, 0x010000, CRC(812bd4f7) SHA1(af87c137883dfecc97a96858b8e685993b8526e3) )
	ROM_LOAD16_BYTE( "136070-2005.210t", 0x040001, 0x010000, CRC(4aab737f) SHA1(6df23b6a43527b9d27d95393b3f5e0fb90002e1e) )
	ROM_LOAD16_BYTE( "136070-2108.200u", 0x060000, 0x010000, CRC(0ce849aa) SHA1(19252caf180586cadced5c456a755dd954267688) )
	ROM_LOAD16_BYTE( "136070-2107.210u", 0x060001, 0x010000, CRC(19bc7495) SHA1(8a93bb8e0998b34c92dad263ea78972155c5b785) )
	ROM_LOAD16_BYTE( "136070-2110.200v", 0x080000, 0x010000, CRC(4f6d22c5) SHA1(fd28782593444f1607f322a2f1971ba8f3d14131) )
	ROM_LOAD16_BYTE( "136070-2109.210v", 0x080001, 0x010000, CRC(ac6d4d4a) SHA1(fef902700561bb789ff7462f30a438ee9138b472) )
	ROM_LOAD16_BYTE( "136070-2112.200w", 0x0a0000, 0x010000, CRC(3f896aaf) SHA1(817136ddc37566108de15f6bfedc6e0da13a2df2) )
	ROM_LOAD16_BYTE( "136070-2111.210w", 0x0a0001, 0x010000, CRC(47f010ad) SHA1(a2587ce1d01c78f1d757fb3e4512be9655d17f9c) )

	ROM_REGION( 0x10000, "mainpcb:jsa:cpu", 0 )     /* 64k for 6502 code */
	ROM_LOAD( "136070-2123.10c", 0x00000, 0x10000, CRC(121ab09a) SHA1(c26b8ddbcb011416e6ab695980d2cf37e672e973) )

	ROM_REGION16_BE( 0x60000, "mainpcb:user1", 0 )  /* 384k for ADSP object ROM */
	ROM_LOAD16_BYTE( "136070-2121.90h", 0x000000, 0x010000, CRC(0ebf8e58) SHA1(b6bf3e020b29a34ef3eaca6b5e1f17bb89fdc476) )
	ROM_LOAD16_BYTE( "136070-2118.90k", 0x000001, 0x010000, CRC(fb98abaf) SHA1(6a141effee644f34634b57d1fe4c03f56981f966) )
	ROM_LOAD16_BYTE( "136070-2122.10h", 0x020000, 0x010000, CRC(bd5380bd) SHA1(e1e2b3c9f9bfc988f0dcc9a9f520f51957e13a97) )
	ROM_LOAD16_BYTE( "136070-2119.10k", 0x020001, 0x010000, CRC(bde8bd31) SHA1(efb8878382adfe16ba590a28a949029749fc6a63) )
	ROM_LOAD16_BYTE( "136070-2120.9h",  0x040000, 0x010000, CRC(55a30976) SHA1(045a04d3d24e783a6a643cab08e8974ee5dc2128) )
	ROM_LOAD16_BYTE( "136070-2117.9k",  0x040001, 0x010000, CRC(d4a9696d) SHA1(574e5f3758ac2e18423ae350e8509aa135ca6da0) )

	ROM_REGION( 0x40000, "mainpcb:jsa:oki1", 0 )   /* 256k for ADPCM samples */
	ROM_LOAD( "136070-2124.1fh", 0x000000, 0x010000, CRC(4dc14fe8) SHA1(c7cc00715f6687ced9d69ec793d6e9d4bc1b5287) )
	ROM_LOAD( "136070-2125.1ef", 0x010000, 0x010000, CRC(cbdabbcc) SHA1(4d102a5677d96e68d27c1960dc3a237ae6751c2f) )
	ROM_LOAD( "136070-2126.1de", 0x020000, 0x010000, CRC(b973d9d1) SHA1(a74a3c981497a9c5557f793d49381a9b776cb025) )
	ROM_LOAD( "136070-2127.1cd", 0x030000, 0x010000, CRC(3e419f4e) SHA1(e382e047f02591a934a53e5fbf07cccf285abb29) )

	ROM_REGION( 0x800, "mainpcb:200e", 0 )
	ROM_LOAD( "stunrun.200e",    0x000000, 0x000800, CRC(f1e8ba9e) SHA1(605db3fdbaff4ba13729371ad0c4fbab3889378e) )

	ROM_REGION( 0x800, "mainpcb:210e", 0 )
	ROM_LOAD( "stunrun.210e",    0x000000, 0x000800, CRC(f1e8ba9e) SHA1(605db3fdbaff4ba13729371ad0c4fbab3889378e) )
ROM_END


ROM_START( stunrun0 )
	ROM_REGION( 0x100000, "mainpcb:maincpu", 0 )        /* 1MB for 68000 code */
	ROM_LOAD16_BYTE( "136070-2102.200r", 0x000000, 0x010000, CRC(e0ed54d8) SHA1(15850568d8308b6499cbe55b5d8308041d906a29) )
	ROM_LOAD16_BYTE( "136070-2101.210r", 0x000001, 0x010000, CRC(3008bcf8) SHA1(9d3a20b639969bab68441f76467ed60e395c10e3) )
	ROM_LOAD16_BYTE( "136070-0304.200s", 0x020000, 0x010000, CRC(e7968b1b) SHA1(f2e5b4f64e553041abbe2610968f59cca425a4d4) )
	ROM_LOAD16_BYTE( "136070-0303.210s", 0x020001, 0x010000, CRC(315209b6) SHA1(fab76c8f8a72895ded7ec4662cafc68379fea58c) )
	ROM_LOAD16_BYTE( "136070-0306.200t", 0x040000, 0x010000, CRC(d46669df) SHA1(b03e4f230d7acdbc9ef794b027a0a9a4c5090c46) )
	ROM_LOAD16_BYTE( "136070-0305.210t", 0x040001, 0x010000, CRC(bf35eb46) SHA1(03dae6c794ee057faa4aafba0c9dc92b00e66a13) )
	ROM_LOAD16_BYTE( "136070-2108.200u", 0x060000, 0x010000, CRC(0ce849aa) SHA1(19252caf180586cadced5c456a755dd954267688) )
	ROM_LOAD16_BYTE( "136070-2107.210u", 0x060001, 0x010000, CRC(19bc7495) SHA1(8a93bb8e0998b34c92dad263ea78972155c5b785) )
	ROM_LOAD16_BYTE( "136070-2110.200v", 0x080000, 0x010000, CRC(4f6d22c5) SHA1(fd28782593444f1607f322a2f1971ba8f3d14131) )
	ROM_LOAD16_BYTE( "136070-2109.210v", 0x080001, 0x010000, CRC(ac6d4d4a) SHA1(fef902700561bb789ff7462f30a438ee9138b472) )
	ROM_LOAD16_BYTE( "136070-2112.200w", 0x0a0000, 0x010000, CRC(3f896aaf) SHA1(817136ddc37566108de15f6bfedc6e0da13a2df2) )
	ROM_LOAD16_BYTE( "136070-2111.210w", 0x0a0001, 0x010000, CRC(47f010ad) SHA1(a2587ce1d01c78f1d757fb3e4512be9655d17f9c) )

	ROM_REGION( 0x10000, "mainpcb:jsa:cpu", 0 )     /* 64k for 6502 code */
	ROM_LOAD( "136070-2123.10c", 0x00000, 0x10000, CRC(121ab09a) SHA1(c26b8ddbcb011416e6ab695980d2cf37e672e973) )

	ROM_REGION16_BE( 0x60000, "mainpcb:user1", 0 )  /* 384k for ADSP object ROM */
	ROM_LOAD16_BYTE( "136070-2121.90h", 0x000000, 0x010000, CRC(0ebf8e58) SHA1(b6bf3e020b29a34ef3eaca6b5e1f17bb89fdc476) )
	ROM_LOAD16_BYTE( "136070-2118.90k", 0x000001, 0x010000, CRC(fb98abaf) SHA1(6a141effee644f34634b57d1fe4c03f56981f966) )
	ROM_LOAD16_BYTE( "136070-2122.10h", 0x020000, 0x010000, CRC(bd5380bd) SHA1(e1e2b3c9f9bfc988f0dcc9a9f520f51957e13a97) )
	ROM_LOAD16_BYTE( "136070-2119.10k", 0x020001, 0x010000, CRC(bde8bd31) SHA1(efb8878382adfe16ba590a28a949029749fc6a63) )
	ROM_LOAD16_BYTE( "136070-2120.9h",  0x040000, 0x010000, CRC(55a30976) SHA1(045a04d3d24e783a6a643cab08e8974ee5dc2128) )
	ROM_LOAD16_BYTE( "136070-2117.9k",  0x040001, 0x010000, CRC(d4a9696d) SHA1(574e5f3758ac2e18423ae350e8509aa135ca6da0) )

	ROM_REGION( 0x40000, "mainpcb:jsa:oki1", 0 )   /* 256k for ADPCM samples */
	ROM_LOAD( "136070-2124.1fh", 0x000000, 0x010000, CRC(4dc14fe8) SHA1(c7cc00715f6687ced9d69ec793d6e9d4bc1b5287) )
	ROM_LOAD( "136070-2125.1ef", 0x010000, 0x010000, CRC(cbdabbcc) SHA1(4d102a5677d96e68d27c1960dc3a237ae6751c2f) )
	ROM_LOAD( "136070-2126.1de", 0x020000, 0x010000, CRC(b973d9d1) SHA1(a74a3c981497a9c5557f793d49381a9b776cb025) )
	ROM_LOAD( "136070-2127.1cd", 0x030000, 0x010000, CRC(3e419f4e) SHA1(e382e047f02591a934a53e5fbf07cccf285abb29) )

	ROM_REGION( 0x800, "mainpcb:200e", 0 )
	ROM_LOAD( "stunrun.200e",    0x000000, 0x000800, CRC(f1e8ba9e) SHA1(605db3fdbaff4ba13729371ad0c4fbab3889378e) )

	ROM_REGION( 0x800, "mainpcb:210e", 0 )
	ROM_LOAD( "stunrun.210e",    0x000000, 0x000800, CRC(f1e8ba9e) SHA1(605db3fdbaff4ba13729371ad0c4fbab3889378e) )
ROM_END


ROM_START( stunrunp )
	ROM_REGION( 0x100000, "mainpcb:maincpu", 0 )        /* 1MB for 68000 code */
	ROM_LOAD16_BYTE( "136070-2102.200r", 0x000000, 0x010000, CRC(e0ed54d8) SHA1(15850568d8308b6499cbe55b5d8308041d906a29) )
	ROM_LOAD16_BYTE( "136070-2101.210r", 0x000001, 0x010000, CRC(3008bcf8) SHA1(9d3a20b639969bab68441f76467ed60e395c10e3) )
	ROM_LOAD16_BYTE( "prog-hi0.s20", 0x020000, 0x010000, CRC(0be15a99) SHA1(52b152b23af305e95765c72052bb7aba846510d6) )
	ROM_LOAD16_BYTE( "prog-lo0.s21", 0x020001, 0x010000, CRC(757c0840) SHA1(aaad808cef825d9690667b47eba8920443906fbe) )
	ROM_LOAD16_BYTE( "prog-hi.t20",  0x040000, 0x010000, CRC(49bcde9d) SHA1(d3276b1be4a7dd5e46aaecf793fd239ca4a646b7) )
	ROM_LOAD16_BYTE( "prog-lo1.t21", 0x040001, 0x010000, CRC(3bdafd89) SHA1(3934cf38445c2d9bc9a152e5da42ebf7a709b74c) )
	ROM_LOAD16_BYTE( "136070-2108.200u", 0x060000, 0x010000, CRC(0ce849aa) SHA1(19252caf180586cadced5c456a755dd954267688) )
	ROM_LOAD16_BYTE( "136070-2107.210u", 0x060001, 0x010000, CRC(19bc7495) SHA1(8a93bb8e0998b34c92dad263ea78972155c5b785) )
	ROM_LOAD16_BYTE( "136070-2110.200v", 0x080000, 0x010000, CRC(4f6d22c5) SHA1(fd28782593444f1607f322a2f1971ba8f3d14131) )
	ROM_LOAD16_BYTE( "136070-2109.210v", 0x080001, 0x010000, CRC(ac6d4d4a) SHA1(fef902700561bb789ff7462f30a438ee9138b472) )
	ROM_LOAD16_BYTE( "136070-2112.200w", 0x0a0000, 0x010000, CRC(3f896aaf) SHA1(817136ddc37566108de15f6bfedc6e0da13a2df2) )
	ROM_LOAD16_BYTE( "136070-2111.210w", 0x0a0001, 0x010000, CRC(47f010ad) SHA1(a2587ce1d01c78f1d757fb3e4512be9655d17f9c) )

	ROM_REGION( 0x10000, "mainpcb:jsa:cpu", 0 )     /* 64k for 6502 code */
	ROM_LOAD( "136070-2123.10c", 0x00000, 0x10000, CRC(121ab09a) SHA1(c26b8ddbcb011416e6ab695980d2cf37e672e973) )

	ROM_REGION16_BE( 0x60000, "mainpcb:user1", 0 )  /* 384k for ADSP object ROM */
	ROM_LOAD16_BYTE( "136070-2121.90h", 0x000000, 0x010000, CRC(0ebf8e58) SHA1(b6bf3e020b29a34ef3eaca6b5e1f17bb89fdc476) )
	ROM_LOAD16_BYTE( "136070-2118.90k", 0x000001, 0x010000, CRC(fb98abaf) SHA1(6a141effee644f34634b57d1fe4c03f56981f966) )
	ROM_LOAD16_BYTE( "136070-2122.10h", 0x020000, 0x010000, CRC(bd5380bd) SHA1(e1e2b3c9f9bfc988f0dcc9a9f520f51957e13a97) )
	ROM_LOAD16_BYTE( "136070-2119.10k", 0x020001, 0x010000, CRC(bde8bd31) SHA1(efb8878382adfe16ba590a28a949029749fc6a63) )
	ROM_LOAD16_BYTE( "136070-2120.9h",  0x040000, 0x010000, CRC(55a30976) SHA1(045a04d3d24e783a6a643cab08e8974ee5dc2128) )
	ROM_LOAD16_BYTE( "136070-2117.9k",  0x040001, 0x010000, CRC(d4a9696d) SHA1(574e5f3758ac2e18423ae350e8509aa135ca6da0) )

	ROM_REGION( 0x40000, "mainpcb:jsa:oki1", 0 )   /* 256k for ADPCM samples */
	ROM_LOAD( "136070-2124.1fh", 0x000000, 0x010000, CRC(4dc14fe8) SHA1(c7cc00715f6687ced9d69ec793d6e9d4bc1b5287) )
	ROM_LOAD( "136070-2125.1ef", 0x010000, 0x010000, CRC(cbdabbcc) SHA1(4d102a5677d96e68d27c1960dc3a237ae6751c2f) )
	ROM_LOAD( "136070-2126.1de", 0x020000, 0x010000, CRC(b973d9d1) SHA1(a74a3c981497a9c5557f793d49381a9b776cb025) )
	ROM_LOAD( "136070-2127.1cd", 0x030000, 0x010000, CRC(3e419f4e) SHA1(e382e047f02591a934a53e5fbf07cccf285abb29) )

	ROM_REGION( 0x800, "mainpcb:200e", 0 )
	ROM_LOAD( "stunrun.200e",    0x000000, 0x000800, CRC(f1e8ba9e) SHA1(605db3fdbaff4ba13729371ad0c4fbab3889378e) )

	ROM_REGION( 0x800, "mainpcb:210e", 0 )
	ROM_LOAD( "stunrun.210e",    0x000000, 0x000800, CRC(f1e8ba9e) SHA1(605db3fdbaff4ba13729371ad0c4fbab3889378e) )
ROM_END


ROM_START( racedriv )
	ROM_REGION( 0x100000, "mainpcb:maincpu", 0 )        /* 1MB for 68000 code */
	ROM_LOAD16_BYTE( "136077-5002.200r", 0x000000, 0x010000, CRC(0a78adca) SHA1(a44722340ff7c99253107be092bec2e87cae340b) )
	ROM_LOAD16_BYTE( "136077-5001.210r", 0x000001, 0x010000, CRC(74b4cd49) SHA1(48fc4344c092c9eb14249874ac305b87bba53e7e) )
	ROM_LOAD16_BYTE( "136077-5004.200s", 0x020000, 0x010000, CRC(c0cbdf4e) SHA1(8c7f4f79e90dc7206d9d83d588822000a7a53c52) )
	ROM_LOAD16_BYTE( "136077-5003.210s", 0x020001, 0x010000, CRC(28eeff77) SHA1(ccbc021c1230f5fbc2f51bdd4b82014f4a043d4a) )
	ROM_LOAD16_BYTE( "136077-5006.200t", 0x040000, 0x010000, CRC(11cd9323) SHA1(43bdefb159c2a1c3cb07a629b8b924cdc29606f5) )
	ROM_LOAD16_BYTE( "136077-5005.210t", 0x040001, 0x010000, CRC(49c33786) SHA1(9597b5b3d4b3bd113c60ba9bd7689c331bf26bbb) )
	ROM_LOAD16_BYTE( "136077-4008.200u", 0x060000, 0x010000, CRC(aef71435) SHA1(7aa17ce2807bc9d8cd2721c8b709b5056f561055) )
	ROM_LOAD16_BYTE( "136077-4007.210u", 0x060001, 0x010000, CRC(446e62fb) SHA1(af2464035f35467da6ce1073ce00d60ceb7666ea) )
	ROM_LOAD16_BYTE( "136077-4010.200v", 0x080000, 0x010000, CRC(e7e03770) SHA1(98cbe3169efcb143f0b59b3154e5ea61f3c12f62) )
	ROM_LOAD16_BYTE( "136077-4009.210v", 0x080001, 0x010000, CRC(5dd8ebe4) SHA1(98faf28169d16e88280fcd131c5988f040f48ad9) )
	ROM_LOAD16_BYTE( "136077-1012.200w", 0x0a0000, 0x010000, CRC(9a78b952) SHA1(53270d4d8c28579ebda477a63c034f6d1b9e5a58) )
	ROM_LOAD16_BYTE( "136077-1011.210w", 0x0a0001, 0x010000, CRC(c5cd5491) SHA1(ede5a3bb888342032d6758b0fb149451b6543d8b) )
	ROM_LOAD16_BYTE( "136077-1014.200x", 0x0c0000, 0x010000, CRC(a872792a) SHA1(9269e397567940013e5f46cadfe2bad2ca1a2bc4) )
	ROM_LOAD16_BYTE( "136077-1013.210x", 0x0c0001, 0x010000, CRC(ca7b3e53) SHA1(cdb3a6360893fd3dd2947c050dca8a4dfaa9ced9) )
	ROM_LOAD16_BYTE( "136077-1016.200y", 0x0e0000, 0x010000, CRC(e83a9c99) SHA1(1d4093902133bb6da981f294e6947544c3564393) )
	ROM_LOAD16_BYTE( "136077-4015.210y", 0x0e0001, 0x010000, CRC(725806f3) SHA1(0fa4601465dc94f27c71db789ad625bbcd254169) )

	ROM_REGION( 0x2000, "mainpcb:asic65:asic65cpu", 0 )   /* ASIC65 TMS32015 code */
	ROM_LOAD( "136077-1027.30j", 0x00000, 0x02000, NO_DUMP )

	ROM_REGION( 0x20000, "mainpcb:harddriv_sound:soundcpu", 0 )        /* 2*64k for audio 68000 code */
	ROM_LOAD16_BYTE( "136077-1032.70n", 0x000000, 0x008000, CRC(fbc903a6) SHA1(047240a5192918ced52d90b0555ba2e19a26329e) )
	ROM_LOAD16_BYTE( "136077-1033.45n", 0x000001, 0x008000, CRC(e032ca7c) SHA1(a80c980c8e58cf8cada72140e42a3cd1ea987b3d) )

	ROM_REGION16_BE( 0x60000, "mainpcb:user1", 0 )  /* 384k for ADSP object ROM */
	ROM_LOAD16_BYTE( "136077-2021.10h", 0x000000, 0x010000, CRC(8b2a98da) SHA1(264b7ec218e423ea85c54e586f8ff091f033d472) )
	ROM_LOAD16_BYTE( "136077-2023.10k", 0x000001, 0x010000, CRC(c6d83d38) SHA1(e42c186a7fc0d88982b26eafdb834406b4ed3c8a) )
	ROM_LOAD16_BYTE( "136077-1022.10j", 0x020000, 0x010000, CRC(c0393c31) SHA1(31726c01eb0d4650936908c90d45161197b7efba) )
	ROM_LOAD16_BYTE( "136077-1024.10l", 0x020001, 0x010000, CRC(1e2fb25f) SHA1(4940091bbad6144bce091d2737191d266d4b0310) )

	ROM_REGION16_BE( 0x50000, "mainpcb:user3", 0 )  /* 256k for DSK ROMs + 64k for RAM */
	ROM_LOAD16_BYTE( "136077-4030.30e", 0x000000, 0x010000, CRC(4207c784) SHA1(5ec410bd75c281ac57d9856d08ce65431f3af994) )
	ROM_LOAD16_BYTE( "136077-4031.10e", 0x000001, 0x010000, CRC(796486b3) SHA1(937e27c012c5fb457bee1b43fc8e075b3e9405b4) )

	ROM_REGION( 0x50000, "mainpcb:harddriv_sound:serialroms", 0 )      /* 10*128k for audio serial ROMs */
	ROM_LOAD( "136052-1123.65a", 0x000000, 0x010000, CRC(a88411dc) SHA1(1fd53c7eadffa163d5423df2f8338757e58d5f2e) )
	ROM_LOAD( "136052-1124.55a", 0x010000, 0x010000, CRC(071a4309) SHA1(c623bd51d6a4a56503fbf138138854d6a30b11d6) )
	ROM_LOAD( "136052-3125.45a", 0x020000, 0x010000, CRC(856548ff) SHA1(e8a17b274185c5e4ecf5f9f1c211e18b3ef2456d) )
	ROM_LOAD( "136052-1126.30a", 0x030000, 0x010000, CRC(f46ef09c) SHA1(ba62f73ee3b33d8f26b430ffa468f8792dca23de) )
	ROM_LOAD( "136077-1017.45c", 0x040000, 0x010000, CRC(e93129a3) SHA1(1221b08c8efbfd8cf6bfbfd956545f10bef48663) )

	ROM_REGION( 0x800, "mainpcb:200e", 0 )
	ROM_LOAD( "racedriv.200e",   0x000000, 0x000800, CRC(bfdf633c) SHA1(b930f90c388e6773e6ba4254214a3a6076e610b0) )

	ROM_REGION( 0x800, "mainpcb:210e", 0 )
	ROM_LOAD( "racedriv.210e",   0x000000, 0x000800, CRC(3d7c732e) SHA1(e7de81d4a54327514fdd339e93c888c63a344d2c) )
ROM_END


ROM_START( racedrivb )
	ROM_REGION( 0x100000, "mainpcb:maincpu", 0 )        /* 1MB for 68000 code */
	ROM_LOAD16_BYTE( "136077-5002.200r", 0x000000, 0x010000, CRC(0a78adca) SHA1(a44722340ff7c99253107be092bec2e87cae340b) )
	ROM_LOAD16_BYTE( "136077-5001.210r", 0x000001, 0x010000, CRC(74b4cd49) SHA1(48fc4344c092c9eb14249874ac305b87bba53e7e) )
	ROM_LOAD16_BYTE( "136077-5004.200s", 0x020000, 0x010000, CRC(c0cbdf4e) SHA1(8c7f4f79e90dc7206d9d83d588822000a7a53c52) )
	ROM_LOAD16_BYTE( "136077-5003.210s", 0x020001, 0x010000, CRC(28eeff77) SHA1(ccbc021c1230f5fbc2f51bdd4b82014f4a043d4a) )
	ROM_LOAD16_BYTE( "136077-5006.200t", 0x040000, 0x010000, CRC(11cd9323) SHA1(43bdefb159c2a1c3cb07a629b8b924cdc29606f5) )
	ROM_LOAD16_BYTE( "136077-5005.210t", 0x040001, 0x010000, CRC(49c33786) SHA1(9597b5b3d4b3bd113c60ba9bd7689c331bf26bbb) )
	ROM_LOAD16_BYTE( "136077-4008.200u", 0x060000, 0x010000, CRC(aef71435) SHA1(7aa17ce2807bc9d8cd2721c8b709b5056f561055) )
	ROM_LOAD16_BYTE( "136077-4007.210u", 0x060001, 0x010000, CRC(446e62fb) SHA1(af2464035f35467da6ce1073ce00d60ceb7666ea) )
	ROM_LOAD16_BYTE( "136077-4010.200v", 0x080000, 0x010000, CRC(e7e03770) SHA1(98cbe3169efcb143f0b59b3154e5ea61f3c12f62) )
	ROM_LOAD16_BYTE( "136077-4009.210v", 0x080001, 0x010000, CRC(5dd8ebe4) SHA1(98faf28169d16e88280fcd131c5988f040f48ad9) )
	ROM_LOAD16_BYTE( "136077-1112.200w", 0x0a0000, 0x010000, CRC(5b5a2527) SHA1(a5762b4f9d0abbc9a54b1ac3014ae69394c7e03e) )
	ROM_LOAD16_BYTE( "136077-1111.210w", 0x0a0001, 0x010000, CRC(1f6224ec) SHA1(54d91406629dc64c9458d73e73e7c9fff6dbd915) )
	ROM_LOAD16_BYTE( "136077-1014.200x", 0x0c0000, 0x010000, CRC(a872792a) SHA1(9269e397567940013e5f46cadfe2bad2ca1a2bc4) )
	ROM_LOAD16_BYTE( "136077-1013.210x", 0x0c0001, 0x010000, CRC(ca7b3e53) SHA1(cdb3a6360893fd3dd2947c050dca8a4dfaa9ced9) )
	ROM_LOAD16_BYTE( "136077-1016.200y", 0x0e0000, 0x010000, CRC(e83a9c99) SHA1(1d4093902133bb6da981f294e6947544c3564393) )
	ROM_LOAD16_BYTE( "136077-4015.210y", 0x0e0001, 0x010000, CRC(725806f3) SHA1(0fa4601465dc94f27c71db789ad625bbcd254169) )

	ROM_REGION( 0x2000, "mainpcb:asic65:asic65cpu", 0 )   /* ASIC65 TMS32015 code */
	ROM_LOAD( "136077-1027.30j", 0x00000, 0x02000, NO_DUMP )

	ROM_REGION( 0x20000, "mainpcb:harddriv_sound:soundcpu", 0 )        /* 2*64k for audio 68000 code */
	ROM_LOAD16_BYTE( "136077-1032.70n", 0x000000, 0x008000, CRC(fbc903a6) SHA1(047240a5192918ced52d90b0555ba2e19a26329e) )
	ROM_LOAD16_BYTE( "136077-1033.45n", 0x000001, 0x008000, CRC(e032ca7c) SHA1(a80c980c8e58cf8cada72140e42a3cd1ea987b3d) )

	ROM_REGION16_BE( 0x60000, "mainpcb:user1", 0 )  /* 384k for ADSP object ROM */
	ROM_LOAD16_BYTE( "136077-2021.10h", 0x000000, 0x010000, CRC(8b2a98da) SHA1(264b7ec218e423ea85c54e586f8ff091f033d472) )
	ROM_LOAD16_BYTE( "136077-2023.10k", 0x000001, 0x010000, CRC(c6d83d38) SHA1(e42c186a7fc0d88982b26eafdb834406b4ed3c8a) )
	ROM_LOAD16_BYTE( "136077-1022.10j", 0x020000, 0x010000, CRC(c0393c31) SHA1(31726c01eb0d4650936908c90d45161197b7efba) )
	ROM_LOAD16_BYTE( "136077-1024.10l", 0x020001, 0x010000, CRC(1e2fb25f) SHA1(4940091bbad6144bce091d2737191d266d4b0310) )

	ROM_REGION16_BE( 0x50000, "mainpcb:user3", 0 )  /* 256k for DSK ROMs + 64k for RAM */
	ROM_LOAD16_BYTE( "136077-4030.30e", 0x000000, 0x010000, CRC(4207c784) SHA1(5ec410bd75c281ac57d9856d08ce65431f3af994) )
	ROM_LOAD16_BYTE( "136077-4031.10e", 0x000001, 0x010000, CRC(796486b3) SHA1(937e27c012c5fb457bee1b43fc8e075b3e9405b4) )

	ROM_REGION( 0x50000, "mainpcb:harddriv_sound:serialroms", 0 )      /* 10*128k for audio serial ROMs */
	ROM_LOAD( "136052-1123.65a", 0x000000, 0x010000, CRC(a88411dc) SHA1(1fd53c7eadffa163d5423df2f8338757e58d5f2e) )
	ROM_LOAD( "136052-1124.55a", 0x010000, 0x010000, CRC(071a4309) SHA1(c623bd51d6a4a56503fbf138138854d6a30b11d6) )
	ROM_LOAD( "136052-3125.45a", 0x020000, 0x010000, CRC(856548ff) SHA1(e8a17b274185c5e4ecf5f9f1c211e18b3ef2456d) )
	ROM_LOAD( "136052-1126.30a", 0x030000, 0x010000, CRC(f46ef09c) SHA1(ba62f73ee3b33d8f26b430ffa468f8792dca23de) )
	ROM_LOAD( "136077-1017.45c", 0x040000, 0x010000, CRC(e93129a3) SHA1(1221b08c8efbfd8cf6bfbfd956545f10bef48663) )

	ROM_REGION( 0x800, "mainpcb:200e", 0 )
	ROM_LOAD( "racedriv.200e",   0x000000, 0x000800, CRC(bfdf633c) SHA1(b930f90c388e6773e6ba4254214a3a6076e610b0) )

	ROM_REGION( 0x800, "mainpcb:210e", 0 )
	ROM_LOAD( "racedriv.210e",   0x000000, 0x000800, CRC(3d7c732e) SHA1(e7de81d4a54327514fdd339e93c888c63a344d2c) )
ROM_END


ROM_START( racedrivg )
	ROM_REGION( 0x100000, "mainpcb:maincpu", 0 )        /* 1MB for 68000 code */
	ROM_LOAD16_BYTE( "136077-5202.200r", 0x000000, 0x010000, CRC(69016b69) SHA1(8da1314b4b6da6fc95479b9034190181bf778b25) )
	ROM_LOAD16_BYTE( "136077-5201.210r", 0x000001, 0x010000, CRC(439a1ce7) SHA1(fc376c654c494d2895bcf85d5d8a9d6f17b6887e) )
	ROM_LOAD16_BYTE( "136077-5204.200s", 0x020000, 0x010000, CRC(15df2b3d) SHA1(49235687b7be684dcd491b854f80c1d849894956) )
	ROM_LOAD16_BYTE( "136077-5203.210s", 0x020001, 0x010000, CRC(1ac45a5d) SHA1(51463df829a5b0e2649f91b54ba718a1e690b492) )
	ROM_LOAD16_BYTE( "136077-5206.200t", 0x040000, 0x010000, CRC(02da252f) SHA1(9a63f150913654e9de6e23fcd450e06aae91b10c) )
	ROM_LOAD16_BYTE( "136077-5205.210t", 0x040001, 0x010000, CRC(c810c576) SHA1(664082c6aaddc3b967c19b4505a0c5022821b445) )
	ROM_LOAD16_BYTE( "136077-4008.200u", 0x060000, 0x010000, CRC(aef71435) SHA1(7aa17ce2807bc9d8cd2721c8b709b5056f561055) )
	ROM_LOAD16_BYTE( "136077-4007.210u", 0x060001, 0x010000, CRC(446e62fb) SHA1(af2464035f35467da6ce1073ce00d60ceb7666ea) )
	ROM_LOAD16_BYTE( "136077-4010.200v", 0x080000, 0x010000, CRC(e7e03770) SHA1(98cbe3169efcb143f0b59b3154e5ea61f3c12f62) )
	ROM_LOAD16_BYTE( "136077-4009.210v", 0x080001, 0x010000, CRC(5dd8ebe4) SHA1(98faf28169d16e88280fcd131c5988f040f48ad9) )
	ROM_LOAD16_BYTE( "136077-1012.200w", 0x0a0000, 0x010000, CRC(9a78b952) SHA1(53270d4d8c28579ebda477a63c034f6d1b9e5a58) )
	ROM_LOAD16_BYTE( "136077-1011.210w", 0x0a0001, 0x010000, CRC(c5cd5491) SHA1(ede5a3bb888342032d6758b0fb149451b6543d8b) )
	ROM_LOAD16_BYTE( "136077-1014.200x", 0x0c0000, 0x010000, CRC(a872792a) SHA1(9269e397567940013e5f46cadfe2bad2ca1a2bc4) )
	ROM_LOAD16_BYTE( "136077-1013.210x", 0x0c0001, 0x010000, CRC(ca7b3e53) SHA1(cdb3a6360893fd3dd2947c050dca8a4dfaa9ced9) )
	ROM_LOAD16_BYTE( "136077-1016.200y", 0x0e0000, 0x010000, CRC(e83a9c99) SHA1(1d4093902133bb6da981f294e6947544c3564393) )
	ROM_LOAD16_BYTE( "136077-4015.210y", 0x0e0001, 0x010000, CRC(725806f3) SHA1(0fa4601465dc94f27c71db789ad625bbcd254169) )

	ROM_REGION( 0x2000, "mainpcb:asic65:asic65cpu", 0 )   /* ASIC65 TMS32015 code */
	ROM_LOAD( "136077-1027.30j", 0x00000, 0x02000, NO_DUMP )

	ROM_REGION( 0x20000, "mainpcb:harddriv_sound:soundcpu", 0 )        /* 2*64k for audio 68000 code */
	ROM_LOAD16_BYTE( "136077-1032.70n", 0x000000, 0x008000, CRC(fbc903a6) SHA1(047240a5192918ced52d90b0555ba2e19a26329e) )
	ROM_LOAD16_BYTE( "136077-1033.45n", 0x000001, 0x008000, CRC(e032ca7c) SHA1(a80c980c8e58cf8cada72140e42a3cd1ea987b3d) )

	ROM_REGION16_BE( 0x60000, "mainpcb:user1", 0 )  /* 384k for ADSP object ROM */
	ROM_LOAD16_BYTE( "136077-2021.10h", 0x000000, 0x010000, CRC(8b2a98da) SHA1(264b7ec218e423ea85c54e586f8ff091f033d472) )
	ROM_LOAD16_BYTE( "136077-2023.10k", 0x000001, 0x010000, CRC(c6d83d38) SHA1(e42c186a7fc0d88982b26eafdb834406b4ed3c8a) )
	ROM_LOAD16_BYTE( "136077-1022.10j", 0x020000, 0x010000, CRC(c0393c31) SHA1(31726c01eb0d4650936908c90d45161197b7efba) )
	ROM_LOAD16_BYTE( "136077-1024.10l", 0x020001, 0x010000, CRC(1e2fb25f) SHA1(4940091bbad6144bce091d2737191d266d4b0310) )

	ROM_REGION16_BE( 0x50000, "mainpcb:user3", 0 )  /* 256k for DSK ROMs + 64k for RAM */
	ROM_LOAD16_BYTE( "136077-4030.30e", 0x000000, 0x010000, CRC(4207c784) SHA1(5ec410bd75c281ac57d9856d08ce65431f3af994) )
	ROM_LOAD16_BYTE( "136077-4031.10e", 0x000001, 0x010000, CRC(796486b3) SHA1(937e27c012c5fb457bee1b43fc8e075b3e9405b4) )

	ROM_REGION( 0x50000, "mainpcb:harddriv_sound:serialroms", 0 )      /* 10*128k for audio serial ROMs */
	ROM_LOAD( "136052-1123.65a", 0x000000, 0x010000, CRC(a88411dc) SHA1(1fd53c7eadffa163d5423df2f8338757e58d5f2e) )
	ROM_LOAD( "136052-1124.55a", 0x010000, 0x010000, CRC(071a4309) SHA1(c623bd51d6a4a56503fbf138138854d6a30b11d6) )
	ROM_LOAD( "136052-3125.45a", 0x020000, 0x010000, CRC(856548ff) SHA1(e8a17b274185c5e4ecf5f9f1c211e18b3ef2456d) )
	ROM_LOAD( "136052-1126.30a", 0x030000, 0x010000, CRC(f46ef09c) SHA1(ba62f73ee3b33d8f26b430ffa468f8792dca23de) )
	ROM_LOAD( "136077-1017.45c", 0x040000, 0x010000, CRC(e93129a3) SHA1(1221b08c8efbfd8cf6bfbfd956545f10bef48663) )

	ROM_REGION( 0x800, "mainpcb:200e", 0 )
	ROM_LOAD( "racedriv.200e",   0x000000, 0x000800, CRC(bfdf633c) SHA1(b930f90c388e6773e6ba4254214a3a6076e610b0) )

	ROM_REGION( 0x800, "mainpcb:210e", 0 )
	ROM_LOAD( "racedriv.210e",   0x000000, 0x000800, CRC(3d7c732e) SHA1(e7de81d4a54327514fdd339e93c888c63a344d2c) )
ROM_END


ROM_START( racedriv4 )
	ROM_REGION( 0x100000, "mainpcb:maincpu", 0 )        /* 1MB for 68000 code */
	ROM_LOAD16_BYTE( "136077-4002.200r", 0x000000, 0x010000, CRC(afe1beb5) SHA1(66dba58f2a02eaa2d6306e53adffb662a8021031) )
	ROM_LOAD16_BYTE( "136077-4001.210r", 0x000001, 0x010000, CRC(8a449e44) SHA1(03800b96a3992baa4bd37db20e559e08b12e55d1) )
	ROM_LOAD16_BYTE( "136077-4004.200s", 0x020000, 0x010000, CRC(6d886150) SHA1(514de55de66a2b7fb14d6e2d896911e1b1af62f2) )
	ROM_LOAD16_BYTE( "136077-4003.210s", 0x020001, 0x010000, CRC(84e9f56b) SHA1(bc22f3e56c530a3e3f4c43bc400919a7b23a7a1f) )
	ROM_LOAD16_BYTE( "136077-4006.200t", 0x040000, 0x010000, CRC(4a2340f6) SHA1(fb28977bb437bc1891f70b37b066878ef878ecc2) )
	ROM_LOAD16_BYTE( "136077-4005.210t", 0x040001, 0x010000, CRC(9572b2ac) SHA1(ab5da7f379cff1c574c42317fabc749f0ad0e967) )
	ROM_LOAD16_BYTE( "136077-4008.200u", 0x060000, 0x010000, CRC(aef71435) SHA1(7aa17ce2807bc9d8cd2721c8b709b5056f561055) )
	ROM_LOAD16_BYTE( "136077-4007.210u", 0x060001, 0x010000, CRC(446e62fb) SHA1(af2464035f35467da6ce1073ce00d60ceb7666ea) )
	ROM_LOAD16_BYTE( "136077-4010.200v", 0x080000, 0x010000, CRC(e7e03770) SHA1(98cbe3169efcb143f0b59b3154e5ea61f3c12f62) )
	ROM_LOAD16_BYTE( "136077-4009.210v", 0x080001, 0x010000, CRC(5dd8ebe4) SHA1(98faf28169d16e88280fcd131c5988f040f48ad9) )
	ROM_LOAD16_BYTE( "136077-1012.200w", 0x0a0000, 0x010000, CRC(9a78b952) SHA1(53270d4d8c28579ebda477a63c034f6d1b9e5a58) )
	ROM_LOAD16_BYTE( "136077-1011.210w", 0x0a0001, 0x010000, CRC(c5cd5491) SHA1(ede5a3bb888342032d6758b0fb149451b6543d8b) )
	ROM_LOAD16_BYTE( "136077-1014.200x", 0x0c0000, 0x010000, CRC(a872792a) SHA1(9269e397567940013e5f46cadfe2bad2ca1a2bc4) )
	ROM_LOAD16_BYTE( "136077-1013.210x", 0x0c0001, 0x010000, CRC(ca7b3e53) SHA1(cdb3a6360893fd3dd2947c050dca8a4dfaa9ced9) )
	ROM_LOAD16_BYTE( "136077-1016.200y", 0x0e0000, 0x010000, CRC(e83a9c99) SHA1(1d4093902133bb6da981f294e6947544c3564393) )
	ROM_LOAD16_BYTE( "136077-4015.210y", 0x0e0001, 0x010000, CRC(725806f3) SHA1(0fa4601465dc94f27c71db789ad625bbcd254169) )

	ROM_REGION( 0x2000, "mainpcb:asic65:asic65cpu", 0 )   /* ASIC65 TMS32015 code */
	ROM_LOAD( "136077-1027.30j", 0x00000, 0x02000, NO_DUMP )

	ROM_REGION( 0x20000, "mainpcb:harddriv_sound:soundcpu", 0 )        /* 2*64k for audio 68000 code */
	ROM_LOAD16_BYTE( "136077-1032.70n", 0x000000, 0x008000, CRC(fbc903a6) SHA1(047240a5192918ced52d90b0555ba2e19a26329e) )
	ROM_LOAD16_BYTE( "136077-1033.45n", 0x000001, 0x008000, CRC(e032ca7c) SHA1(a80c980c8e58cf8cada72140e42a3cd1ea987b3d) )

	ROM_REGION16_BE( 0x60000, "mainpcb:user1", 0 )  /* 384k for ADSP object ROM */
	ROM_LOAD16_BYTE( "136077-2021.10h", 0x000000, 0x010000, CRC(8b2a98da) SHA1(264b7ec218e423ea85c54e586f8ff091f033d472) )
	ROM_LOAD16_BYTE( "136077-2023.10k", 0x000001, 0x010000, CRC(c6d83d38) SHA1(e42c186a7fc0d88982b26eafdb834406b4ed3c8a) )
	ROM_LOAD16_BYTE( "136077-1022.10j", 0x020000, 0x010000, CRC(c0393c31) SHA1(31726c01eb0d4650936908c90d45161197b7efba) )
	ROM_LOAD16_BYTE( "136077-1024.10l", 0x020001, 0x010000, CRC(1e2fb25f) SHA1(4940091bbad6144bce091d2737191d266d4b0310) )

	ROM_REGION16_BE( 0x50000, "mainpcb:user3", 0 )  /* 256k for DSK ROMs + 64k for RAM */
	ROM_LOAD16_BYTE( "136077-4030.30e", 0x000000, 0x010000, CRC(4207c784) SHA1(5ec410bd75c281ac57d9856d08ce65431f3af994) )
	ROM_LOAD16_BYTE( "136077-4031.10e", 0x000001, 0x010000, CRC(796486b3) SHA1(937e27c012c5fb457bee1b43fc8e075b3e9405b4) )

	ROM_REGION( 0x50000, "mainpcb:harddriv_sound:serialroms", 0 )      /* 10*128k for audio serial ROMs */
	ROM_LOAD( "136052-1123.65a", 0x000000, 0x010000, CRC(a88411dc) SHA1(1fd53c7eadffa163d5423df2f8338757e58d5f2e) )
	ROM_LOAD( "136052-1124.55a", 0x010000, 0x010000, CRC(071a4309) SHA1(c623bd51d6a4a56503fbf138138854d6a30b11d6) )
	ROM_LOAD( "136052-3125.45a", 0x020000, 0x010000, CRC(856548ff) SHA1(e8a17b274185c5e4ecf5f9f1c211e18b3ef2456d) )
	ROM_LOAD( "136052-1126.30a", 0x030000, 0x010000, CRC(f46ef09c) SHA1(ba62f73ee3b33d8f26b430ffa468f8792dca23de) )
	ROM_LOAD( "136077-1017.45c", 0x040000, 0x010000, CRC(e93129a3) SHA1(1221b08c8efbfd8cf6bfbfd956545f10bef48663) )

	ROM_REGION( 0x800, "mainpcb:200e", 0 )
	ROM_LOAD( "racedriv.200e",   0x000000, 0x000800, CRC(bfdf633c) SHA1(b930f90c388e6773e6ba4254214a3a6076e610b0) )

	ROM_REGION( 0x800, "mainpcb:210e", 0 )
	ROM_LOAD( "racedriv.210e",   0x000000, 0x000800, CRC(3d7c732e) SHA1(e7de81d4a54327514fdd339e93c888c63a344d2c) )
ROM_END


ROM_START( racedrivb4 )
	ROM_REGION( 0x100000, "mainpcb:maincpu", 0 )        /* 1MB for 68000 code */
	ROM_LOAD16_BYTE( "136077-4002.200r", 0x000000, 0x010000, CRC(afe1beb5) SHA1(66dba58f2a02eaa2d6306e53adffb662a8021031) )
	ROM_LOAD16_BYTE( "136077-4001.210r", 0x000001, 0x010000, CRC(8a449e44) SHA1(03800b96a3992baa4bd37db20e559e08b12e55d1) )
	ROM_LOAD16_BYTE( "136077-4004.200s", 0x020000, 0x010000, CRC(6d886150) SHA1(514de55de66a2b7fb14d6e2d896911e1b1af62f2) )
	ROM_LOAD16_BYTE( "136077-4003.210s", 0x020001, 0x010000, CRC(84e9f56b) SHA1(bc22f3e56c530a3e3f4c43bc400919a7b23a7a1f) )
	ROM_LOAD16_BYTE( "136077-4006.200t", 0x040000, 0x010000, CRC(4a2340f6) SHA1(fb28977bb437bc1891f70b37b066878ef878ecc2) )
	ROM_LOAD16_BYTE( "136077-4005.210t", 0x040001, 0x010000, CRC(9572b2ac) SHA1(ab5da7f379cff1c574c42317fabc749f0ad0e967) )
	ROM_LOAD16_BYTE( "136077-4008.200u", 0x060000, 0x010000, CRC(aef71435) SHA1(7aa17ce2807bc9d8cd2721c8b709b5056f561055) )
	ROM_LOAD16_BYTE( "136077-4007.210u", 0x060001, 0x010000, CRC(446e62fb) SHA1(af2464035f35467da6ce1073ce00d60ceb7666ea) )
	ROM_LOAD16_BYTE( "136077-4010.200v", 0x080000, 0x010000, CRC(e7e03770) SHA1(98cbe3169efcb143f0b59b3154e5ea61f3c12f62) )
	ROM_LOAD16_BYTE( "136077-4009.210v", 0x080001, 0x010000, CRC(5dd8ebe4) SHA1(98faf28169d16e88280fcd131c5988f040f48ad9) )
	ROM_LOAD16_BYTE( "136077-1112.200w", 0x0a0000, 0x010000, CRC(5b5a2527) SHA1(a5762b4f9d0abbc9a54b1ac3014ae69394c7e03e) )
	ROM_LOAD16_BYTE( "136077-1111.210w", 0x0a0001, 0x010000, CRC(1f6224ec) SHA1(54d91406629dc64c9458d73e73e7c9fff6dbd915) )
	ROM_LOAD16_BYTE( "136077-1014.200x", 0x0c0000, 0x010000, CRC(a872792a) SHA1(9269e397567940013e5f46cadfe2bad2ca1a2bc4) )
	ROM_LOAD16_BYTE( "136077-1013.210x", 0x0c0001, 0x010000, CRC(ca7b3e53) SHA1(cdb3a6360893fd3dd2947c050dca8a4dfaa9ced9) )
	ROM_LOAD16_BYTE( "136077-1016.200y", 0x0e0000, 0x010000, CRC(e83a9c99) SHA1(1d4093902133bb6da981f294e6947544c3564393) )
	ROM_LOAD16_BYTE( "136077-4015.210y", 0x0e0001, 0x010000, CRC(725806f3) SHA1(0fa4601465dc94f27c71db789ad625bbcd254169) )

	ROM_REGION( 0x2000, "mainpcb:asic65:asic65cpu", 0 )   /* ASIC65 TMS32015 code */
	ROM_LOAD( "136077-1027.30j", 0x00000, 0x02000, NO_DUMP )

	ROM_REGION( 0x20000, "mainpcb:harddriv_sound:soundcpu", 0 )        /* 2*64k for audio 68000 code */
	ROM_LOAD16_BYTE( "136077-1032.70n", 0x000000, 0x008000, CRC(fbc903a6) SHA1(047240a5192918ced52d90b0555ba2e19a26329e) )
	ROM_LOAD16_BYTE( "136077-1033.45n", 0x000001, 0x008000, CRC(e032ca7c) SHA1(a80c980c8e58cf8cada72140e42a3cd1ea987b3d) )

	ROM_REGION16_BE( 0x60000, "mainpcb:user1", 0 )  /* 384k for ADSP object ROM */
	ROM_LOAD16_BYTE( "136077-2021.10h", 0x000000, 0x010000, CRC(8b2a98da) SHA1(264b7ec218e423ea85c54e586f8ff091f033d472) )
	ROM_LOAD16_BYTE( "136077-2023.10k", 0x000001, 0x010000, CRC(c6d83d38) SHA1(e42c186a7fc0d88982b26eafdb834406b4ed3c8a) )
	ROM_LOAD16_BYTE( "136077-1022.10j", 0x020000, 0x010000, CRC(c0393c31) SHA1(31726c01eb0d4650936908c90d45161197b7efba) )
	ROM_LOAD16_BYTE( "136077-1024.10l", 0x020001, 0x010000, CRC(1e2fb25f) SHA1(4940091bbad6144bce091d2737191d266d4b0310) )

	ROM_REGION16_BE( 0x50000, "mainpcb:user3", 0 )  /* 256k for DSK ROMs + 64k for RAM */
	ROM_LOAD16_BYTE( "136077-4030.30e", 0x000000, 0x010000, CRC(4207c784) SHA1(5ec410bd75c281ac57d9856d08ce65431f3af994) )
	ROM_LOAD16_BYTE( "136077-4031.10e", 0x000001, 0x010000, CRC(796486b3) SHA1(937e27c012c5fb457bee1b43fc8e075b3e9405b4) )

	ROM_REGION( 0x50000, "mainpcb:harddriv_sound:serialroms", 0 )      /* 10*128k for audio serial ROMs */
	ROM_LOAD( "136052-1123.65a", 0x000000, 0x010000, CRC(a88411dc) SHA1(1fd53c7eadffa163d5423df2f8338757e58d5f2e) )
	ROM_LOAD( "136052-1124.55a", 0x010000, 0x010000, CRC(071a4309) SHA1(c623bd51d6a4a56503fbf138138854d6a30b11d6) )
	ROM_LOAD( "136052-3125.45a", 0x020000, 0x010000, CRC(856548ff) SHA1(e8a17b274185c5e4ecf5f9f1c211e18b3ef2456d) )
	ROM_LOAD( "136052-1126.30a", 0x030000, 0x010000, CRC(f46ef09c) SHA1(ba62f73ee3b33d8f26b430ffa468f8792dca23de) )
	ROM_LOAD( "136077-1017.45c", 0x040000, 0x010000, CRC(e93129a3) SHA1(1221b08c8efbfd8cf6bfbfd956545f10bef48663) )

	ROM_REGION( 0x800, "mainpcb:200e", 0 )
	ROM_LOAD( "racedriv.200e",   0x000000, 0x000800, CRC(bfdf633c) SHA1(b930f90c388e6773e6ba4254214a3a6076e610b0) )

	ROM_REGION( 0x800, "mainpcb:210e", 0 )
	ROM_LOAD( "racedriv.210e",   0x000000, 0x000800, CRC(3d7c732e) SHA1(e7de81d4a54327514fdd339e93c888c63a344d2c) )
ROM_END


ROM_START( racedrivg4 )
	ROM_REGION( 0x100000, "mainpcb:maincpu", 0 )        /* 1MB for 68000 code */
	ROM_LOAD16_BYTE( "136077-4202.200r", 0x000000, 0x010000, CRC(a8c7e15e) SHA1(6aa4b819e5c8562c8eef92a411b2dc91ed35ae4c) )
	ROM_LOAD16_BYTE( "136077-4201.210r", 0x000001, 0x010000, CRC(1dfa4df2) SHA1(1db0676f0ff1e7996c9791b041d9cd4ca9c70261) )
	ROM_LOAD16_BYTE( "136077-4204.200s", 0x020000, 0x010000, CRC(29eea8c1) SHA1(1a8020efc0b963bbd05bd33dc3176db7c3234fcc) )
	ROM_LOAD16_BYTE( "136077-4203.210s", 0x020001, 0x010000, CRC(a85e20c0) SHA1(f47d8858ae4f4bc8a95ea850af17dcfd4a8f6977) )
	ROM_LOAD16_BYTE( "136077-4206.200t", 0x040000, 0x010000, CRC(f76fde13) SHA1(18a6e9db1458b0710d1524fde9fab957a5a1c792) )
	ROM_LOAD16_BYTE( "136077-4205.210t", 0x040001, 0x010000, CRC(e8279f91) SHA1(7b3cf8f6adf2d29d2ae51b471beb44481accadb5) )
	ROM_LOAD16_BYTE( "136077-4008.200u", 0x060000, 0x010000, CRC(aef71435) SHA1(7aa17ce2807bc9d8cd2721c8b709b5056f561055) )
	ROM_LOAD16_BYTE( "136077-4007.210u", 0x060001, 0x010000, CRC(446e62fb) SHA1(af2464035f35467da6ce1073ce00d60ceb7666ea) )
	ROM_LOAD16_BYTE( "136077-4010.200v", 0x080000, 0x010000, CRC(e7e03770) SHA1(98cbe3169efcb143f0b59b3154e5ea61f3c12f62) )
	ROM_LOAD16_BYTE( "136077-4009.210v", 0x080001, 0x010000, CRC(5dd8ebe4) SHA1(98faf28169d16e88280fcd131c5988f040f48ad9) )
	ROM_LOAD16_BYTE( "136077-1012.200w", 0x0a0000, 0x010000, CRC(9a78b952) SHA1(53270d4d8c28579ebda477a63c034f6d1b9e5a58) )
	ROM_LOAD16_BYTE( "136077-1011.210w", 0x0a0001, 0x010000, CRC(c5cd5491) SHA1(ede5a3bb888342032d6758b0fb149451b6543d8b) )
	ROM_LOAD16_BYTE( "136077-1014.200x", 0x0c0000, 0x010000, CRC(a872792a) SHA1(9269e397567940013e5f46cadfe2bad2ca1a2bc4) )
	ROM_LOAD16_BYTE( "136077-1013.210x", 0x0c0001, 0x010000, CRC(ca7b3e53) SHA1(cdb3a6360893fd3dd2947c050dca8a4dfaa9ced9) )
	ROM_LOAD16_BYTE( "136077-1016.200y", 0x0e0000, 0x010000, CRC(e83a9c99) SHA1(1d4093902133bb6da981f294e6947544c3564393) )
	ROM_LOAD16_BYTE( "136077-4015.210y", 0x0e0001, 0x010000, CRC(725806f3) SHA1(0fa4601465dc94f27c71db789ad625bbcd254169) )

	ROM_REGION( 0x2000, "mainpcb:asic65:asic65cpu", 0 )   /* ASIC65 TMS32015 code */
	ROM_LOAD( "136077-1027.30j", 0x00000, 0x02000, NO_DUMP )

	ROM_REGION( 0x20000, "mainpcb:harddriv_sound:soundcpu", 0 )        /* 2*64k for audio 68000 code */
	ROM_LOAD16_BYTE( "136077-1032.70n", 0x000000, 0x008000, CRC(fbc903a6) SHA1(047240a5192918ced52d90b0555ba2e19a26329e) )
	ROM_LOAD16_BYTE( "136077-1033.45n", 0x000001, 0x008000, CRC(e032ca7c) SHA1(a80c980c8e58cf8cada72140e42a3cd1ea987b3d) )

	ROM_REGION16_BE( 0x60000, "mainpcb:user1", 0 )  /* 384k for ADSP object ROM */
	ROM_LOAD16_BYTE( "136077-2021.10h", 0x000000, 0x010000, CRC(8b2a98da) SHA1(264b7ec218e423ea85c54e586f8ff091f033d472) )
	ROM_LOAD16_BYTE( "136077-2023.10k", 0x000001, 0x010000, CRC(c6d83d38) SHA1(e42c186a7fc0d88982b26eafdb834406b4ed3c8a) )
	ROM_LOAD16_BYTE( "136077-1022.10j", 0x020000, 0x010000, CRC(c0393c31) SHA1(31726c01eb0d4650936908c90d45161197b7efba) )
	ROM_LOAD16_BYTE( "136077-1024.10l", 0x020001, 0x010000, CRC(1e2fb25f) SHA1(4940091bbad6144bce091d2737191d266d4b0310) )

	ROM_REGION16_BE( 0x50000, "mainpcb:user3", 0 )  /* 256k for DSK ROMs + 64k for RAM */
	ROM_LOAD16_BYTE( "136077-4030.30e", 0x000000, 0x010000, CRC(4207c784) SHA1(5ec410bd75c281ac57d9856d08ce65431f3af994) )
	ROM_LOAD16_BYTE( "136077-4031.10e", 0x000001, 0x010000, CRC(796486b3) SHA1(937e27c012c5fb457bee1b43fc8e075b3e9405b4) )

	ROM_REGION( 0x50000, "mainpcb:harddriv_sound:serialroms", 0 )      /* 10*128k for audio serial ROMs */
	ROM_LOAD( "136052-1123.65a", 0x000000, 0x010000, CRC(a88411dc) SHA1(1fd53c7eadffa163d5423df2f8338757e58d5f2e) )
	ROM_LOAD( "136052-1124.55a", 0x010000, 0x010000, CRC(071a4309) SHA1(c623bd51d6a4a56503fbf138138854d6a30b11d6) )
	ROM_LOAD( "136052-3125.45a", 0x020000, 0x010000, CRC(856548ff) SHA1(e8a17b274185c5e4ecf5f9f1c211e18b3ef2456d) )
	ROM_LOAD( "136052-1126.30a", 0x030000, 0x010000, CRC(f46ef09c) SHA1(ba62f73ee3b33d8f26b430ffa468f8792dca23de) )
	ROM_LOAD( "136077-1017.45c", 0x040000, 0x010000, CRC(e93129a3) SHA1(1221b08c8efbfd8cf6bfbfd956545f10bef48663) )

	ROM_REGION( 0x800, "mainpcb:200e", 0 )
	ROM_LOAD( "racedriv.200e",   0x000000, 0x000800, CRC(bfdf633c) SHA1(b930f90c388e6773e6ba4254214a3a6076e610b0) )

	ROM_REGION( 0x800, "mainpcb:210e", 0 )
	ROM_LOAD( "racedriv.210e",   0x000000, 0x000800, CRC(3d7c732e) SHA1(e7de81d4a54327514fdd339e93c888c63a344d2c) )
ROM_END


ROM_START( racedriv3 )
	ROM_REGION( 0x100000, "mainpcb:maincpu", 0 )        /* 1MB for 68000 code */
	ROM_LOAD16_BYTE( "136077-3002.200r", 0x000000, 0x010000, CRC(78771253) SHA1(88fdae99eb4feb40db8ad171b3435315db3adedb) )
	ROM_LOAD16_BYTE( "136077-3001.210r", 0x000001, 0x010000, CRC(c75373a4) SHA1(d2f14190218cfedf4478806a26c77edd4d7c73eb) )
	ROM_LOAD16_BYTE( "136077-2004.200s", 0x020000, 0x010000, CRC(4eb19582) SHA1(52359d7839f3459aec4fdc16a659a29fa60feee4) )
	ROM_LOAD16_BYTE( "136077-2003.210s", 0x020001, 0x010000, CRC(8c36b745) SHA1(d4a39b721dffed7aa41ce0f3f1ae273c6261074f) )
	ROM_LOAD16_BYTE( "136077-2006.200t", 0x040000, 0x010000, CRC(07fd762e) SHA1(94d9873416fd8d13fc8705ad06c3b4dffd271d90) )
	ROM_LOAD16_BYTE( "136077-2005.210t", 0x040001, 0x010000, CRC(71c0a770) SHA1(011e91006c542e30213f71a910c9de67477cd6b3) )
	ROM_LOAD16_BYTE( "136077-2008.200u", 0x060000, 0x010000, CRC(5144d31b) SHA1(5d5b05554d5e0c2f58196834c2445ed48a729df7) )
	ROM_LOAD16_BYTE( "136077-2007.210u", 0x060001, 0x010000, CRC(17903148) SHA1(85001910c0e7f7fb5cef3fe989ef27c0a0b7003e) )
	ROM_LOAD16_BYTE( "136077-2010.200v", 0x080000, 0x010000, CRC(8674e44e) SHA1(5a81b93f6ccb3f92fdebb6500051561cb1d963dd) )
	ROM_LOAD16_BYTE( "136077-2009.210v", 0x080001, 0x010000, CRC(1e9e4c31) SHA1(ec77d1b181cf3268f606a513dc5103e6bb311a68) )
	ROM_LOAD16_BYTE( "136077-1012.200w", 0x0a0000, 0x010000, CRC(9a78b952) SHA1(53270d4d8c28579ebda477a63c034f6d1b9e5a58) )
	ROM_LOAD16_BYTE( "136077-1011.210w", 0x0a0001, 0x010000, CRC(c5cd5491) SHA1(ede5a3bb888342032d6758b0fb149451b6543d8b) )
	ROM_LOAD16_BYTE( "136077-1014.200x", 0x0c0000, 0x010000, CRC(a872792a) SHA1(9269e397567940013e5f46cadfe2bad2ca1a2bc4) )
	ROM_LOAD16_BYTE( "136077-1013.210x", 0x0c0001, 0x010000, CRC(ca7b3e53) SHA1(cdb3a6360893fd3dd2947c050dca8a4dfaa9ced9) )
	ROM_LOAD16_BYTE( "136077-1016.200y", 0x0e0000, 0x010000, CRC(e83a9c99) SHA1(1d4093902133bb6da981f294e6947544c3564393) )
	ROM_LOAD16_BYTE( "136077-1015.210y", 0x0e0001, 0x010000, CRC(c51f2702) SHA1(2279f15c4c09af92fe9b87dc0ed842092ca64906) )

	ROM_REGION( 0x2000, "mainpcb:asic65:asic65cpu", 0 )   /* ASIC65 TMS32015 code */
	ROM_LOAD( "136077-1027.30j", 0x00000, 0x02000, NO_DUMP )

	ROM_REGION( 0x20000, "mainpcb:harddriv_sound:soundcpu", 0 )        /* 2*64k for audio 68000 code */
	ROM_LOAD16_BYTE( "136077-1032.70n", 0x000000, 0x008000, CRC(fbc903a6) SHA1(047240a5192918ced52d90b0555ba2e19a26329e) )
	ROM_LOAD16_BYTE( "136077-1033.45n", 0x000001, 0x008000, CRC(e032ca7c) SHA1(a80c980c8e58cf8cada72140e42a3cd1ea987b3d) )

	ROM_REGION16_BE( 0x60000, "mainpcb:user1", 0 )  /* 384k for ADSP object ROM */
	ROM_LOAD16_BYTE( "136077-2021.10h", 0x000000, 0x010000, CRC(8b2a98da) SHA1(264b7ec218e423ea85c54e586f8ff091f033d472) )
	ROM_LOAD16_BYTE( "136077-2023.10k", 0x000001, 0x010000, CRC(c6d83d38) SHA1(e42c186a7fc0d88982b26eafdb834406b4ed3c8a) )
	ROM_LOAD16_BYTE( "136077-1022.10j", 0x020000, 0x010000, CRC(c0393c31) SHA1(31726c01eb0d4650936908c90d45161197b7efba) )
	ROM_LOAD16_BYTE( "136077-1024.10l", 0x020001, 0x010000, CRC(1e2fb25f) SHA1(4940091bbad6144bce091d2737191d266d4b0310) )

	ROM_REGION16_BE( 0x50000, "mainpcb:user3", 0 )  /* 256k for DSK ROMs + 64k for RAM */
	ROM_LOAD16_BYTE( "136077-1030.30e", 0x000000, 0x010000, CRC(ff575b3d) SHA1(7f2202db7ec9dac06499c9535b4852defb192eb3) )
	ROM_LOAD16_BYTE( "136077-1031.10e", 0x000001, 0x010000, CRC(2ae2ac35) SHA1(e2a050a6e24dc6fef86b3556b69b2c3e2993febc) )

	ROM_REGION( 0x50000, "mainpcb:harddriv_sound:serialroms", 0 )      /* 10*128k for audio serial ROMs */
	ROM_LOAD( "136052-1123.65a", 0x000000, 0x010000, CRC(a88411dc) SHA1(1fd53c7eadffa163d5423df2f8338757e58d5f2e) )
	ROM_LOAD( "136052-1124.55a", 0x010000, 0x010000, CRC(071a4309) SHA1(c623bd51d6a4a56503fbf138138854d6a30b11d6) )
	ROM_LOAD( "136052-3125.45a", 0x020000, 0x010000, CRC(856548ff) SHA1(e8a17b274185c5e4ecf5f9f1c211e18b3ef2456d) )
	ROM_LOAD( "136052-1126.30a", 0x030000, 0x010000, CRC(f46ef09c) SHA1(ba62f73ee3b33d8f26b430ffa468f8792dca23de) )
	ROM_LOAD( "136077-1017.45c", 0x040000, 0x010000, CRC(e93129a3) SHA1(1221b08c8efbfd8cf6bfbfd956545f10bef48663) )

	ROM_REGION( 0x800, "mainpcb:200e", 0 )
	ROM_LOAD( "racedriv.200e",   0x000000, 0x000800, CRC(bfdf633c) SHA1(b930f90c388e6773e6ba4254214a3a6076e610b0) )

	ROM_REGION( 0x800, "mainpcb:210e", 0 )
	ROM_LOAD( "racedriv.210e",   0x000000, 0x000800, CRC(3d7c732e) SHA1(e7de81d4a54327514fdd339e93c888c63a344d2c) )
ROM_END


ROM_START( racedriv2 )
	ROM_REGION( 0x100000, "mainpcb:maincpu", 0 )        /* 1MB for 68000 code */
	ROM_LOAD16_BYTE( "136077-2002.200r", 0x000000, 0x010000, CRC(6b440e10) SHA1(8074a1de01e2cdc497a51339f9c05329d6f540b0) )
	ROM_LOAD16_BYTE( "136077-2001.210r", 0x000001, 0x010000, CRC(eee12973) SHA1(0cd2e88c431d08fba5a73c903327f39f8692f3aa) )
	ROM_LOAD16_BYTE( "136077-2004.200s", 0x020000, 0x010000, CRC(4eb19582) SHA1(52359d7839f3459aec4fdc16a659a29fa60feee4) )
	ROM_LOAD16_BYTE( "136077-2003.210s", 0x020001, 0x010000, CRC(8c36b745) SHA1(d4a39b721dffed7aa41ce0f3f1ae273c6261074f) )
	ROM_LOAD16_BYTE( "136077-2006.200t", 0x040000, 0x010000, CRC(07fd762e) SHA1(94d9873416fd8d13fc8705ad06c3b4dffd271d90) )
	ROM_LOAD16_BYTE( "136077-2005.210t", 0x040001, 0x010000, CRC(71c0a770) SHA1(011e91006c542e30213f71a910c9de67477cd6b3) )
	ROM_LOAD16_BYTE( "136077-2008.200u", 0x060000, 0x010000, CRC(5144d31b) SHA1(5d5b05554d5e0c2f58196834c2445ed48a729df7) )
	ROM_LOAD16_BYTE( "136077-2007.210u", 0x060001, 0x010000, CRC(17903148) SHA1(85001910c0e7f7fb5cef3fe989ef27c0a0b7003e) )
	ROM_LOAD16_BYTE( "136077-2010.200v", 0x080000, 0x010000, CRC(8674e44e) SHA1(5a81b93f6ccb3f92fdebb6500051561cb1d963dd) )
	ROM_LOAD16_BYTE( "136077-2009.210v", 0x080001, 0x010000, CRC(1e9e4c31) SHA1(ec77d1b181cf3268f606a513dc5103e6bb311a68) )
	ROM_LOAD16_BYTE( "136077-1012.200w", 0x0a0000, 0x010000, CRC(9a78b952) SHA1(53270d4d8c28579ebda477a63c034f6d1b9e5a58) )
	ROM_LOAD16_BYTE( "136077-1011.210w", 0x0a0001, 0x010000, CRC(c5cd5491) SHA1(ede5a3bb888342032d6758b0fb149451b6543d8b) )
	ROM_LOAD16_BYTE( "136077-1014.200x", 0x0c0000, 0x010000, CRC(a872792a) SHA1(9269e397567940013e5f46cadfe2bad2ca1a2bc4) )
	ROM_LOAD16_BYTE( "136077-1013.210x", 0x0c0001, 0x010000, CRC(ca7b3e53) SHA1(cdb3a6360893fd3dd2947c050dca8a4dfaa9ced9) )
	ROM_LOAD16_BYTE( "136077-1016.200y", 0x0e0000, 0x010000, CRC(e83a9c99) SHA1(1d4093902133bb6da981f294e6947544c3564393) )
	ROM_LOAD16_BYTE( "136077-1015.210y", 0x0e0001, 0x010000, CRC(c51f2702) SHA1(2279f15c4c09af92fe9b87dc0ed842092ca64906) )

	ROM_REGION( 0x2000, "mainpcb:asic65:asic65cpu", 0 )   /* ASIC65 TMS32015 code */
	ROM_LOAD( "136077-1027.30j", 0x00000, 0x02000, NO_DUMP )

	ROM_REGION( 0x20000, "mainpcb:harddriv_sound:soundcpu", 0 )        /* 2*64k for audio 68000 code */
	ROM_LOAD16_BYTE( "136077-1032.70n", 0x000000, 0x008000, CRC(fbc903a6) SHA1(047240a5192918ced52d90b0555ba2e19a26329e) )
	ROM_LOAD16_BYTE( "136077-1033.45n", 0x000001, 0x008000, CRC(e032ca7c) SHA1(a80c980c8e58cf8cada72140e42a3cd1ea987b3d) )

	ROM_REGION16_BE( 0x60000, "mainpcb:user1", 0 )  /* 384k for ADSP object ROM */
	ROM_LOAD16_BYTE( "136077-2021.10h", 0x000000, 0x010000, CRC(8b2a98da) SHA1(264b7ec218e423ea85c54e586f8ff091f033d472) )
	ROM_LOAD16_BYTE( "136077-2023.10k", 0x000001, 0x010000, CRC(c6d83d38) SHA1(e42c186a7fc0d88982b26eafdb834406b4ed3c8a) )
	ROM_LOAD16_BYTE( "136077-1022.10j", 0x020000, 0x010000, CRC(c0393c31) SHA1(31726c01eb0d4650936908c90d45161197b7efba) )
	ROM_LOAD16_BYTE( "136077-1024.10l", 0x020001, 0x010000, CRC(1e2fb25f) SHA1(4940091bbad6144bce091d2737191d266d4b0310) )

	ROM_REGION16_BE( 0x50000, "mainpcb:user3", 0 )  /* 256k for DSK ROMs + 64k for RAM */
	ROM_LOAD16_BYTE( "136077-1030.30e", 0x000000, 0x010000, CRC(ff575b3d) SHA1(7f2202db7ec9dac06499c9535b4852defb192eb3) )
	ROM_LOAD16_BYTE( "136077-1031.10e", 0x000001, 0x010000, CRC(2ae2ac35) SHA1(e2a050a6e24dc6fef86b3556b69b2c3e2993febc) )

	ROM_REGION( 0x50000, "mainpcb:harddriv_sound:serialroms", 0 )      /* 10*128k for audio serial ROMs */
	ROM_LOAD( "136052-1123.65a", 0x000000, 0x010000, CRC(a88411dc) SHA1(1fd53c7eadffa163d5423df2f8338757e58d5f2e) )
	ROM_LOAD( "136052-1124.55a", 0x010000, 0x010000, CRC(071a4309) SHA1(c623bd51d6a4a56503fbf138138854d6a30b11d6) )
	ROM_LOAD( "136052-3125.45a", 0x020000, 0x010000, CRC(856548ff) SHA1(e8a17b274185c5e4ecf5f9f1c211e18b3ef2456d) )
	ROM_LOAD( "136052-1126.30a", 0x030000, 0x010000, CRC(f46ef09c) SHA1(ba62f73ee3b33d8f26b430ffa468f8792dca23de) )
	ROM_LOAD( "136077-1017.45c", 0x040000, 0x010000, CRC(e93129a3) SHA1(1221b08c8efbfd8cf6bfbfd956545f10bef48663) )

	ROM_REGION( 0x800, "mainpcb:200e", 0 )
	ROM_LOAD( "racedriv.200e",   0x000000, 0x000800, CRC(bfdf633c) SHA1(b930f90c388e6773e6ba4254214a3a6076e610b0) )

	ROM_REGION( 0x800, "mainpcb:210e", 0 )
	ROM_LOAD( "racedriv.210e",   0x000000, 0x000800, CRC(3d7c732e) SHA1(e7de81d4a54327514fdd339e93c888c63a344d2c) )
ROM_END


ROM_START( racedriv1 )
	ROM_REGION( 0x100000, "mainpcb:maincpu", 0 )        /* 1MB for 68000 code */
	ROM_LOAD16_BYTE( "136077-1002.200r", 0x000000, 0x010000, CRC(d39f6d53) SHA1(c278cd4109a65304a21dd1d8ba27375713a8b107) )
	ROM_LOAD16_BYTE( "136077-1001.210r", 0x000001, 0x010000, CRC(e29e011c) SHA1(7044e7f9c8551309b5867a06672796411007a427) )
	ROM_LOAD16_BYTE( "136077-1004.200s", 0x020000, 0x010000, CRC(809831e8) SHA1(681160deceff4df0f000c23f8514086dbbcc0c8d) )
	ROM_LOAD16_BYTE( "136077-1003.210s", 0x020001, 0x010000, CRC(4e2faf63) SHA1(a1a0b151e5e871bac0624b2def87f35ad2b5d758) )
	ROM_LOAD16_BYTE( "136077-1006.200t", 0x040000, 0x010000, CRC(5615561b) SHA1(6b8c69a9a4151245ff830d035e3b57701da43392) )
	ROM_LOAD16_BYTE( "136077-1005.210t", 0x040001, 0x010000, CRC(b115b9f5) SHA1(af19692b34f77f4fdd1d905315bfd52bb0c6d559) )
	ROM_LOAD16_BYTE( "136077-1008.200u", 0x060000, 0x010000, CRC(5144d31b) SHA1(5d5b05554d5e0c2f58196834c2445ed48a729df7) )
	ROM_LOAD16_BYTE( "136077-1007.210u", 0x060001, 0x010000, CRC(17903148) SHA1(85001910c0e7f7fb5cef3fe989ef27c0a0b7003e) )
	ROM_LOAD16_BYTE( "136077-1010.200v", 0x080000, 0x010000, CRC(346fafea) SHA1(2e73ccf351e7bd447a4b93c96de644606ac14cc8) )
	ROM_LOAD16_BYTE( "136077-1009.210v", 0x080001, 0x010000, CRC(98e95bc8) SHA1(73517ae15fafb8f861bb81021a2e92143827747d) )
	ROM_LOAD16_BYTE( "136077-1012.200w", 0x0a0000, 0x010000, CRC(9a78b952) SHA1(53270d4d8c28579ebda477a63c034f6d1b9e5a58) )
	ROM_LOAD16_BYTE( "136077-1011.210w", 0x0a0001, 0x010000, CRC(c5cd5491) SHA1(ede5a3bb888342032d6758b0fb149451b6543d8b) )
	ROM_LOAD16_BYTE( "136077-1014.200x", 0x0c0000, 0x010000, CRC(a872792a) SHA1(9269e397567940013e5f46cadfe2bad2ca1a2bc4) )
	ROM_LOAD16_BYTE( "136077-1013.210x", 0x0c0001, 0x010000, CRC(ca7b3e53) SHA1(cdb3a6360893fd3dd2947c050dca8a4dfaa9ced9) )
	ROM_LOAD16_BYTE( "136077-1016.200y", 0x0e0000, 0x010000, CRC(e83a9c99) SHA1(1d4093902133bb6da981f294e6947544c3564393) )
	ROM_LOAD16_BYTE( "136077-1015.210y", 0x0e0001, 0x010000, CRC(c51f2702) SHA1(2279f15c4c09af92fe9b87dc0ed842092ca64906) )

	ROM_REGION( 0x2000, "mainpcb:asic65:asic65cpu", 0 )   /* ASIC65 TMS32015 code */
	ROM_LOAD( "136077-1027.30j", 0x00000, 0x02000, NO_DUMP )

	ROM_REGION( 0x20000, "mainpcb:harddriv_sound:soundcpu", 0 )        /* 2*64k for audio 68000 code */
	ROM_LOAD16_BYTE( "136077-1032.70n", 0x000000, 0x008000, CRC(fbc903a6) SHA1(047240a5192918ced52d90b0555ba2e19a26329e) )
	ROM_LOAD16_BYTE( "136077-1033.45n", 0x000001, 0x008000, CRC(e032ca7c) SHA1(a80c980c8e58cf8cada72140e42a3cd1ea987b3d) )

	ROM_REGION16_BE( 0x60000, "mainpcb:user1", 0 )  /* 384k for ADSP object ROM */
	ROM_LOAD16_BYTE( "136077-1021.10h", 0x000000, 0x010000, CRC(9831fe73) SHA1(5215ee89a0014399b7d829e443b16590a4679844) )
	ROM_LOAD16_BYTE( "136077-1023.10k", 0x000001, 0x010000, CRC(74bf0e0e) SHA1(a3d91ecf13c3619e073324517a4a5afaae831982) )
	ROM_LOAD16_BYTE( "136077-1022.10j", 0x020000, 0x010000, CRC(c0393c31) SHA1(31726c01eb0d4650936908c90d45161197b7efba) )
	ROM_LOAD16_BYTE( "136077-1024.10l", 0x020001, 0x010000, CRC(1e2fb25f) SHA1(4940091bbad6144bce091d2737191d266d4b0310) )

	ROM_REGION16_BE( 0x50000, "mainpcb:user3", 0 )  /* 256k for DSK ROMs + 64k for RAM */
	ROM_LOAD16_BYTE( "136077-1030.30e", 0x000000, 0x010000, CRC(ff575b3d) SHA1(7f2202db7ec9dac06499c9535b4852defb192eb3) )
	ROM_LOAD16_BYTE( "136077-1031.10e", 0x000001, 0x010000, CRC(2ae2ac35) SHA1(e2a050a6e24dc6fef86b3556b69b2c3e2993febc) )

	ROM_REGION( 0x50000, "mainpcb:harddriv_sound:serialroms", 0 )      /* 10*128k for audio serial ROMs */
	ROM_LOAD( "136052-1123.65a", 0x000000, 0x010000, CRC(a88411dc) SHA1(1fd53c7eadffa163d5423df2f8338757e58d5f2e) )
	ROM_LOAD( "136052-1124.55a", 0x010000, 0x010000, CRC(071a4309) SHA1(c623bd51d6a4a56503fbf138138854d6a30b11d6) )
	ROM_LOAD( "136052-3125.45a", 0x020000, 0x010000, CRC(856548ff) SHA1(e8a17b274185c5e4ecf5f9f1c211e18b3ef2456d) )
	ROM_LOAD( "136052-1126.30a", 0x030000, 0x010000, CRC(f46ef09c) SHA1(ba62f73ee3b33d8f26b430ffa468f8792dca23de) )
	ROM_LOAD( "136077-1017.45c", 0x040000, 0x010000, CRC(e93129a3) SHA1(1221b08c8efbfd8cf6bfbfd956545f10bef48663) )

	ROM_REGION( 0x800, "mainpcb:200e", 0 )
	ROM_LOAD( "racedriv.200e",   0x000000, 0x000800, CRC(bfdf633c) SHA1(b930f90c388e6773e6ba4254214a3a6076e610b0) )

	ROM_REGION( 0x800, "mainpcb:210e", 0 )
	ROM_LOAD( "racedriv.210e",   0x000000, 0x000800, CRC(3d7c732e) SHA1(e7de81d4a54327514fdd339e93c888c63a344d2c) )
ROM_END


ROM_START( racedrivg1 )
	ROM_REGION( 0x100000, "mainpcb:maincpu", 0 )        /* 1MB for 68000 code */
	ROM_LOAD16_BYTE( "136077-1202.200r", 0x000000, 0x010000, CRC(bd363903) SHA1(8f0937725adabf5ee9e0ac015c83916e2575670a) )
	ROM_LOAD16_BYTE( "136077-1201.210r", 0x000001, 0x010000, CRC(748c3be4) SHA1(ddf149f333d23e9c782ae447f6fb3f780680b3f5) )
	ROM_LOAD16_BYTE( "136077-1204.200s", 0x020000, 0x010000, CRC(aef103bb) SHA1(52831858d3a45ad00e156c5b2a11e7fddf06bead) )
	ROM_LOAD16_BYTE( "136077-1203.210s", 0x020001, 0x010000, CRC(b0dddd6d) SHA1(78a3a47f29c7f0bf74127b73593f02a515fc1b71) )
	ROM_LOAD16_BYTE( "136077-1206.200t", 0x040000, 0x010000, CRC(d4a70ce6) SHA1(dce613d6993daafe3ae6578a6a32dd96516dc976) )
	ROM_LOAD16_BYTE( "136077-1205.210t", 0x040001, 0x010000, CRC(1d85766b) SHA1(91d9ff9412980fce36b48f82ce4f9acbd8d439db) )
	ROM_LOAD16_BYTE( "136077-1208.200u", 0x060000, 0x010000, CRC(5144d31b) SHA1(5d5b05554d5e0c2f58196834c2445ed48a729df7) )
	ROM_LOAD16_BYTE( "136077-1207.210u", 0x060001, 0x010000, CRC(17903148) SHA1(85001910c0e7f7fb5cef3fe989ef27c0a0b7003e) )
	ROM_LOAD16_BYTE( "136077-1210.200v", 0x080000, 0x010000, CRC(8674e44e) SHA1(5a81b93f6ccb3f92fdebb6500051561cb1d963dd) )
	ROM_LOAD16_BYTE( "136077-1209.210v", 0x080001, 0x010000, CRC(1e9e4c31) SHA1(ec77d1b181cf3268f606a513dc5103e6bb311a68) )
	ROM_LOAD16_BYTE( "136077-1012.200w", 0x0a0000, 0x010000, CRC(9a78b952) SHA1(53270d4d8c28579ebda477a63c034f6d1b9e5a58) )
	ROM_LOAD16_BYTE( "136077-1011.210w", 0x0a0001, 0x010000, CRC(c5cd5491) SHA1(ede5a3bb888342032d6758b0fb149451b6543d8b) )
	ROM_LOAD16_BYTE( "136077-1014.200x", 0x0c0000, 0x010000, CRC(a872792a) SHA1(9269e397567940013e5f46cadfe2bad2ca1a2bc4) )
	ROM_LOAD16_BYTE( "136077-1013.210x", 0x0c0001, 0x010000, CRC(ca7b3e53) SHA1(cdb3a6360893fd3dd2947c050dca8a4dfaa9ced9) )
	ROM_LOAD16_BYTE( "136077-1016.200y", 0x0e0000, 0x010000, CRC(e83a9c99) SHA1(1d4093902133bb6da981f294e6947544c3564393) )
	ROM_LOAD16_BYTE( "136077-1015.210y", 0x0e0001, 0x010000, CRC(c51f2702) SHA1(2279f15c4c09af92fe9b87dc0ed842092ca64906) )

	ROM_REGION( 0x2000, "mainpcb:asic65:asic65cpu", 0 )   /* ASIC65 TMS32015 code */
	ROM_LOAD( "136077-1027.30j", 0x00000, 0x02000, NO_DUMP )

	ROM_REGION( 0x20000, "mainpcb:harddriv_sound:soundcpu", 0 )        /* 2*64k for audio 68000 code */
	ROM_LOAD16_BYTE( "136077-1032.70n", 0x000000, 0x008000, CRC(fbc903a6) SHA1(047240a5192918ced52d90b0555ba2e19a26329e) )
	ROM_LOAD16_BYTE( "136077-1033.45n", 0x000001, 0x008000, CRC(e032ca7c) SHA1(a80c980c8e58cf8cada72140e42a3cd1ea987b3d) )

	ROM_REGION16_BE( 0x60000, "mainpcb:user1", 0 )  /* 384k for ADSP object ROM */
	ROM_LOAD16_BYTE( "136077-2021.10h", 0x000000, 0x010000, CRC(8b2a98da) SHA1(264b7ec218e423ea85c54e586f8ff091f033d472) )
	ROM_LOAD16_BYTE( "136077-2023.10k", 0x000001, 0x010000, CRC(c6d83d38) SHA1(e42c186a7fc0d88982b26eafdb834406b4ed3c8a) )
	ROM_LOAD16_BYTE( "136077-1022.10j", 0x020000, 0x010000, CRC(c0393c31) SHA1(31726c01eb0d4650936908c90d45161197b7efba) )
	ROM_LOAD16_BYTE( "136077-1024.10l", 0x020001, 0x010000, CRC(1e2fb25f) SHA1(4940091bbad6144bce091d2737191d266d4b0310) )

	ROM_REGION16_BE( 0x50000, "mainpcb:user3", 0 )  /* 256k for DSK ROMs + 64k for RAM */
	ROM_LOAD16_BYTE( "136077-1030.30e", 0x000000, 0x010000, CRC(ff575b3d) SHA1(7f2202db7ec9dac06499c9535b4852defb192eb3) )
	ROM_LOAD16_BYTE( "136077-1031.10e", 0x000001, 0x010000, CRC(2ae2ac35) SHA1(e2a050a6e24dc6fef86b3556b69b2c3e2993febc) )

	ROM_REGION( 0x50000, "mainpcb:harddriv_sound:serialroms", 0 )      /* 10*128k for audio serial ROMs */
	ROM_LOAD( "136052-1123.65a", 0x000000, 0x010000, CRC(a88411dc) SHA1(1fd53c7eadffa163d5423df2f8338757e58d5f2e) )
	ROM_LOAD( "136052-1124.55a", 0x010000, 0x010000, CRC(071a4309) SHA1(c623bd51d6a4a56503fbf138138854d6a30b11d6) )
	ROM_LOAD( "136052-3125.45a", 0x020000, 0x010000, CRC(856548ff) SHA1(e8a17b274185c5e4ecf5f9f1c211e18b3ef2456d) )
	ROM_LOAD( "136052-1126.30a", 0x030000, 0x010000, CRC(f46ef09c) SHA1(ba62f73ee3b33d8f26b430ffa468f8792dca23de) )
	ROM_LOAD( "136077-1017.45c", 0x040000, 0x010000, CRC(e93129a3) SHA1(1221b08c8efbfd8cf6bfbfd956545f10bef48663) )

	ROM_REGION( 0x800, "mainpcb:200e", 0 )
	ROM_LOAD( "racedriv.200e",   0x000000, 0x000800, CRC(bfdf633c) SHA1(b930f90c388e6773e6ba4254214a3a6076e610b0) )

	ROM_REGION( 0x800, "mainpcb:210e", 0 )
	ROM_LOAD( "racedriv.210e",   0x000000, 0x000800, CRC(3d7c732e) SHA1(e7de81d4a54327514fdd339e93c888c63a344d2c) )
ROM_END


ROM_START( racedrivb1 )
	ROM_REGION( 0x100000, "mainpcb:maincpu", 0 )        /* 1MB for 68000 code */
	ROM_LOAD16_BYTE( "136077-2002.200r", 0x000000, 0x010000, CRC(6b440e10) SHA1(8074a1de01e2cdc497a51339f9c05329d6f540b0) )
	ROM_LOAD16_BYTE( "136077-2001.210r", 0x000001, 0x010000, CRC(eee12973) SHA1(0cd2e88c431d08fba5a73c903327f39f8692f3aa) )
	ROM_LOAD16_BYTE( "136077-1104.200s", 0x020000, 0x010000, CRC(a9495f53) SHA1(68e7d983c0e1a84f5ad0743a230e6126169a6fd6) )
	ROM_LOAD16_BYTE( "136077-1103.210s", 0x020001, 0x010000, CRC(3c5c853c) SHA1(cbf6a4827889896d63671ed76e69e2f0dfcda2ef) )
	ROM_LOAD16_BYTE( "136077-1106.200t", 0x040000, 0x010000, CRC(5615561b) SHA1(6b8c69a9a4151245ff830d035e3b57701da43392) )
	ROM_LOAD16_BYTE( "136077-1105.210t", 0x040001, 0x010000, CRC(b115b9f5) SHA1(af19692b34f77f4fdd1d905315bfd52bb0c6d559) )
	ROM_LOAD16_BYTE( "136077-1008.200u", 0x060000, 0x010000, CRC(5144d31b) SHA1(5d5b05554d5e0c2f58196834c2445ed48a729df7) )
	ROM_LOAD16_BYTE( "136077-1007.210u", 0x060001, 0x010000, CRC(17903148) SHA1(85001910c0e7f7fb5cef3fe989ef27c0a0b7003e) )
	ROM_LOAD16_BYTE( "136077-1010.200v", 0x080000, 0x010000, CRC(346fafea) SHA1(2e73ccf351e7bd447a4b93c96de644606ac14cc8) )
	ROM_LOAD16_BYTE( "136077-1009.210v", 0x080001, 0x010000, CRC(98e95bc8) SHA1(73517ae15fafb8f861bb81021a2e92143827747d) )
	ROM_LOAD16_BYTE( "136077-1112.200w", 0x0a0000, 0x010000, CRC(5b5a2527) SHA1(a5762b4f9d0abbc9a54b1ac3014ae69394c7e03e) )
	ROM_LOAD16_BYTE( "136077-1111.210w", 0x0a0001, 0x010000, CRC(1f6224ec) SHA1(54d91406629dc64c9458d73e73e7c9fff6dbd915) )
	ROM_LOAD16_BYTE( "136077-1014.200x", 0x0c0000, 0x010000, CRC(a872792a) SHA1(9269e397567940013e5f46cadfe2bad2ca1a2bc4) )
	ROM_LOAD16_BYTE( "136077-1013.210x", 0x0c0001, 0x010000, CRC(ca7b3e53) SHA1(cdb3a6360893fd3dd2947c050dca8a4dfaa9ced9) )
	ROM_LOAD16_BYTE( "136077-1016.200y", 0x0e0000, 0x010000, CRC(e83a9c99) SHA1(1d4093902133bb6da981f294e6947544c3564393) )
	ROM_LOAD16_BYTE( "136077-1015.210y", 0x0e0001, 0x010000, CRC(c51f2702) SHA1(2279f15c4c09af92fe9b87dc0ed842092ca64906) )

	ROM_REGION( 0x2000, "mainpcb:asic65:asic65cpu", 0 )   /* ASIC65 TMS32015 code */
	ROM_LOAD( "136077-1027.30j", 0x00000, 0x02000, NO_DUMP )

	ROM_REGION( 0x20000, "mainpcb:harddriv_sound:soundcpu", 0 )        /* 2*64k for audio 68000 code */
	ROM_LOAD16_BYTE( "136077-1032.70n", 0x000000, 0x008000, CRC(fbc903a6) SHA1(047240a5192918ced52d90b0555ba2e19a26329e) )
	ROM_LOAD16_BYTE( "136077-1033.45n", 0x000001, 0x008000, CRC(e032ca7c) SHA1(a80c980c8e58cf8cada72140e42a3cd1ea987b3d) )

	ROM_REGION16_BE( 0x60000, "mainpcb:user1", 0 )  /* 384k for ADSP object ROM */
	ROM_LOAD16_BYTE( "136077-1021.10h", 0x000000, 0x010000, CRC(9831fe73) SHA1(5215ee89a0014399b7d829e443b16590a4679844) )
	ROM_LOAD16_BYTE( "136077-1023.10k", 0x000001, 0x010000, CRC(74bf0e0e) SHA1(a3d91ecf13c3619e073324517a4a5afaae831982) )
	ROM_LOAD16_BYTE( "136077-1022.10j", 0x020000, 0x010000, CRC(c0393c31) SHA1(31726c01eb0d4650936908c90d45161197b7efba) )
	ROM_LOAD16_BYTE( "136077-1024.10l", 0x020001, 0x010000, CRC(1e2fb25f) SHA1(4940091bbad6144bce091d2737191d266d4b0310) )

	ROM_REGION16_BE( 0x50000, "mainpcb:user3", 0 )  /* 256k for DSK ROMs + 64k for RAM */
	ROM_LOAD16_BYTE( "136077-1030.30e", 0x000000, 0x010000, CRC(ff575b3d) SHA1(7f2202db7ec9dac06499c9535b4852defb192eb3) )
	ROM_LOAD16_BYTE( "136077-1031.10e", 0x000001, 0x010000, CRC(2ae2ac35) SHA1(e2a050a6e24dc6fef86b3556b69b2c3e2993febc) )

	ROM_REGION( 0x50000, "mainpcb:harddriv_sound:serialroms", 0 )      /* 10*128k for audio serial ROMs */
	ROM_LOAD( "136052-1123.65a", 0x000000, 0x010000, CRC(a88411dc) SHA1(1fd53c7eadffa163d5423df2f8338757e58d5f2e) )
	ROM_LOAD( "136052-1124.55a", 0x010000, 0x010000, CRC(071a4309) SHA1(c623bd51d6a4a56503fbf138138854d6a30b11d6) )
	ROM_LOAD( "136052-3125.45a", 0x020000, 0x010000, CRC(856548ff) SHA1(e8a17b274185c5e4ecf5f9f1c211e18b3ef2456d) )
	ROM_LOAD( "136052-1126.30a", 0x030000, 0x010000, CRC(f46ef09c) SHA1(ba62f73ee3b33d8f26b430ffa468f8792dca23de) )
	ROM_LOAD( "136077-1017.45c", 0x040000, 0x010000, CRC(e93129a3) SHA1(1221b08c8efbfd8cf6bfbfd956545f10bef48663) )

	ROM_REGION( 0x800, "mainpcb:200e", 0 )
	ROM_LOAD( "racedriv.200e",   0x000000, 0x000800, CRC(bfdf633c) SHA1(b930f90c388e6773e6ba4254214a3a6076e610b0) )

	ROM_REGION( 0x800, "mainpcb:210e", 0 )
	ROM_LOAD( "racedriv.210e",   0x000000, 0x000800, CRC(3d7c732e) SHA1(e7de81d4a54327514fdd339e93c888c63a344d2c) )
ROM_END


ROM_START( racedrivc )
	ROM_REGION( 0x100000, "mainpcb:maincpu", 0 )        /* 1MB for 68000 code */
	ROM_LOAD16_BYTE( "136078-5002.200r", 0x000000, 0x010000, CRC(ae8f79bd) SHA1(054f2d1948d6d03832c4557c3dd7667c0784716d) )
	ROM_LOAD16_BYTE( "136078-5001.210r", 0x000001, 0x010000, CRC(ad896e7f) SHA1(7b047f0c972fac075db00faf19cdf9ccdcef5c63) )
	ROM_LOAD16_BYTE( "136078-5004.200s", 0x020000, 0x010000, CRC(b8650bee) SHA1(a9905081e622e4a4fcec9aa08b87566ecdb9198b) )
	ROM_LOAD16_BYTE( "136078-5003.210s", 0x020001, 0x010000, CRC(bf56a29f) SHA1(1ef17dab9ed1fd92b005dd31f7dccf1535583ec4) )
	ROM_LOAD16_BYTE( "136078-5006.200t", 0x040000, 0x010000, CRC(8559a61b) SHA1(ad1796c39ac9cbb50e8a97d9e8c9cd5adfd0ff5e) )
	ROM_LOAD16_BYTE( "136078-5005.210t", 0x040001, 0x010000, CRC(33d654b1) SHA1(1e6886d49008b13886184c9ced0f6bd642d9562c) )
	ROM_LOAD16_BYTE( "136078-4008.200u", 0x060000, 0x010000, CRC(5b119d16) SHA1(ec808b5e325ab1a6dbddcef75871cd0126a98377) )
	ROM_LOAD16_BYTE( "136078-4007.210u", 0x060001, 0x010000, CRC(fa234861) SHA1(4c6753c64f942f6ea98f96e1e8f4de880800573e) )
	ROM_LOAD16_BYTE( "136078-4010.200v", 0x080000, 0x010000, CRC(150acc9e) SHA1(e172e6a1ed5ac0791fe053d4bde2d0c62202f399) )
	ROM_LOAD16_BYTE( "136078-4009.210v", 0x080001, 0x010000, CRC(85a9aa37) SHA1(e403a41c44edfca190cb15452d67a427de9cf56e) )
	ROM_LOAD16_BYTE( "136077-1012.200w", 0x0a0000, 0x010000, CRC(9a78b952) SHA1(53270d4d8c28579ebda477a63c034f6d1b9e5a58) )
	ROM_LOAD16_BYTE( "136077-1011.210w", 0x0a0001, 0x010000, CRC(c5cd5491) SHA1(ede5a3bb888342032d6758b0fb149451b6543d8b) )
	ROM_LOAD16_BYTE( "136077-1014.200x", 0x0c0000, 0x010000, CRC(a872792a) SHA1(9269e397567940013e5f46cadfe2bad2ca1a2bc4) )
	ROM_LOAD16_BYTE( "136077-1013.210x", 0x0c0001, 0x010000, CRC(ca7b3e53) SHA1(cdb3a6360893fd3dd2947c050dca8a4dfaa9ced9) )
	ROM_LOAD16_BYTE( "136078-4016.200y", 0x0e0000, 0x010000, CRC(aa296776) SHA1(991e33568e47a82cb183724f7df1f835850c30fa) )
	ROM_LOAD16_BYTE( "136078-4015.210y", 0x0e0001, 0x010000, CRC(030c803d) SHA1(bb249c9d1d28f6851a529b93c4f96d80665f2bce) )

	ROM_REGION( 0x2000, "mainpcb:asic65:asic65cpu", 0 )   /* ASIC65 TMS32015 code */
	ROM_LOAD( "136077-1027.30j", 0x00000, 0x02000, NO_DUMP )

	ROM_REGION( 0x20000, "mainpcb:harddriv_sound:soundcpu", 0 )        /* 2*64k for audio 68000 code */
	ROM_LOAD16_BYTE( "136077-1032.70n", 0x000000, 0x008000, CRC(fbc903a6) SHA1(047240a5192918ced52d90b0555ba2e19a26329e) )
	ROM_LOAD16_BYTE( "136077-1033.45n", 0x000001, 0x008000, CRC(e032ca7c) SHA1(a80c980c8e58cf8cada72140e42a3cd1ea987b3d) )

	ROM_REGION16_BE( 0x60000, "mainpcb:user1", 0 )  /* 384k for ADSP object ROM */
	ROM_LOAD16_BYTE( "136077-1021.10h", 0x000000, 0x010000, CRC(9831fe73) SHA1(5215ee89a0014399b7d829e443b16590a4679844) )
	ROM_LOAD16_BYTE( "136077-1023.10k", 0x000001, 0x010000, CRC(74bf0e0e) SHA1(a3d91ecf13c3619e073324517a4a5afaae831982) )
	ROM_LOAD16_BYTE( "136077-1022.10j", 0x020000, 0x010000, CRC(c0393c31) SHA1(31726c01eb0d4650936908c90d45161197b7efba) )
	ROM_LOAD16_BYTE( "136077-1024.10l", 0x020001, 0x010000, CRC(1e2fb25f) SHA1(4940091bbad6144bce091d2737191d266d4b0310) )

	ROM_REGION16_BE( 0x50000, "mainpcb:user3", 0 )  /* 256k for DSK ROMs + 64k for RAM */
	ROM_LOAD16_BYTE( "136078-1030.30e", 0x000000, 0x010000, CRC(d355a1c2) SHA1(6b0fb52dbecbe574959739f49c3c0fccdd5cebdb) )
	ROM_LOAD16_BYTE( "136078-1031.10e", 0x000001, 0x010000, CRC(18fd5f44) SHA1(1c3bd780b72cfa61bcbd82683da18b4ee8d03a6d) )

	ROM_REGION( 0x50000, "mainpcb:harddriv_sound:serialroms", 0 )      /* 10*128k for audio serial ROMs */
	ROM_LOAD( "136052-1123.65a", 0x000000, 0x010000, CRC(a88411dc) SHA1(1fd53c7eadffa163d5423df2f8338757e58d5f2e) )
	ROM_LOAD( "136052-1124.55a", 0x010000, 0x010000, CRC(071a4309) SHA1(c623bd51d6a4a56503fbf138138854d6a30b11d6) )
	ROM_LOAD( "136052-3125.45a", 0x020000, 0x010000, CRC(856548ff) SHA1(e8a17b274185c5e4ecf5f9f1c211e18b3ef2456d) )
	ROM_LOAD( "136052-1126.30a", 0x030000, 0x010000, CRC(f46ef09c) SHA1(ba62f73ee3b33d8f26b430ffa468f8792dca23de) )
	ROM_LOAD( "136077-1017.45c", 0x040000, 0x010000, CRC(e93129a3) SHA1(1221b08c8efbfd8cf6bfbfd956545f10bef48663) )

	ROM_REGION( 0x800, "mainpcb:200e", 0 )
	ROM_LOAD( "racedrivc.200e",  0x000000, 0x000800, CRC(2c0f7715) SHA1(79cf3a6cd48fc4a86cd94e823243fc0cd4bffa57) )

	ROM_REGION( 0x800, "mainpcb:210e", 0 )
	ROM_LOAD( "racedrivc.210e",  0x000000, 0x000800, CRC(2e843742) SHA1(bc73ab0270cdf45aaa1a19703e8c3aa916578ef0) )
ROM_END


ROM_START( racedrivcb )
	ROM_REGION( 0x100000, "mainpcb:maincpu", 0 )        /* 1MB for 68000 code */
	ROM_LOAD16_BYTE( "136078-5002.200r", 0x000000, 0x010000, CRC(ae8f79bd) SHA1(054f2d1948d6d03832c4557c3dd7667c0784716d) )
	ROM_LOAD16_BYTE( "136078-5001.210r", 0x000001, 0x010000, CRC(ad896e7f) SHA1(7b047f0c972fac075db00faf19cdf9ccdcef5c63) )
	ROM_LOAD16_BYTE( "136078-5004.200s", 0x020000, 0x010000, CRC(b8650bee) SHA1(a9905081e622e4a4fcec9aa08b87566ecdb9198b) )
	ROM_LOAD16_BYTE( "136078-5003.210s", 0x020001, 0x010000, CRC(bf56a29f) SHA1(1ef17dab9ed1fd92b005dd31f7dccf1535583ec4) )
	ROM_LOAD16_BYTE( "136078-5006.200t", 0x040000, 0x010000, CRC(8559a61b) SHA1(ad1796c39ac9cbb50e8a97d9e8c9cd5adfd0ff5e) )
	ROM_LOAD16_BYTE( "136078-5005.210t", 0x040001, 0x010000, CRC(33d654b1) SHA1(1e6886d49008b13886184c9ced0f6bd642d9562c) )
	ROM_LOAD16_BYTE( "136078-4008.200u", 0x060000, 0x010000, CRC(5b119d16) SHA1(ec808b5e325ab1a6dbddcef75871cd0126a98377) )
	ROM_LOAD16_BYTE( "136078-4007.210u", 0x060001, 0x010000, CRC(fa234861) SHA1(4c6753c64f942f6ea98f96e1e8f4de880800573e) )
	ROM_LOAD16_BYTE( "136078-4010.200v", 0x080000, 0x010000, CRC(150acc9e) SHA1(e172e6a1ed5ac0791fe053d4bde2d0c62202f399) )
	ROM_LOAD16_BYTE( "136078-4009.210v", 0x080001, 0x010000, CRC(85a9aa37) SHA1(e403a41c44edfca190cb15452d67a427de9cf56e) )
	ROM_LOAD16_BYTE( "136077-1112.200w", 0x0a0000, 0x010000, CRC(5b5a2527) SHA1(a5762b4f9d0abbc9a54b1ac3014ae69394c7e03e) )
	ROM_LOAD16_BYTE( "136077-1111.210w", 0x0a0001, 0x010000, CRC(1f6224ec) SHA1(54d91406629dc64c9458d73e73e7c9fff6dbd915) )
	ROM_LOAD16_BYTE( "136077-1014.200x", 0x0c0000, 0x010000, CRC(a872792a) SHA1(9269e397567940013e5f46cadfe2bad2ca1a2bc4) )
	ROM_LOAD16_BYTE( "136077-1013.210x", 0x0c0001, 0x010000, CRC(ca7b3e53) SHA1(cdb3a6360893fd3dd2947c050dca8a4dfaa9ced9) )
	ROM_LOAD16_BYTE( "136078-4016.200y", 0x0e0000, 0x010000, CRC(aa296776) SHA1(991e33568e47a82cb183724f7df1f835850c30fa) )
	ROM_LOAD16_BYTE( "136078-4015.210y", 0x0e0001, 0x010000, CRC(030c803d) SHA1(bb249c9d1d28f6851a529b93c4f96d80665f2bce) )

	ROM_REGION( 0x2000, "mainpcb:asic65:asic65cpu", 0 )   /* ASIC65 TMS32015 code */
	ROM_LOAD( "136077-1027.30j", 0x00000, 0x02000, NO_DUMP )

	ROM_REGION( 0x20000, "mainpcb:harddriv_sound:soundcpu", 0 )        /* 2*64k for audio 68000 code */
	ROM_LOAD16_BYTE( "136077-1032.70n", 0x000000, 0x008000, CRC(fbc903a6) SHA1(047240a5192918ced52d90b0555ba2e19a26329e) )
	ROM_LOAD16_BYTE( "136077-1033.45n", 0x000001, 0x008000, CRC(e032ca7c) SHA1(a80c980c8e58cf8cada72140e42a3cd1ea987b3d) )

	ROM_REGION16_BE( 0x60000, "mainpcb:user1", 0 )  /* 384k for ADSP object ROM */
	ROM_LOAD16_BYTE( "136077-1021.10h", 0x000000, 0x010000, CRC(9831fe73) SHA1(5215ee89a0014399b7d829e443b16590a4679844) )
	ROM_LOAD16_BYTE( "136077-1023.10k", 0x000001, 0x010000, CRC(74bf0e0e) SHA1(a3d91ecf13c3619e073324517a4a5afaae831982) )
	ROM_LOAD16_BYTE( "136077-1022.10j", 0x020000, 0x010000, CRC(c0393c31) SHA1(31726c01eb0d4650936908c90d45161197b7efba) )
	ROM_LOAD16_BYTE( "136077-1024.10l", 0x020001, 0x010000, CRC(1e2fb25f) SHA1(4940091bbad6144bce091d2737191d266d4b0310) )

	ROM_REGION16_BE( 0x50000, "mainpcb:user3", 0 )  /* 256k for DSK ROMs + 64k for RAM */
	ROM_LOAD16_BYTE( "136078-1030.30e", 0x000000, 0x010000, CRC(d355a1c2) SHA1(6b0fb52dbecbe574959739f49c3c0fccdd5cebdb) )
	ROM_LOAD16_BYTE( "136078-1031.10e", 0x000001, 0x010000, CRC(18fd5f44) SHA1(1c3bd780b72cfa61bcbd82683da18b4ee8d03a6d) )

	ROM_REGION( 0x50000, "mainpcb:harddriv_sound:serialroms", 0 )      /* 10*128k for audio serial ROMs */
	ROM_LOAD( "136052-1123.65a", 0x000000, 0x010000, CRC(a88411dc) SHA1(1fd53c7eadffa163d5423df2f8338757e58d5f2e) )
	ROM_LOAD( "136052-1124.55a", 0x010000, 0x010000, CRC(071a4309) SHA1(c623bd51d6a4a56503fbf138138854d6a30b11d6) )
	ROM_LOAD( "136052-3125.45a", 0x020000, 0x010000, CRC(856548ff) SHA1(e8a17b274185c5e4ecf5f9f1c211e18b3ef2456d) )
	ROM_LOAD( "136052-1126.30a", 0x030000, 0x010000, CRC(f46ef09c) SHA1(ba62f73ee3b33d8f26b430ffa468f8792dca23de) )
	ROM_LOAD( "136077-1017.45c", 0x040000, 0x010000, CRC(e93129a3) SHA1(1221b08c8efbfd8cf6bfbfd956545f10bef48663) )

	ROM_REGION( 0x800, "mainpcb:200e", 0 )
	ROM_LOAD( "racedrivc.200e",  0x000000, 0x000800, CRC(2c0f7715) SHA1(79cf3a6cd48fc4a86cd94e823243fc0cd4bffa57) )

	ROM_REGION( 0x800, "mainpcb:210e", 0 )
	ROM_LOAD( "racedrivc.210e",  0x000000, 0x000800, CRC(2e843742) SHA1(bc73ab0270cdf45aaa1a19703e8c3aa916578ef0) )
ROM_END


ROM_START( racedrivcg )
	ROM_REGION( 0x100000, "mainpcb:maincpu", 0 )        /* 1MB for 68000 code */
	ROM_LOAD16_BYTE( "136078-5202.200r", 0x000000, 0x010000, CRC(c37b5281) SHA1(1ff7a879853dd1e10881fd56e8ae0962676ef319) )
	ROM_LOAD16_BYTE( "136078-5201.210r", 0x000001, 0x010000, CRC(80072dad) SHA1(ba33465f639431cf6e9ce377ed31e538a0304dc5) )
	ROM_LOAD16_BYTE( "136078-5204.200s", 0x020000, 0x010000, CRC(5d45fbd2) SHA1(5279c814c2876c642630fed5c114eccea6d703b0) )
	ROM_LOAD16_BYTE( "136078-5203.210s", 0x020001, 0x010000, CRC(b0d4d55f) SHA1(ec4d7b43b981d5ac4db96c3c063f456c0799b577) )
	ROM_LOAD16_BYTE( "136078-5206.200t", 0x040000, 0x010000, CRC(df7a1c87) SHA1(31ef0583c3f68a951f05ae054512ecfa4a3696bd) )
	ROM_LOAD16_BYTE( "136078-5205.210t", 0x040001, 0x010000, CRC(3e209cc6) SHA1(54649720e9edf15ed59c37f54cfcfb92f1498b0e) )
	ROM_LOAD16_BYTE( "136078-4008.200u", 0x060000, 0x010000, CRC(5b119d16) SHA1(ec808b5e325ab1a6dbddcef75871cd0126a98377) )
	ROM_LOAD16_BYTE( "136078-4007.210u", 0x060001, 0x010000, CRC(fa234861) SHA1(4c6753c64f942f6ea98f96e1e8f4de880800573e) )
	ROM_LOAD16_BYTE( "136078-4010.200v", 0x080000, 0x010000, CRC(150acc9e) SHA1(e172e6a1ed5ac0791fe053d4bde2d0c62202f399) )
	ROM_LOAD16_BYTE( "136078-4009.210v", 0x080001, 0x010000, CRC(85a9aa37) SHA1(e403a41c44edfca190cb15452d67a427de9cf56e) )
	ROM_LOAD16_BYTE( "136077-1012.200w", 0x0a0000, 0x010000, CRC(9a78b952) SHA1(53270d4d8c28579ebda477a63c034f6d1b9e5a58) )
	ROM_LOAD16_BYTE( "136077-1011.210w", 0x0a0001, 0x010000, CRC(c5cd5491) SHA1(ede5a3bb888342032d6758b0fb149451b6543d8b) )
	ROM_LOAD16_BYTE( "136077-1014.200x", 0x0c0000, 0x010000, CRC(a872792a) SHA1(9269e397567940013e5f46cadfe2bad2ca1a2bc4) )
	ROM_LOAD16_BYTE( "136077-1013.210x", 0x0c0001, 0x010000, CRC(ca7b3e53) SHA1(cdb3a6360893fd3dd2947c050dca8a4dfaa9ced9) )
	ROM_LOAD16_BYTE( "136078-4016.200y", 0x0e0000, 0x010000, CRC(aa296776) SHA1(991e33568e47a82cb183724f7df1f835850c30fa) )
	ROM_LOAD16_BYTE( "136078-4015.210y", 0x0e0001, 0x010000, CRC(030c803d) SHA1(bb249c9d1d28f6851a529b93c4f96d80665f2bce) )

	ROM_REGION( 0x2000, "mainpcb:asic65:asic65cpu", 0 )   /* ASIC65 TMS32015 code */
	ROM_LOAD( "136077-1027.30j", 0x00000, 0x02000, NO_DUMP )

	ROM_REGION( 0x20000, "mainpcb:harddriv_sound:soundcpu", 0 )        /* 2*64k for audio 68000 code */
	ROM_LOAD16_BYTE( "136077-1032.70n", 0x000000, 0x008000, CRC(fbc903a6) SHA1(047240a5192918ced52d90b0555ba2e19a26329e) )
	ROM_LOAD16_BYTE( "136077-1033.45n", 0x000001, 0x008000, CRC(e032ca7c) SHA1(a80c980c8e58cf8cada72140e42a3cd1ea987b3d) )

	ROM_REGION16_BE( 0x60000, "mainpcb:user1", 0 )  /* 384k for ADSP object ROM */
	ROM_LOAD16_BYTE( "136077-1021.10h", 0x000000, 0x010000, CRC(9831fe73) SHA1(5215ee89a0014399b7d829e443b16590a4679844) )
	ROM_LOAD16_BYTE( "136077-1023.10k", 0x000001, 0x010000, CRC(74bf0e0e) SHA1(a3d91ecf13c3619e073324517a4a5afaae831982) )
	ROM_LOAD16_BYTE( "136077-1022.10j", 0x020000, 0x010000, CRC(c0393c31) SHA1(31726c01eb0d4650936908c90d45161197b7efba) )
	ROM_LOAD16_BYTE( "136077-1024.10l", 0x020001, 0x010000, CRC(1e2fb25f) SHA1(4940091bbad6144bce091d2737191d266d4b0310) )

	ROM_REGION16_BE( 0x50000, "mainpcb:user3", 0 )  /* 256k for DSK ROMs + 64k for RAM */
	ROM_LOAD16_BYTE( "136078-1030.30e", 0x000000, 0x010000, CRC(d355a1c2) SHA1(6b0fb52dbecbe574959739f49c3c0fccdd5cebdb) )
	ROM_LOAD16_BYTE( "136078-1031.10e", 0x000001, 0x010000, CRC(18fd5f44) SHA1(1c3bd780b72cfa61bcbd82683da18b4ee8d03a6d) )

	ROM_REGION( 0x50000, "mainpcb:harddriv_sound:serialroms", 0 )      /* 10*128k for audio serial ROMs */
	ROM_LOAD( "136052-1123.65a", 0x000000, 0x010000, CRC(a88411dc) SHA1(1fd53c7eadffa163d5423df2f8338757e58d5f2e) )
	ROM_LOAD( "136052-1124.55a", 0x010000, 0x010000, CRC(071a4309) SHA1(c623bd51d6a4a56503fbf138138854d6a30b11d6) )
	ROM_LOAD( "136052-3125.45a", 0x020000, 0x010000, CRC(856548ff) SHA1(e8a17b274185c5e4ecf5f9f1c211e18b3ef2456d) )
	ROM_LOAD( "136052-1126.30a", 0x030000, 0x010000, CRC(f46ef09c) SHA1(ba62f73ee3b33d8f26b430ffa468f8792dca23de) )
	ROM_LOAD( "136077-1017.45c", 0x040000, 0x010000, CRC(e93129a3) SHA1(1221b08c8efbfd8cf6bfbfd956545f10bef48663) )

	ROM_REGION( 0x800, "mainpcb:200e", 0 )
	ROM_LOAD( "racedrivc.200e",  0x000000, 0x000800, CRC(2c0f7715) SHA1(79cf3a6cd48fc4a86cd94e823243fc0cd4bffa57) )

	ROM_REGION( 0x800, "mainpcb:210e", 0 )
	ROM_LOAD( "racedrivc.210e",  0x000000, 0x000800, CRC(2e843742) SHA1(bc73ab0270cdf45aaa1a19703e8c3aa916578ef0) )
ROM_END


ROM_START( racedrivc4 )
	ROM_REGION( 0x100000, "mainpcb:maincpu", 0 )        /* 1MB for 68000 code */
	ROM_LOAD16_BYTE( "136078-4002.200r", 0x000000, 0x010000, CRC(d6522b97) SHA1(0e4c4ce9f6147cc3878a3f1e60cf58f00bfe9e4c) )
	ROM_LOAD16_BYTE( "136078-4001.210r", 0x000001, 0x010000, CRC(d658a8ed) SHA1(59d823d8150de62ba5c4fddf87584bd2044e87f7) )
	ROM_LOAD16_BYTE( "136078-4004.200s", 0x020000, 0x010000, CRC(c8520b01) SHA1(f0bd0505cbf24f7e43dc2e775ecbbf0db5419b6e) )
	ROM_LOAD16_BYTE( "136078-4003.210s", 0x020001, 0x010000, CRC(2d1972ad) SHA1(1126b043b6ac68088decbf28c818725d3f26acc4) )
	ROM_LOAD16_BYTE( "136078-4006.200t", 0x040000, 0x010000, CRC(31f338c0) SHA1(19de0e4982e4b746e5b70622c889c63f14da5f4c) )
	ROM_LOAD16_BYTE( "136078-4005.210t", 0x040001, 0x010000, CRC(148c92bb) SHA1(1a7070ff7ff62143e086d39d821dca6a0c4d0c1b) )
	ROM_LOAD16_BYTE( "136078-4008.200u", 0x060000, 0x010000, CRC(5b119d16) SHA1(ec808b5e325ab1a6dbddcef75871cd0126a98377) )
	ROM_LOAD16_BYTE( "136078-4007.210u", 0x060001, 0x010000, CRC(fa234861) SHA1(4c6753c64f942f6ea98f96e1e8f4de880800573e) )
	ROM_LOAD16_BYTE( "136078-4010.200v", 0x080000, 0x010000, CRC(150acc9e) SHA1(e172e6a1ed5ac0791fe053d4bde2d0c62202f399) )
	ROM_LOAD16_BYTE( "136078-4009.210v", 0x080001, 0x010000, CRC(85a9aa37) SHA1(e403a41c44edfca190cb15452d67a427de9cf56e) )
	ROM_LOAD16_BYTE( "136077-1012.200w", 0x0a0000, 0x010000, CRC(9a78b952) SHA1(53270d4d8c28579ebda477a63c034f6d1b9e5a58) )
	ROM_LOAD16_BYTE( "136077-1011.210w", 0x0a0001, 0x010000, CRC(c5cd5491) SHA1(ede5a3bb888342032d6758b0fb149451b6543d8b) )
	ROM_LOAD16_BYTE( "136077-1014.200x", 0x0c0000, 0x010000, CRC(a872792a) SHA1(9269e397567940013e5f46cadfe2bad2ca1a2bc4) )
	ROM_LOAD16_BYTE( "136077-1013.210x", 0x0c0001, 0x010000, CRC(ca7b3e53) SHA1(cdb3a6360893fd3dd2947c050dca8a4dfaa9ced9) )
	ROM_LOAD16_BYTE( "136078-4016.200y", 0x0e0000, 0x010000, CRC(aa296776) SHA1(991e33568e47a82cb183724f7df1f835850c30fa) )
	ROM_LOAD16_BYTE( "136078-4015.210y", 0x0e0001, 0x010000, CRC(030c803d) SHA1(bb249c9d1d28f6851a529b93c4f96d80665f2bce) )

	ROM_REGION( 0x2000, "mainpcb:asic65:asic65cpu", 0 )   /* ASIC65 TMS32015 code */
	ROM_LOAD( "136077-1027.30j", 0x00000, 0x02000, NO_DUMP )

	ROM_REGION( 0x20000, "mainpcb:harddriv_sound:soundcpu", 0 )        /* 2*64k for audio 68000 code */
	ROM_LOAD16_BYTE( "136077-1032.70n", 0x000000, 0x008000, CRC(fbc903a6) SHA1(047240a5192918ced52d90b0555ba2e19a26329e) )
	ROM_LOAD16_BYTE( "136077-1033.45n", 0x000001, 0x008000, CRC(e032ca7c) SHA1(a80c980c8e58cf8cada72140e42a3cd1ea987b3d) )

	ROM_REGION16_BE( 0x60000, "mainpcb:user1", 0 )  /* 384k for ADSP object ROM */
	ROM_LOAD16_BYTE( "136077-1021.10h", 0x000000, 0x010000, CRC(9831fe73) SHA1(5215ee89a0014399b7d829e443b16590a4679844) )
	ROM_LOAD16_BYTE( "136077-1023.10k", 0x000001, 0x010000, CRC(74bf0e0e) SHA1(a3d91ecf13c3619e073324517a4a5afaae831982) )
	ROM_LOAD16_BYTE( "136077-1022.10j", 0x020000, 0x010000, CRC(c0393c31) SHA1(31726c01eb0d4650936908c90d45161197b7efba) )
	ROM_LOAD16_BYTE( "136077-1024.10l", 0x020001, 0x010000, CRC(1e2fb25f) SHA1(4940091bbad6144bce091d2737191d266d4b0310) )

	ROM_REGION16_BE( 0x50000, "mainpcb:user3", 0 )  /* 256k for DSK ROMs + 64k for RAM */
	ROM_LOAD16_BYTE( "136078-1030.30e", 0x000000, 0x010000, CRC(d355a1c2) SHA1(6b0fb52dbecbe574959739f49c3c0fccdd5cebdb) )
	ROM_LOAD16_BYTE( "136078-1031.10e", 0x000001, 0x010000, CRC(18fd5f44) SHA1(1c3bd780b72cfa61bcbd82683da18b4ee8d03a6d) )

	ROM_REGION( 0x50000, "mainpcb:harddriv_sound:serialroms", 0 )      /* 10*128k for audio serial ROMs */
	ROM_LOAD( "136052-1123.65a", 0x000000, 0x010000, CRC(a88411dc) SHA1(1fd53c7eadffa163d5423df2f8338757e58d5f2e) )
	ROM_LOAD( "136052-1124.55a", 0x010000, 0x010000, CRC(071a4309) SHA1(c623bd51d6a4a56503fbf138138854d6a30b11d6) )
	ROM_LOAD( "136052-3125.45a", 0x020000, 0x010000, CRC(856548ff) SHA1(e8a17b274185c5e4ecf5f9f1c211e18b3ef2456d) )
	ROM_LOAD( "136052-1126.30a", 0x030000, 0x010000, CRC(f46ef09c) SHA1(ba62f73ee3b33d8f26b430ffa468f8792dca23de) )
	ROM_LOAD( "136077-1017.45c", 0x040000, 0x010000, CRC(e93129a3) SHA1(1221b08c8efbfd8cf6bfbfd956545f10bef48663) )

	ROM_REGION( 0x800, "mainpcb:200e", 0 )
	ROM_LOAD( "racedrivc.200e",  0x000000, 0x000800, CRC(2c0f7715) SHA1(79cf3a6cd48fc4a86cd94e823243fc0cd4bffa57) )

	ROM_REGION( 0x800, "mainpcb:210e", 0 )
	ROM_LOAD( "racedrivc.210e",  0x000000, 0x000800, CRC(2e843742) SHA1(bc73ab0270cdf45aaa1a19703e8c3aa916578ef0) )
ROM_END


ROM_START( racedrivcb4 )
	ROM_REGION( 0x100000, "mainpcb:maincpu", 0 )        /* 1MB for 68000 code */
	ROM_LOAD16_BYTE( "136078-4002.200r", 0x000000, 0x010000, CRC(d6522b97) SHA1(0e4c4ce9f6147cc3878a3f1e60cf58f00bfe9e4c) )
	ROM_LOAD16_BYTE( "136078-4001.210r", 0x000001, 0x010000, CRC(d658a8ed) SHA1(59d823d8150de62ba5c4fddf87584bd2044e87f7) )
	ROM_LOAD16_BYTE( "136078-4004.200s", 0x020000, 0x010000, CRC(c8520b01) SHA1(f0bd0505cbf24f7e43dc2e775ecbbf0db5419b6e) )
	ROM_LOAD16_BYTE( "136078-4003.210s", 0x020001, 0x010000, CRC(2d1972ad) SHA1(1126b043b6ac68088decbf28c818725d3f26acc4) )
	ROM_LOAD16_BYTE( "136078-4006.200t", 0x040000, 0x010000, CRC(31f338c0) SHA1(19de0e4982e4b746e5b70622c889c63f14da5f4c) )
	ROM_LOAD16_BYTE( "136078-4005.210t", 0x040001, 0x010000, CRC(148c92bb) SHA1(1a7070ff7ff62143e086d39d821dca6a0c4d0c1b) )
	ROM_LOAD16_BYTE( "136078-4008.200u", 0x060000, 0x010000, CRC(5b119d16) SHA1(ec808b5e325ab1a6dbddcef75871cd0126a98377) )
	ROM_LOAD16_BYTE( "136078-4007.210u", 0x060001, 0x010000, CRC(fa234861) SHA1(4c6753c64f942f6ea98f96e1e8f4de880800573e) )
	ROM_LOAD16_BYTE( "136078-4010.200v", 0x080000, 0x010000, CRC(150acc9e) SHA1(e172e6a1ed5ac0791fe053d4bde2d0c62202f399) )
	ROM_LOAD16_BYTE( "136078-4009.210v", 0x080001, 0x010000, CRC(85a9aa37) SHA1(e403a41c44edfca190cb15452d67a427de9cf56e) )
	ROM_LOAD16_BYTE( "136077-1112.200w", 0x0a0000, 0x010000, CRC(5b5a2527) SHA1(a5762b4f9d0abbc9a54b1ac3014ae69394c7e03e) )
	ROM_LOAD16_BYTE( "136077-1111.210w", 0x0a0001, 0x010000, CRC(1f6224ec) SHA1(54d91406629dc64c9458d73e73e7c9fff6dbd915) )
	ROM_LOAD16_BYTE( "136077-1014.200x", 0x0c0000, 0x010000, CRC(a872792a) SHA1(9269e397567940013e5f46cadfe2bad2ca1a2bc4) )
	ROM_LOAD16_BYTE( "136077-1013.210x", 0x0c0001, 0x010000, CRC(ca7b3e53) SHA1(cdb3a6360893fd3dd2947c050dca8a4dfaa9ced9) )
	ROM_LOAD16_BYTE( "136078-4016.200y", 0x0e0000, 0x010000, CRC(aa296776) SHA1(991e33568e47a82cb183724f7df1f835850c30fa) )
	ROM_LOAD16_BYTE( "136078-4015.210y", 0x0e0001, 0x010000, CRC(030c803d) SHA1(bb249c9d1d28f6851a529b93c4f96d80665f2bce) )

	ROM_REGION( 0x2000, "mainpcb:asic65:asic65cpu", 0 )   /* ASIC65 TMS32015 code */
	ROM_LOAD( "136077-1027.30j", 0x00000, 0x02000, NO_DUMP )

	ROM_REGION( 0x20000, "mainpcb:harddriv_sound:soundcpu", 0 )        /* 2*64k for audio 68000 code */
	ROM_LOAD16_BYTE( "136077-1032.70n", 0x000000, 0x008000, CRC(fbc903a6) SHA1(047240a5192918ced52d90b0555ba2e19a26329e) )
	ROM_LOAD16_BYTE( "136077-1033.45n", 0x000001, 0x008000, CRC(e032ca7c) SHA1(a80c980c8e58cf8cada72140e42a3cd1ea987b3d) )

	ROM_REGION16_BE( 0x60000, "mainpcb:user1", 0 )  /* 384k for ADSP object ROM */
	ROM_LOAD16_BYTE( "136077-1021.10h", 0x000000, 0x010000, CRC(9831fe73) SHA1(5215ee89a0014399b7d829e443b16590a4679844) )
	ROM_LOAD16_BYTE( "136077-1023.10k", 0x000001, 0x010000, CRC(74bf0e0e) SHA1(a3d91ecf13c3619e073324517a4a5afaae831982) )
	ROM_LOAD16_BYTE( "136077-1022.10j", 0x020000, 0x010000, CRC(c0393c31) SHA1(31726c01eb0d4650936908c90d45161197b7efba) )
	ROM_LOAD16_BYTE( "136077-1024.10l", 0x020001, 0x010000, CRC(1e2fb25f) SHA1(4940091bbad6144bce091d2737191d266d4b0310) )

	ROM_REGION16_BE( 0x50000, "mainpcb:user3", 0 )  /* 256k for DSK ROMs + 64k for RAM */
	ROM_LOAD16_BYTE( "136078-1030.30e", 0x000000, 0x010000, CRC(d355a1c2) SHA1(6b0fb52dbecbe574959739f49c3c0fccdd5cebdb) )
	ROM_LOAD16_BYTE( "136078-1031.10e", 0x000001, 0x010000, CRC(18fd5f44) SHA1(1c3bd780b72cfa61bcbd82683da18b4ee8d03a6d) )

	ROM_REGION( 0x50000, "mainpcb:harddriv_sound:serialroms", 0 )      /* 10*128k for audio serial ROMs */
	ROM_LOAD( "136052-1123.65a", 0x000000, 0x010000, CRC(a88411dc) SHA1(1fd53c7eadffa163d5423df2f8338757e58d5f2e) )
	ROM_LOAD( "136052-1124.55a", 0x010000, 0x010000, CRC(071a4309) SHA1(c623bd51d6a4a56503fbf138138854d6a30b11d6) )
	ROM_LOAD( "136052-3125.45a", 0x020000, 0x010000, CRC(856548ff) SHA1(e8a17b274185c5e4ecf5f9f1c211e18b3ef2456d) )
	ROM_LOAD( "136052-1126.30a", 0x030000, 0x010000, CRC(f46ef09c) SHA1(ba62f73ee3b33d8f26b430ffa468f8792dca23de) )
	ROM_LOAD( "136077-1017.45c", 0x040000, 0x010000, CRC(e93129a3) SHA1(1221b08c8efbfd8cf6bfbfd956545f10bef48663) )

	ROM_REGION( 0x800, "mainpcb:200e", 0 )
	ROM_LOAD( "racedrivc.200e",  0x000000, 0x000800, CRC(2c0f7715) SHA1(79cf3a6cd48fc4a86cd94e823243fc0cd4bffa57) )

	ROM_REGION( 0x800, "mainpcb:210e", 0 )
	ROM_LOAD( "racedrivc.210e",  0x000000, 0x000800, CRC(2e843742) SHA1(bc73ab0270cdf45aaa1a19703e8c3aa916578ef0) )
ROM_END


ROM_START( racedrivcg4 )
	ROM_REGION( 0x100000, "mainpcb:maincpu", 0 )        /* 1MB for 68000 code */
	ROM_LOAD16_BYTE( "136078-4202.200r", 0x000000, 0x010000, CRC(be58215d) SHA1(0497efbd696e8d2db4e42678dd6cfe6cd3f78688) )
	ROM_LOAD16_BYTE( "136078-4201.210r", 0x000001, 0x010000, CRC(609c5f23) SHA1(a66e1f10f8ad9d25fca5b681ad543967287f2036) )
	ROM_LOAD16_BYTE( "136078-4204.200s", 0x020000, 0x010000, CRC(2e590c4f) SHA1(dcb56bacdde17eade5b347d5549cec1de89774e6) )
	ROM_LOAD16_BYTE( "136078-4203.210s", 0x020001, 0x010000, CRC(f1ea50ac) SHA1(ac27f95df42e0e9d33dc99a3fa135189b590e375) )
	ROM_LOAD16_BYTE( "136078-4206.200t", 0x040000, 0x010000, CRC(aef8c898) SHA1(323a4253dd6e4e72a2a79b65d4fb850ec19e3150) )
	ROM_LOAD16_BYTE( "136078-4205.210t", 0x040001, 0x010000, CRC(a2603e7e) SHA1(8b1b46a3367fee2a55afab7e7c24da29670821ec) )
	ROM_LOAD16_BYTE( "136078-4008.200u", 0x060000, 0x010000, CRC(5b119d16) SHA1(ec808b5e325ab1a6dbddcef75871cd0126a98377) )
	ROM_LOAD16_BYTE( "136078-4007.210u", 0x060001, 0x010000, CRC(fa234861) SHA1(4c6753c64f942f6ea98f96e1e8f4de880800573e) )
	ROM_LOAD16_BYTE( "136078-4010.200v", 0x080000, 0x010000, CRC(150acc9e) SHA1(e172e6a1ed5ac0791fe053d4bde2d0c62202f399) )
	ROM_LOAD16_BYTE( "136078-4009.210v", 0x080001, 0x010000, CRC(85a9aa37) SHA1(e403a41c44edfca190cb15452d67a427de9cf56e) )
	ROM_LOAD16_BYTE( "136077-1012.200w", 0x0a0000, 0x010000, CRC(9a78b952) SHA1(53270d4d8c28579ebda477a63c034f6d1b9e5a58) )
	ROM_LOAD16_BYTE( "136077-1011.210w", 0x0a0001, 0x010000, CRC(c5cd5491) SHA1(ede5a3bb888342032d6758b0fb149451b6543d8b) )
	ROM_LOAD16_BYTE( "136077-1014.200x", 0x0c0000, 0x010000, CRC(a872792a) SHA1(9269e397567940013e5f46cadfe2bad2ca1a2bc4) )
	ROM_LOAD16_BYTE( "136077-1013.210x", 0x0c0001, 0x010000, CRC(ca7b3e53) SHA1(cdb3a6360893fd3dd2947c050dca8a4dfaa9ced9) )
	ROM_LOAD16_BYTE( "136078-4016.200y", 0x0e0000, 0x010000, CRC(aa296776) SHA1(991e33568e47a82cb183724f7df1f835850c30fa) )
	ROM_LOAD16_BYTE( "136078-4015.210y", 0x0e0001, 0x010000, CRC(030c803d) SHA1(bb249c9d1d28f6851a529b93c4f96d80665f2bce) )

	ROM_REGION( 0x2000, "mainpcb:asic65:asic65cpu", 0 )   /* ASIC65 TMS32015 code */
	ROM_LOAD( "136077-1027.30j", 0x00000, 0x02000, NO_DUMP )

	ROM_REGION( 0x20000, "mainpcb:harddriv_sound:soundcpu", 0 )        /* 2*64k for audio 68000 code */
	ROM_LOAD16_BYTE( "136077-1032.70n", 0x000000, 0x008000, CRC(fbc903a6) SHA1(047240a5192918ced52d90b0555ba2e19a26329e) )
	ROM_LOAD16_BYTE( "136077-1033.45n", 0x000001, 0x008000, CRC(e032ca7c) SHA1(a80c980c8e58cf8cada72140e42a3cd1ea987b3d) )

	ROM_REGION16_BE( 0x60000, "mainpcb:user1", 0 )  /* 384k for ADSP object ROM */
	ROM_LOAD16_BYTE( "136077-1021.10h", 0x000000, 0x010000, CRC(9831fe73) SHA1(5215ee89a0014399b7d829e443b16590a4679844) )
	ROM_LOAD16_BYTE( "136077-1023.10k", 0x000001, 0x010000, CRC(74bf0e0e) SHA1(a3d91ecf13c3619e073324517a4a5afaae831982) )
	ROM_LOAD16_BYTE( "136077-1022.10j", 0x020000, 0x010000, CRC(c0393c31) SHA1(31726c01eb0d4650936908c90d45161197b7efba) )
	ROM_LOAD16_BYTE( "136077-1024.10l", 0x020001, 0x010000, CRC(1e2fb25f) SHA1(4940091bbad6144bce091d2737191d266d4b0310) )

	ROM_REGION16_BE( 0x50000, "mainpcb:user3", 0 )  /* 256k for DSK ROMs + 64k for RAM */
	ROM_LOAD16_BYTE( "136078-1030.30e", 0x000000, 0x010000, CRC(d355a1c2) SHA1(6b0fb52dbecbe574959739f49c3c0fccdd5cebdb) )
	ROM_LOAD16_BYTE( "136078-1031.10e", 0x000001, 0x010000, CRC(18fd5f44) SHA1(1c3bd780b72cfa61bcbd82683da18b4ee8d03a6d) )

	ROM_REGION( 0x50000, "mainpcb:harddriv_sound:serialroms", 0 )      /* 10*128k for audio serial ROMs */
	ROM_LOAD( "136052-1123.65a", 0x000000, 0x010000, CRC(a88411dc) SHA1(1fd53c7eadffa163d5423df2f8338757e58d5f2e) )
	ROM_LOAD( "136052-1124.55a", 0x010000, 0x010000, CRC(071a4309) SHA1(c623bd51d6a4a56503fbf138138854d6a30b11d6) )
	ROM_LOAD( "136052-3125.45a", 0x020000, 0x010000, CRC(856548ff) SHA1(e8a17b274185c5e4ecf5f9f1c211e18b3ef2456d) )
	ROM_LOAD( "136052-1126.30a", 0x030000, 0x010000, CRC(f46ef09c) SHA1(ba62f73ee3b33d8f26b430ffa468f8792dca23de) )
	ROM_LOAD( "136077-1017.45c", 0x040000, 0x010000, CRC(e93129a3) SHA1(1221b08c8efbfd8cf6bfbfd956545f10bef48663) )

	ROM_REGION( 0x800, "mainpcb:200e", 0 )
	ROM_LOAD( "racedrivc.200e",  0x000000, 0x000800, CRC(2c0f7715) SHA1(79cf3a6cd48fc4a86cd94e823243fc0cd4bffa57) )

	ROM_REGION( 0x800, "mainpcb:210e", 0 )
	ROM_LOAD( "racedrivc.210e",  0x000000, 0x000800, CRC(2e843742) SHA1(bc73ab0270cdf45aaa1a19703e8c3aa916578ef0) )
ROM_END


ROM_START( racedrivc2 )
	ROM_REGION( 0x100000, "mainpcb:maincpu", 0 )        /* 1MB for 68000 code */
	ROM_LOAD16_BYTE( "136078-2002.200r", 0x000000, 0x010000, CRC(669fe6fe) SHA1(1775ee3ef4817f553113772cf0fb35cbbe2e73a5) )
	ROM_LOAD16_BYTE( "136078-2001.210r", 0x000001, 0x010000, CRC(9312fd5f) SHA1(9dd1b30ebceedf50fb18d744540e2003a8110d09) )
	ROM_LOAD16_BYTE( "136078-1004.200s", 0x020000, 0x010000, CRC(4a1beb65) SHA1(3a4e3dd07a1415aef27e8bbebe0503296dfc7586) )
	ROM_LOAD16_BYTE( "136078-1003.210s", 0x020001, 0x010000, CRC(15bcbfe3) SHA1(a98f7fdb7486e7f3c6bdee8a19f483ca83b52a61) )
	ROM_LOAD16_BYTE( "136078-1006.200t", 0x040000, 0x010000, CRC(8539e6f3) SHA1(d6c0de7ebfeece9f4c98eff1f2c6f80a0a94739d) )
	ROM_LOAD16_BYTE( "136078-1005.210t", 0x040001, 0x010000, CRC(5f44fe33) SHA1(594d498566dda5f3a62b818b4da1b14c969fcc85) )
	ROM_LOAD16_BYTE( "136078-1007.210u", 0x060001, 0x010000, CRC(2517035a) SHA1(74ff3de6a0dd4a072097420b48eb6e8318654f34) )
	ROM_LOAD16_BYTE( "136078-1008.200u", 0x060000, 0x010000, CRC(0540d53d) SHA1(ca3b36c47df0f15da593a2c8c03407dd1547d403) )
	ROM_LOAD16_BYTE( "136078-1009.210v", 0x080001, 0x010000, CRC(33556cb5) SHA1(ece3801be3913e02fc77f2d2a1e2915a5d69d455) )
	ROM_LOAD16_BYTE( "136078-1010.200v", 0x080000, 0x010000, CRC(84329826) SHA1(1fbce8f1ffe898714d58bfa337aa6ab15275963e) )
	ROM_LOAD16_BYTE( "136077-1012.200w", 0x0a0000, 0x010000, CRC(9a78b952) SHA1(53270d4d8c28579ebda477a63c034f6d1b9e5a58) )
	ROM_LOAD16_BYTE( "136077-1011.210w", 0x0a0001, 0x010000, CRC(c5cd5491) SHA1(ede5a3bb888342032d6758b0fb149451b6543d8b) )
	ROM_LOAD16_BYTE( "136077-1014.200x", 0x0c0000, 0x010000, CRC(a872792a) SHA1(9269e397567940013e5f46cadfe2bad2ca1a2bc4) )
	ROM_LOAD16_BYTE( "136077-1013.210x", 0x0c0001, 0x010000, CRC(ca7b3e53) SHA1(cdb3a6360893fd3dd2947c050dca8a4dfaa9ced9) )
	ROM_LOAD16_BYTE( "136078-1015.210y", 0x0e0001, 0x010000, CRC(64dd6040) SHA1(bcadf4f1d9a0685ca39af903d3342d590850513c) )
	ROM_LOAD16_BYTE( "136078-1016.200y", 0x0e0000, 0x010000, CRC(a2a0ed28) SHA1(6f308a38594f7e54ebdd6983d28664ba595bc525) )

	ROM_REGION( 0x2000, "mainpcb:asic65:asic65cpu", 0 )   /* ASIC65 TMS32015 code */
	ROM_LOAD( "136077-1027.30j", 0x00000, 0x02000, NO_DUMP )

	ROM_REGION( 0x20000, "mainpcb:harddriv_sound:soundcpu", 0 )        /* 2*64k for audio 68000 code */
	ROM_LOAD16_BYTE( "136077-1032.70n", 0x000000, 0x008000, CRC(fbc903a6) SHA1(047240a5192918ced52d90b0555ba2e19a26329e) )
	ROM_LOAD16_BYTE( "136077-1033.45n", 0x000001, 0x008000, CRC(e032ca7c) SHA1(a80c980c8e58cf8cada72140e42a3cd1ea987b3d) )

	ROM_REGION16_BE( 0x60000, "mainpcb:user1", 0 )  /* 384k for ADSP object ROM */
	ROM_LOAD16_BYTE( "136077-1021.10h", 0x000000, 0x010000, CRC(9831fe73) SHA1(5215ee89a0014399b7d829e443b16590a4679844) )
	ROM_LOAD16_BYTE( "136077-1023.10k", 0x000001, 0x010000, CRC(74bf0e0e) SHA1(a3d91ecf13c3619e073324517a4a5afaae831982) )
	ROM_LOAD16_BYTE( "136077-1022.10j", 0x020000, 0x010000, CRC(c0393c31) SHA1(31726c01eb0d4650936908c90d45161197b7efba) )
	ROM_LOAD16_BYTE( "136077-1024.10l", 0x020001, 0x010000, CRC(1e2fb25f) SHA1(4940091bbad6144bce091d2737191d266d4b0310) )

	ROM_REGION16_BE( 0x50000, "mainpcb:user3", 0 )  /* 256k for DSK ROMs + 64k for RAM */
	ROM_LOAD16_BYTE( "136078-1030.30e", 0x000000, 0x010000, CRC(d355a1c2) SHA1(6b0fb52dbecbe574959739f49c3c0fccdd5cebdb) )
	ROM_LOAD16_BYTE( "136078-1031.10e", 0x000001, 0x010000, CRC(18fd5f44) SHA1(1c3bd780b72cfa61bcbd82683da18b4ee8d03a6d) )

	ROM_REGION( 0x50000, "mainpcb:harddriv_sound:serialroms", 0 )      /* 10*128k for audio serial ROMs */
	ROM_LOAD( "136052-1123.65a", 0x000000, 0x010000, CRC(a88411dc) SHA1(1fd53c7eadffa163d5423df2f8338757e58d5f2e) )
	ROM_LOAD( "136052-1124.55a", 0x010000, 0x010000, CRC(071a4309) SHA1(c623bd51d6a4a56503fbf138138854d6a30b11d6) )
	ROM_LOAD( "136052-3125.45a", 0x020000, 0x010000, CRC(856548ff) SHA1(e8a17b274185c5e4ecf5f9f1c211e18b3ef2456d) )
	ROM_LOAD( "136052-1126.30a", 0x030000, 0x010000, CRC(f46ef09c) SHA1(ba62f73ee3b33d8f26b430ffa468f8792dca23de) )
	ROM_LOAD( "136077-1017.45c", 0x040000, 0x010000, CRC(e93129a3) SHA1(1221b08c8efbfd8cf6bfbfd956545f10bef48663) )

	ROM_REGION( 0x800, "mainpcb:200e", 0 )
	ROM_LOAD( "racedrivc.200e",  0x000000, 0x000800, CRC(2c0f7715) SHA1(79cf3a6cd48fc4a86cd94e823243fc0cd4bffa57) )

	ROM_REGION( 0x800, "mainpcb:210e", 0 )
	ROM_LOAD( "racedrivc.210e",  0x000000, 0x000800, CRC(2e843742) SHA1(bc73ab0270cdf45aaa1a19703e8c3aa916578ef0) )
ROM_END


ROM_START( racedrivc1 )
	ROM_REGION( 0x100000, "mainpcb:maincpu", 0 )        /* 1MB for 68000 code */
	ROM_LOAD16_BYTE( "136078-1002.200r", 0x000000, 0x010000, CRC(ed997f08) SHA1(9512f347120174345dbe8c756e5c239fdce438a5) )
	ROM_LOAD16_BYTE( "136078-1001.210r", 0x000001, 0x010000, CRC(5540ee7d) SHA1(f1d16cfa20b61f1cf075e3275ea4af0b46aa5470) )
	ROM_LOAD16_BYTE( "136078-1004.200s", 0x020000, 0x010000, CRC(4a1beb65) SHA1(3a4e3dd07a1415aef27e8bbebe0503296dfc7586) )
	ROM_LOAD16_BYTE( "136078-1003.210s", 0x020001, 0x010000, CRC(15bcbfe3) SHA1(a98f7fdb7486e7f3c6bdee8a19f483ca83b52a61) )
	ROM_LOAD16_BYTE( "136078-1006.200t", 0x040000, 0x010000, CRC(8539e6f3) SHA1(d6c0de7ebfeece9f4c98eff1f2c6f80a0a94739d) )
	ROM_LOAD16_BYTE( "136078-1005.210t", 0x040001, 0x010000, CRC(5f44fe33) SHA1(594d498566dda5f3a62b818b4da1b14c969fcc85) )
	ROM_LOAD16_BYTE( "136078-1007.210u", 0x060001, 0x010000, CRC(2517035a) SHA1(74ff3de6a0dd4a072097420b48eb6e8318654f34) )
	ROM_LOAD16_BYTE( "136078-1008.200u", 0x060000, 0x010000, CRC(0540d53d) SHA1(ca3b36c47df0f15da593a2c8c03407dd1547d403) )
	ROM_LOAD16_BYTE( "136078-1009.210v", 0x080001, 0x010000, CRC(33556cb5) SHA1(ece3801be3913e02fc77f2d2a1e2915a5d69d455) )
	ROM_LOAD16_BYTE( "136078-1010.200v", 0x080000, 0x010000, CRC(84329826) SHA1(1fbce8f1ffe898714d58bfa337aa6ab15275963e) )
	ROM_LOAD16_BYTE( "136077-1012.200w", 0x0a0000, 0x010000, CRC(9a78b952) SHA1(53270d4d8c28579ebda477a63c034f6d1b9e5a58) )
	ROM_LOAD16_BYTE( "136077-1011.210w", 0x0a0001, 0x010000, CRC(c5cd5491) SHA1(ede5a3bb888342032d6758b0fb149451b6543d8b) )
	ROM_LOAD16_BYTE( "136077-1014.200x", 0x0c0000, 0x010000, CRC(a872792a) SHA1(9269e397567940013e5f46cadfe2bad2ca1a2bc4) )
	ROM_LOAD16_BYTE( "136077-1013.210x", 0x0c0001, 0x010000, CRC(ca7b3e53) SHA1(cdb3a6360893fd3dd2947c050dca8a4dfaa9ced9) )
	ROM_LOAD16_BYTE( "136078-1015.210y", 0x0e0001, 0x010000, CRC(64dd6040) SHA1(bcadf4f1d9a0685ca39af903d3342d590850513c) )
	ROM_LOAD16_BYTE( "136078-1016.200y", 0x0e0000, 0x010000, CRC(a2a0ed28) SHA1(6f308a38594f7e54ebdd6983d28664ba595bc525) )

	ROM_REGION( 0x2000, "mainpcb:asic65:asic65cpu", 0 )   /* ASIC65 TMS32015 code */
	ROM_LOAD( "136077-1027.30j", 0x00000, 0x02000, NO_DUMP )

	ROM_REGION( 0x20000, "mainpcb:harddriv_sound:soundcpu", 0 )        /* 2*64k for audio 68000 code */
	ROM_LOAD16_BYTE( "136077-1032.70n", 0x000000, 0x008000, CRC(fbc903a6) SHA1(047240a5192918ced52d90b0555ba2e19a26329e) )
	ROM_LOAD16_BYTE( "136077-1033.45n", 0x000001, 0x008000, CRC(e032ca7c) SHA1(a80c980c8e58cf8cada72140e42a3cd1ea987b3d) )

	ROM_REGION16_BE( 0x60000, "mainpcb:user1", 0 )  /* 384k for ADSP object ROM */
	ROM_LOAD16_BYTE( "136077-1021.10h", 0x000000, 0x010000, CRC(9831fe73) SHA1(5215ee89a0014399b7d829e443b16590a4679844) )
	ROM_LOAD16_BYTE( "136077-1023.10k", 0x000001, 0x010000, CRC(74bf0e0e) SHA1(a3d91ecf13c3619e073324517a4a5afaae831982) )
	ROM_LOAD16_BYTE( "136077-1022.10j", 0x020000, 0x010000, CRC(c0393c31) SHA1(31726c01eb0d4650936908c90d45161197b7efba) )
	ROM_LOAD16_BYTE( "136077-1024.10l", 0x020001, 0x010000, CRC(1e2fb25f) SHA1(4940091bbad6144bce091d2737191d266d4b0310) )

	ROM_REGION16_BE( 0x50000, "mainpcb:user3", 0 )  /* 256k for DSK ROMs + 64k for RAM */
	ROM_LOAD16_BYTE( "136078-1030.30e", 0x000000, 0x010000, CRC(d355a1c2) SHA1(6b0fb52dbecbe574959739f49c3c0fccdd5cebdb) )
	ROM_LOAD16_BYTE( "136078-1031.10e", 0x000001, 0x010000, CRC(18fd5f44) SHA1(1c3bd780b72cfa61bcbd82683da18b4ee8d03a6d) )

	ROM_REGION( 0x50000, "mainpcb:harddriv_sound:serialroms", 0 )      /* 10*128k for audio serial ROMs */
	ROM_LOAD( "136052-1123.65a", 0x000000, 0x010000, CRC(a88411dc) SHA1(1fd53c7eadffa163d5423df2f8338757e58d5f2e) )
	ROM_LOAD( "136052-1124.55a", 0x010000, 0x010000, CRC(071a4309) SHA1(c623bd51d6a4a56503fbf138138854d6a30b11d6) )
	ROM_LOAD( "136052-3125.45a", 0x020000, 0x010000, CRC(856548ff) SHA1(e8a17b274185c5e4ecf5f9f1c211e18b3ef2456d) )
	ROM_LOAD( "136052-1126.30a", 0x030000, 0x010000, CRC(f46ef09c) SHA1(ba62f73ee3b33d8f26b430ffa468f8792dca23de) )
	ROM_LOAD( "136077-1017.45c", 0x040000, 0x010000, CRC(e93129a3) SHA1(1221b08c8efbfd8cf6bfbfd956545f10bef48663) )

	ROM_REGION( 0x800, "mainpcb:200e", 0 )
	ROM_LOAD( "racedrivc.200e",  0x000000, 0x000800, CRC(2c0f7715) SHA1(79cf3a6cd48fc4a86cd94e823243fc0cd4bffa57) )

	ROM_REGION( 0x800, "mainpcb:210e", 0 )
	ROM_LOAD( "racedrivc.210e",  0x000000, 0x000800, CRC(2e843742) SHA1(bc73ab0270cdf45aaa1a19703e8c3aa916578ef0) )
ROM_END


/*

5/2/2003

The following roms (type 27C512) were dumped and verified from an Atari Race Drivin
Panorama v2.1 boardset by Mickey Johnson (mickster (at) derbyworks.com) and Dave France
(dfrance (at) revealed.net).  Any questions regarding the hardware, please contact Mickey.

The Multisync PCB (A046901), used by the side monitor, uses the 137412-117 slapstic.
The boardset is low rez, and is more similar to STUN Runner than the regular Race
Drivin's hardware.

The Multisync PCB (A045988), used by the main (center) monitor, uses the 137412-115
slapstic.

The ADSP board was silkscreened "ADSP II A047046-01", but had a factory sticker stamped
"ADSP II Panorama A047046-04".

As far as I know, the DSK and Sound PCBs are identical with Race Drivin.  The side
Multisync PCB sets do not have a DSK or Sound PCB since they are for display only.

All the linking between the PCBs is via the Serial A on all three boardsets.  We
have brought these ROMs up in MAME as Race Drivin.  It will pass the self-test, but
game will come up with "DIVIDE BY ZERO ERR".  Hitting F2 (Self Test) will display
"Hard Drivin / Race Drivin / Panorama Self Test P2.1" in the Test Menu.

Filename    Location    Label           Board
--------------  --------------  ----------------------  -----------------------------
088-1022    9H      136088-1022 CS 0022 ADSP II A047046-01
088-1018    9/10H       136088-1018 CS 6518 "
088-1020    10H     136088-1020 CS BC20 "
088-1021    9K      136088-1021 CS A121 "
088-1017    9/10K       136088-1017 CS 4B17 "
088-1019    10K     136088-1019 CS 6219 "

088-2015    210Y        136088-2015 CS DF15 Multisync PCB A046901
088-2013    210X        136088-2013 CS DA13 "
088-2011    210W        136088-2011 CS 6E11 "
088-2009    210V        136088-2009 CS 1F09 "
088-2007    210U        136088-2007 CS 2F07 "
088-2005    210T        136088-2005C CS D305    "
088-2003    210S        136088-2003C CS 2303    "
088-2001    210R        136088-2001 CS DE01 "
088-2016    200Y        136088-2016 CS 0D16 "
088-2014    200X        136088-2014 CS EB14 "
088-2012    200W        136088-2012 CS 2912 "
088-2010    200V        136088-2010 CS FF10 "
088-2008    200U        136088-2008 CS BA08 "
088-2006    200T        136088-2006C CS D406    "
088-2004    200S        136088-2004C CS 4504    "
088-2002    200R        136088-2002 CS A502 "

088-1015    210Y        136088-1015 CS E215 Multisync PCB A045988
088-1013    210X        136088-1013 CS 8F13 "
088-1011    210W        136088-1011 CS 5111 "
088-1009    210V        136088-1009 CS EE09 "
088-1007    210U        136088-1007 CS 4D07 "
088-1005    210T        136088-1005B CS 3905    "
088-1003    210S        136088-1003B CS 7403    "
088-1001    210R        136088-1001 CS 6701 "
088-1016    200Y        136088-1016 CS 3C16 "
088-1014    200X        136088-1014 CS 9C14 "
088-1012    200W        136088-1012 CS C312 "
088-1010    200V        136088-1010 CS 9410 "
088-1008    200U        136088-1008 CS 3408 "
088-1006    200T        136088-1006B CS A006    "
088-1004    200S        136088-1004B CS A904    "
088-1002    200R        136088-1002 CS FB02 "

*/

// if the side video boards die you have to hook up inputs to them to reconfigure so we'll need some default NVRAMs

ROM_START( racedrivpan )
	ROM_REGION( 0x200000, "mainpcb:maincpu", 0 )        /* 2MB for 68000 code */
	// Multisync PBB A045988 - Central Monitor
	ROM_LOAD16_BYTE( "088-1002.bin", 0x000000, 0x010000, CRC(49a97391) SHA1(dbe4086cd87669a02d2a2133d0d9e2895946b383) )
	ROM_LOAD16_BYTE( "088-1001.bin", 0x000001, 0x010000, CRC(4473accc) SHA1(099bda6cfe31d4e53cbe74046679ddf8b874982d) )
	ROM_LOAD16_BYTE( "088-1004.bin", 0x020000, 0x010000, CRC(33b84ca6) SHA1(9e3cafadfb23bfc4a44e503043cc05db27d939a9) )
	ROM_LOAD16_BYTE( "088-1003.bin", 0x020001, 0x010000, CRC(e617e6e2) SHA1(1bd308eff51588edfde21f3df1e84d3223d5d57a) )
	ROM_LOAD16_BYTE( "088-1006.bin", 0x040000, 0x010000, CRC(1caeb314) SHA1(ebcf3e4cc13155206102bfada9422d4e318697e0) )
	ROM_LOAD16_BYTE( "088-1005.bin", 0x040001, 0x010000, CRC(f23a73b8) SHA1(8e060077c971309dcc620402ee456ee66e59bfae) )
	ROM_LOAD16_BYTE( "088-1008.bin", 0x060000, 0x010000, CRC(b0d60278) SHA1(d35ed22d3cbc725bbe023ae415a417f1c6532d30) )
	ROM_LOAD16_BYTE( "088-1007.bin", 0x060001, 0x010000, CRC(c4fc82dc) SHA1(67575f533a658dd06fa6a143a654e9777f2e19ab) )
	ROM_LOAD16_BYTE( "088-1010.bin", 0x080000, 0x010000, CRC(1b64bce1) SHA1(80edf1a77aee32f675c2a99769b1a390214ec075) )
	ROM_LOAD16_BYTE( "088-1009.bin", 0x080001, 0x010000, CRC(413f4110) SHA1(6f71a5e46c29b4c51f3624484cdaed16babe3cd5) )
	ROM_LOAD16_BYTE( "088-1012.bin", 0x0a0000, 0x010000, CRC(9a78b952) SHA1(53270d4d8c28579ebda477a63c034f6d1b9e5a58) ) // == 136091-0012.200w (strtdriv) / 136077-1012.200w
	ROM_LOAD16_BYTE( "088-1011.bin", 0x0a0001, 0x010000, CRC(c5cd5491) SHA1(ede5a3bb888342032d6758b0fb149451b6543d8b) ) // == 136091-0011.210w (strtdriv) / 136077-1011.210w
	ROM_LOAD16_BYTE( "088-1014.bin", 0x0c0000, 0x010000, CRC(5b721420) SHA1(cba03943d56eb1d747e48fbe2856c64d2129be3b) ) // == 136091-0014.200x (strtdriv)
	ROM_LOAD16_BYTE( "088-1013.bin", 0x0c0001, 0x010000, CRC(c503b019) SHA1(e35779c0792bb2258dd0830c00a7d2722a0b115e) ) // == 136091-0013.210x (strtdriv)
	ROM_LOAD16_BYTE( "088-1016.bin", 0x0e0000, 0x010000, CRC(e83a9c99) SHA1(1d4093902133bb6da981f294e6947544c3564393) ) // == 136077-1016.200y
	ROM_LOAD16_BYTE( "088-1015.bin", 0x0e0001, 0x010000, CRC(725806f3) SHA1(0fa4601465dc94f27c71db789ad625bbcd254169) ) // == 136077-4015.210y

	ROM_REGION16_BE( 0x60000, "mainpcb:user1", 0 )       /* 384k for object ROM */
	ROM_LOAD16_BYTE( "088-1018.bin",  0x00000, 0x10000, CRC(11a0a8f5) SHA1(d4ccc83fc99331d741bc9b8027ef20d72e3ad71a) )
	ROM_LOAD16_BYTE( "088-1017.bin",  0x00001, 0x10000, CRC(d92251e8) SHA1(deeeec54c4a61c3adf62f6b1b910135559090ee5) )
	ROM_LOAD16_BYTE( "088-1020.bin",  0x20000, 0x10000, CRC(311cef99) SHA1(9c466aabad7e80581e477253ec6f2fd245f9b9fd) ) // == 136091-0020.2r (strtdriv)
	ROM_LOAD16_BYTE( "088-1019.bin",  0x20001, 0x10000, CRC(5bb00676) SHA1(cad1cea8e43f9590fc71c00fab4eff0d447f9296) ) // == 136091-0019.2k (strtdriv)
	ROM_LOAD16_BYTE( "088-1022.bin",  0x40000, 0x10000, CRC(4f1e1c5d) SHA1(3e72813129cae9e9bf084bfb1b747aa46b92591e) )
	ROM_LOAD16_BYTE( "088-1021.bin",  0x40001, 0x10000, CRC(ce8e4886) SHA1(d29cd4761deb80ed179d0e503243739eebc0edb4) )

	/* ----------------------- */

	ROM_REGION( 0x2000, "mainpcb:asic65:asic65cpu", 0 )   /* ASIC65 TMS32015 code */
	ROM_LOAD( "136077-1027.30j", 0x00000, 0x02000, NO_DUMP )

	/* ADSP board */
	ROM_REGION( 0x20000, "mainpcb:harddriv_sound:soundcpu", 0 )        /* 2*64k for audio 68000 code */
	ROM_LOAD16_BYTE( "rdps1032.bin", 0x000000, 0x010000, CRC(33005f2a) SHA1(e4037a76f122b271a9675d9187ab847a11738640) )
	ROM_LOAD16_BYTE( "rdps1033.bin", 0x000001, 0x010000, CRC(4fc800ac) SHA1(dd8cfdb727d6a65274f4f871a589a36796ae1e57) )

	/* DSK board */
	ROM_REGION16_BE( 0x50000, "mainpcb:user3", 0 )  /* 256k for DSK ROMs + 64k for RAM */
	ROM_LOAD16_BYTE( "rdpd1026.bin", 0x000000, 0x020000, CRC(16572618) SHA1(08d9f7f76e6e75d5233240d4deab96808825994b) )
	ROM_LOAD16_BYTE( "rdpd1025.bin", 0x000001, 0x020000, CRC(57b8a266) SHA1(257246d42841aa30220caeb91945e29978ee8fc0) )

	/* Audio ROMs - show up as bad in self-test but so do racedriv's */
	ROM_REGION( 0x50000, "mainpcb:harddriv_sound:serialroms", 0 )      /* 5*64k for audio serial ROMs */
	ROM_LOAD( "rdps1123.bin", 0x000000, 0x010000, CRC(a88411dc) SHA1(1fd53c7eadffa163d5423df2f8338757e58d5f2e) )
	ROM_LOAD( "rdps1124.bin", 0x010000, 0x010000, CRC(071a4309) SHA1(c623bd51d6a4a56503fbf138138854d6a30b11d6) )
	ROM_LOAD( "rdps3125.bin", 0x020000, 0x010000, CRC(856548ff) SHA1(e8a17b274185c5e4ecf5f9f1c211e18b3ef2456d) )
	ROM_LOAD( "rdps1126.bin", 0x030000, 0x010000, CRC(f46ef09c) SHA1(ba62f73ee3b33d8f26b430ffa468f8792dca23de) )
	ROM_LOAD( "rdps1017.bin", 0x040000, 0x010000, CRC(f46ef09c) SHA1(ba62f73ee3b33d8f26b430ffa468f8792dca23de) )

	ROM_REGION( 0x800, "mainpcb:200e", 0 )
	ROM_LOAD( "racedriv.200e",   0x000000, 0x000800, CRC(bfdf633c) SHA1(b930f90c388e6773e6ba4254214a3a6076e610b0) )

	ROM_REGION( 0x800, "mainpcb:210e", 0 )
	ROM_LOAD( "racedriv.210e",   0x000000, 0x000800, CRC(3d7c732e) SHA1(e7de81d4a54327514fdd339e93c888c63a344d2c) )

	/* Left PCB ( Multisync PCB (A046901) )*/
	ROM_REGION( 0x200000, "leftpcb:maincpu", 0 )        /* 2MB for 68000 code */
	ROM_LOAD16_BYTE( "088-2002.bin", 0x000000, 0x010000, CRC(77724070) SHA1(5862f30f7e2ab9c0beb06cf5599bcb1ff97f3a47) )
	ROM_LOAD16_BYTE( "088-2001.bin", 0x000001, 0x010000, CRC(16ab2fff) SHA1(bf6dcefc98e1fe27bef0ddacc265d8782c486c83) )
	ROM_LOAD16_BYTE( "088-2004.bin", 0x020000, 0x010000, CRC(dccdb16b) SHA1(330cf39bcbdb9c73da48b4e947086a7988e37496) )
	ROM_LOAD16_BYTE( "088-2003.bin", 0x020001, 0x010000, CRC(132ef986) SHA1(106f1a23ac200a868959181fa1c47419806e8366) )
	ROM_LOAD16_BYTE( "088-2006.bin", 0x040000, 0x010000, CRC(de3a0c24) SHA1(1121b8a16ac11b2480f1c4336a5aa3271364f80e))
	ROM_LOAD16_BYTE( "088-2005.bin", 0x040001, 0x010000, CRC(96ad705f) SHA1(cc0bc7fdd2a5f91a5929b889607dcf7ad015bb95) )
	ROM_LOAD16_BYTE( "088-2008.bin", 0x060000, 0x010000, CRC(452d991c) SHA1(42dad0a93839a900c3571ce9e252e1c991a1da56) )
	ROM_LOAD16_BYTE( "088-2007.bin", 0x060001, 0x010000, CRC(d6f526d3) SHA1(8406917c91c1d3690379cb0bca5809d1db27abec) )
	ROM_LOAD16_BYTE( "088-2010.bin", 0x080000, 0x010000, CRC(775bca3d) SHA1(926b460faeb2aa46899432b3a9973381ffd7781d) )
	ROM_LOAD16_BYTE( "088-2009.bin", 0x080001, 0x010000, CRC(6aedccc5) SHA1(9189881802969ecdde2fd41a20ff6ea0471ce2c0) )
	ROM_LOAD16_BYTE( "088-2012.bin", 0x0a0000, 0x010000, CRC(bacf08c0) SHA1(2f7ddaf4ef350ee3e6ab886759d88c03aa94784b) )
	ROM_LOAD16_BYTE( "088-2011.bin", 0x0a0001, 0x010000, CRC(1e0c2f71) SHA1(bcdd9089442934df78109df7c0dcf170873cf992) )
	ROM_LOAD16_BYTE( "088-2014.bin", 0x0c0000, 0x010000, CRC(3512537c) SHA1(896975ef2685358bd98f7a9b45dda11e8bfa3a13) )
	ROM_LOAD16_BYTE( "088-2013.bin", 0x0c0001, 0x010000, CRC(8d7c4e80) SHA1(eda8d02e51b18234fc0912eaca8171d75ae643c7) )
	ROM_LOAD16_BYTE( "088-2016.bin", 0x0e0000, 0x010000, CRC(6a42b7e2) SHA1(2e0ff4b7e391106a976cb872f6311f6d35dca5b0) )
	ROM_LOAD16_BYTE( "088-2015.bin", 0x0e0001, 0x010000, CRC(334e2a3b) SHA1(a19bfa7652845b9453c722091c773819ba248569) )

	ROM_REGION16_BE( 0x60000, "leftpcb:user1", 0 )       /* 384k for object ROM */
	ROM_LOAD16_BYTE( "088-1018.bin",  0x00000, 0x10000, CRC(11a0a8f5) SHA1(d4ccc83fc99331d741bc9b8027ef20d72e3ad71a) )
	ROM_LOAD16_BYTE( "088-1017.bin",  0x00001, 0x10000, CRC(d92251e8) SHA1(deeeec54c4a61c3adf62f6b1b910135559090ee5) )
	ROM_LOAD16_BYTE( "088-1020.bin",  0x20000, 0x10000, CRC(311cef99) SHA1(9c466aabad7e80581e477253ec6f2fd245f9b9fd) ) // == 136091-0020.2r (strtdriv)
	ROM_LOAD16_BYTE( "088-1019.bin",  0x20001, 0x10000, CRC(5bb00676) SHA1(cad1cea8e43f9590fc71c00fab4eff0d447f9296) ) // == 136091-0019.2k (strtdriv)
	ROM_LOAD16_BYTE( "088-1022.bin",  0x40000, 0x10000, CRC(4f1e1c5d) SHA1(3e72813129cae9e9bf084bfb1b747aa46b92591e) )
	ROM_LOAD16_BYTE( "088-1021.bin",  0x40001, 0x10000, CRC(ce8e4886) SHA1(d29cd4761deb80ed179d0e503243739eebc0edb4) )

	ROM_REGION( 0x800, "leftpcb:200e", 0 ) // set to display left monitor, controls not calibrated with valid values (don't think they need to be)
	ROM_LOAD( "leftpcb_200e",   0x000000, 0x000800, CRC(a618d02e) SHA1(cc1068fe4f6ec9a26b6e8fdbe05f4364a64559c1) )
	ROM_REGION( 0x800, "leftpcb:210e", 0 )
	ROM_LOAD( "leftpcb_210e",   0x000000, 0x000800, CRC(108ea834) SHA1(d7aec78287647dc52f92143cdb6d7765de0b4e39) )

	/* Right PCB ( Multisync PCB (A046901) ) */
	ROM_REGION( 0x200000, "rightpcb:maincpu", 0 )        /* 2MB for 68000 code */
	ROM_LOAD16_BYTE( "088-2002.bin", 0x000000, 0x010000, CRC(77724070) SHA1(5862f30f7e2ab9c0beb06cf5599bcb1ff97f3a47) )
	ROM_LOAD16_BYTE( "088-2001.bin", 0x000001, 0x010000, CRC(16ab2fff) SHA1(bf6dcefc98e1fe27bef0ddacc265d8782c486c83) )
	ROM_LOAD16_BYTE( "088-2004.bin", 0x020000, 0x010000, CRC(dccdb16b) SHA1(330cf39bcbdb9c73da48b4e947086a7988e37496) )
	ROM_LOAD16_BYTE( "088-2003.bin", 0x020001, 0x010000, CRC(132ef986) SHA1(106f1a23ac200a868959181fa1c47419806e8366) )
	ROM_LOAD16_BYTE( "088-2006.bin", 0x040000, 0x010000, CRC(de3a0c24) SHA1(1121b8a16ac11b2480f1c4336a5aa3271364f80e))
	ROM_LOAD16_BYTE( "088-2005.bin", 0x040001, 0x010000, CRC(96ad705f) SHA1(cc0bc7fdd2a5f91a5929b889607dcf7ad015bb95) )
	ROM_LOAD16_BYTE( "088-2008.bin", 0x060000, 0x010000, CRC(452d991c) SHA1(42dad0a93839a900c3571ce9e252e1c991a1da56) )
	ROM_LOAD16_BYTE( "088-2007.bin", 0x060001, 0x010000, CRC(d6f526d3) SHA1(8406917c91c1d3690379cb0bca5809d1db27abec) )
	ROM_LOAD16_BYTE( "088-2010.bin", 0x080000, 0x010000, CRC(775bca3d) SHA1(926b460faeb2aa46899432b3a9973381ffd7781d) )
	ROM_LOAD16_BYTE( "088-2009.bin", 0x080001, 0x010000, CRC(6aedccc5) SHA1(9189881802969ecdde2fd41a20ff6ea0471ce2c0) )
	ROM_LOAD16_BYTE( "088-2012.bin", 0x0a0000, 0x010000, CRC(bacf08c0) SHA1(2f7ddaf4ef350ee3e6ab886759d88c03aa94784b) )
	ROM_LOAD16_BYTE( "088-2011.bin", 0x0a0001, 0x010000, CRC(1e0c2f71) SHA1(bcdd9089442934df78109df7c0dcf170873cf992) )
	ROM_LOAD16_BYTE( "088-2014.bin", 0x0c0000, 0x010000, CRC(3512537c) SHA1(896975ef2685358bd98f7a9b45dda11e8bfa3a13) )
	ROM_LOAD16_BYTE( "088-2013.bin", 0x0c0001, 0x010000, CRC(8d7c4e80) SHA1(eda8d02e51b18234fc0912eaca8171d75ae643c7) )
	ROM_LOAD16_BYTE( "088-2016.bin", 0x0e0000, 0x010000, CRC(6a42b7e2) SHA1(2e0ff4b7e391106a976cb872f6311f6d35dca5b0) )
	ROM_LOAD16_BYTE( "088-2015.bin", 0x0e0001, 0x010000, CRC(334e2a3b) SHA1(a19bfa7652845b9453c722091c773819ba248569) )

	ROM_REGION16_BE( 0x60000, "rightpcb:user1", 0 )       /* 384k for object ROM */
	ROM_LOAD16_BYTE( "088-1018.bin",  0x00000, 0x10000, CRC(11a0a8f5) SHA1(d4ccc83fc99331d741bc9b8027ef20d72e3ad71a) )
	ROM_LOAD16_BYTE( "088-1017.bin",  0x00001, 0x10000, CRC(d92251e8) SHA1(deeeec54c4a61c3adf62f6b1b910135559090ee5) )
	ROM_LOAD16_BYTE( "088-1020.bin",  0x20000, 0x10000, CRC(311cef99) SHA1(9c466aabad7e80581e477253ec6f2fd245f9b9fd) ) // == 136091-0020.2r (strtdriv)
	ROM_LOAD16_BYTE( "088-1019.bin",  0x20001, 0x10000, CRC(5bb00676) SHA1(cad1cea8e43f9590fc71c00fab4eff0d447f9296) ) // == 136091-0019.2k (strtdriv)
	ROM_LOAD16_BYTE( "088-1022.bin",  0x40000, 0x10000, CRC(4f1e1c5d) SHA1(3e72813129cae9e9bf084bfb1b747aa46b92591e) )
	ROM_LOAD16_BYTE( "088-1021.bin",  0x40001, 0x10000, CRC(ce8e4886) SHA1(d29cd4761deb80ed179d0e503243739eebc0edb4) )

	ROM_REGION( 0x800, "rightpcb:200e", 0 ) // set to display right monitor, controls not calibrated with valid values (don't think they need to be)
	ROM_LOAD( "rightpcb_200e",   0x000000, 0x000800, CRC(6f1b7094) SHA1(6194a5b99aebe43f02c8d267290207b32c5bdbbd) )
	ROM_REGION( 0x800, "rightpcb:210e", 0 )
	ROM_LOAD( "rightpcb_210e",   0x000000, 0x000800, CRC(108ea834) SHA1(d7aec78287647dc52f92143cdb6d7765de0b4e39) )
ROM_END


ROM_START( steeltal )
	ROM_REGION( 0x100000, "mainpcb:maincpu", 0 )        /* 1MB for 68000 code */
	ROM_LOAD16_BYTE( "136087-1002.200r", 0x000000, 0x010000, CRC(31bf01a9) SHA1(cd08a839dbb5283a6e2bb35bc9e1578a14e3c2e6) )
	ROM_LOAD16_BYTE( "136087-1001.210r", 0x000001, 0x010000, CRC(b4fa2900) SHA1(5e92ab4af31321b891c072305f8b8ef30a3e1fb0) )
	ROM_LOAD16_BYTE( "136087-1004.200s", 0x020000, 0x010000, CRC(c31ca924) SHA1(8d7d2a3d204e69d759cf767b57570c18db5a3fd8) )
	ROM_LOAD16_BYTE( "136087-1003.210s", 0x020001, 0x010000, CRC(7802e86d) SHA1(de5ee2f66f1e46a1bf437f15101e64bfb66fdecf) )
	ROM_LOAD16_BYTE( "136087-1006.200t", 0x040000, 0x010000, CRC(01ebc0c3) SHA1(34b6b837171456927d6ff83dad61ee2f64a06780) )
	ROM_LOAD16_BYTE( "136087-1005.210t", 0x040001, 0x010000, CRC(1107499c) SHA1(5c52db8889d8588e4c5c32b1366d47b288d7a2aa) )
	ROM_LOAD16_BYTE( "136087-1008.200u", 0x060000, 0x010000, CRC(78e72af9) SHA1(14bf86dd6e7c60af017ee35dfda16061b8edadfe) )
	ROM_LOAD16_BYTE( "136087-1007.210u", 0x060001, 0x010000, CRC(420be93b) SHA1(f22691f402307edce4ca51b30858206f353de663) )
	ROM_LOAD16_BYTE( "136087-1010.200v", 0x080000, 0x010000, CRC(7eff9f8b) SHA1(7e6ee7dec75bc9224834d35c0b9a7c5d8bd897bc) )
	ROM_LOAD16_BYTE( "136087-1009.210v", 0x080001, 0x010000, CRC(53e9fe94) SHA1(bf05ce2f8d97e7be96c99814d280289ffad1621a) )
	ROM_LOAD16_BYTE( "136087-1012.200w", 0x0a0000, 0x010000, CRC(d39e8cef) SHA1(ba6aa8b70c30d6db70cfcf51dfe450dcfde0f3e4) )
	ROM_LOAD16_BYTE( "136087-1011.210w", 0x0a0001, 0x010000, CRC(b388bf91) SHA1(3e6a17e4462023f59f6581b09c716e6c51e7ae8e) )
	ROM_LOAD16_BYTE( "136087-1014.200x", 0x0c0000, 0x010000, CRC(9f047de7) SHA1(58c4f062d8eef9e2d0143a9b77b066fc3bb5dc29) )
	ROM_LOAD16_BYTE( "136087-1013.210x", 0x0c0001, 0x010000, CRC(f6b99901) SHA1(5c162a6d945c312e49e0a1e04285c597dde4ef94) )
	ROM_LOAD16_BYTE( "136087-1016.200y", 0x0e0000, 0x010000, CRC(db62362e) SHA1(e1d392aa00ac36296728257fa26c6aa68a4ebe5f) )
	ROM_LOAD16_BYTE( "136087-1015.210y", 0x0e0001, 0x010000, CRC(ef517db7) SHA1(16e7e351326391480bf36c58d6b34ef4128b6627) )

	ROM_REGION( 0x10000, "mainpcb:jsa:cpu", 0 )     /* 64k for 6502 code */
	ROM_LOAD( "136087-5001.1f",  0x00000, 0x10000, CRC(c52d8218) SHA1(3511c8c65583c7e44242f4cc48d7cc46fc748868) )

	ROM_REGION( 0x2000, "mainpcb:asic65:asic65cpu", 0 )       /* 64k for ASIC65 */
	ROM_LOAD( "136087-9007.10c", 0x000000, 0x002000, CRC(2956984f) SHA1(63c9a99b00c3cbb63aca908b076c2c4d3f70f386) )

	ROM_REGION( 0x10000, "mainpcb:cpu6", 0 )        /* 64k for DSP communications */
	ROM_LOAD( "136087-1025.5f",  0x000000, 0x010000, CRC(4c645933) SHA1(7a1cf049e368059a79b03598de73c30d8dae5e90) )

	ROM_REGION16_BE( 0xc0000, "mainpcb:user1", 0 )  /* 768k for object ROM */
	ROM_LOAD16_BYTE( "136087-1018.2t",  0x000000, 0x020000, CRC(a5882384) SHA1(157707b5b114fa584893dec07dc456d4a5520f44) )
	ROM_LOAD16_BYTE( "136087-1017.2lm", 0x000001, 0x020000, CRC(0a29db30) SHA1(f11ad7fe27989ffd66e9bef2c14ec040a4125d8a) )

	ROM_REGION( 0x80000, "mainpcb:jsa:oki1", 0 )
	ROM_LOAD( "136087-5002.1m",  0x000000, 0x020000, CRC(c904db9c) SHA1(d25fff3da87d2b716cd65fb7dd157c3f1f5e5909) )
	ROM_LOAD( "136087-5003.1n",  0x020000, 0x020000, CRC(164580b3) SHA1(03118c8323d8a49a65addc61c1402d152d42d7f9) )
	ROM_LOAD( "136087-5004.1p",  0x040000, 0x020000, CRC(296290a0) SHA1(8a3441a5618233f561531fe456e1f5ed22183421) )
	ROM_LOAD( "136087-5005.1r",  0x060000, 0x020000, CRC(c029d037) SHA1(0ae736c0ca3a1974911464328dd5a6b41a939130) )

	ROM_REGION( 0x015D, "mainpcb:plds", 0 )
	/* GAL's located on Sound board */
	ROM_LOAD( "136085-1038.bin", 0x0000, 0x0001, NO_DUMP ) /* GAL16V8A at location 2F */
	ROM_LOAD( "136085-1039.bin", 0x0000, 0x0001, NO_DUMP ) /* GAL16V8A at location 2L */

	/* GAL's located on DSP Communications board */
	ROM_LOAD( "136087-9005.bin", 0x0000, 0x0001, NO_DUMP ) /* GAL16V8A at location 4C */
	ROM_LOAD( "136087-9006.bin", 0x0000, 0x0001, NO_DUMP ) /* GAL16V8A at location 8A */

	/* GAL's located on DS III board */
	ROM_LOAD( "136087-9004.bin", 0x0000, 0x0001, NO_DUMP ) /* GAL16V8A at location 1AB */
	ROM_LOAD( "136087-9003.bin", 0x0000, 0x0157, CRC(c2e3d556) SHA1(f66363e8b9310660b2922ab2f9ae4d078a4d3074) ) /* GAL20V8A at location 6NP */
	ROM_LOAD( "136087-9002.bin", 0x0000, 0x0001, NO_DUMP ) /* GAL20V8A at location 6MN */

	/* GAL's located on "Multisync" board */
	ROM_LOAD( "136087-9001.bin", 0x0000, 0x0001, NO_DUMP ) /* GAL6001 at location 200K (SLOOP) */

	ROM_REGION( 0x800, "mainpcb:200e", 0 )
	ROM_LOAD( "stunrun.200e",    0x000000, 0x000800, CRC(f1e8ba9e) SHA1(605db3fdbaff4ba13729371ad0c4fbab3889378e) )

	ROM_REGION( 0x800, "mainpcb:210e", 0 )
	ROM_LOAD( "stunrun.210e",    0x000000, 0x000800, CRC(f1e8ba9e) SHA1(605db3fdbaff4ba13729371ad0c4fbab3889378e) )
ROM_END


ROM_START( steeltalg )
	ROM_REGION( 0x100000, "mainpcb:maincpu", 0 )        /* 1MB for 68000 code */
	ROM_LOAD16_BYTE( "136087-1002.200r", 0x000000, 0x010000, CRC(31bf01a9) SHA1(cd08a839dbb5283a6e2bb35bc9e1578a14e3c2e6) )
	ROM_LOAD16_BYTE( "136087-1001.210r", 0x000001, 0x010000, CRC(b4fa2900) SHA1(5e92ab4af31321b891c072305f8b8ef30a3e1fb0) )
	ROM_LOAD16_BYTE( "136087-2004.200s", 0x020000, 0x010000, CRC(11fcba15) SHA1(031fc4c46a25ba8b5e15257f7443899bb484c09e) )
	ROM_LOAD16_BYTE( "136087-2003.210s", 0x020001, 0x010000, CRC(249d4c0f) SHA1(0fa3c2fb10b5ca6a256b641528b5c15155501d23) )
	ROM_LOAD16_BYTE( "136087-2006.200t", 0x040000, 0x010000, CRC(55609ae3) SHA1(0379465d0d42cf59d85fa54332ade09ca5af71ad) )
	ROM_LOAD16_BYTE( "136087-2005.210t", 0x040001, 0x010000, CRC(0fbf3d62) SHA1(f4477e4522ca13ab1f4a984a78fee30eec1f35b0) )
	ROM_LOAD16_BYTE( "136087-1008.200u", 0x060000, 0x010000, CRC(78e72af9) SHA1(14bf86dd6e7c60af017ee35dfda16061b8edadfe) )
	ROM_LOAD16_BYTE( "136087-1007.210u", 0x060001, 0x010000, CRC(420be93b) SHA1(f22691f402307edce4ca51b30858206f353de663) )
	ROM_LOAD16_BYTE( "136087-1010.200v", 0x080000, 0x010000, CRC(7eff9f8b) SHA1(7e6ee7dec75bc9224834d35c0b9a7c5d8bd897bc) )
	ROM_LOAD16_BYTE( "136087-1009.210v", 0x080001, 0x010000, CRC(53e9fe94) SHA1(bf05ce2f8d97e7be96c99814d280289ffad1621a) )
	ROM_LOAD16_BYTE( "136087-1012.200w", 0x0a0000, 0x010000, CRC(d39e8cef) SHA1(ba6aa8b70c30d6db70cfcf51dfe450dcfde0f3e4) )
	ROM_LOAD16_BYTE( "136087-1011.210w", 0x0a0001, 0x010000, CRC(b388bf91) SHA1(3e6a17e4462023f59f6581b09c716e6c51e7ae8e) )
	ROM_LOAD16_BYTE( "136087-1014.200x", 0x0c0000, 0x010000, CRC(9f047de7) SHA1(58c4f062d8eef9e2d0143a9b77b066fc3bb5dc29) )
	ROM_LOAD16_BYTE( "136087-1013.210x", 0x0c0001, 0x010000, CRC(f6b99901) SHA1(5c162a6d945c312e49e0a1e04285c597dde4ef94) )
	ROM_LOAD16_BYTE( "136087-1016.200y", 0x0e0000, 0x010000, CRC(db62362e) SHA1(e1d392aa00ac36296728257fa26c6aa68a4ebe5f) )
	ROM_LOAD16_BYTE( "136087-1015.210y", 0x0e0001, 0x010000, CRC(ef517db7) SHA1(16e7e351326391480bf36c58d6b34ef4128b6627) )

	ROM_REGION( 0x10000, "mainpcb:jsa:cpu", 0 )     /* 64k for 6502 code */
	ROM_LOAD( "136087-5001.1f",  0x00000, 0x10000, CRC(c52d8218) SHA1(3511c8c65583c7e44242f4cc48d7cc46fc748868) )

	ROM_REGION( 0x2000, "mainpcb:asic65:asic65cpu", 0 )       /* 64k for ASIC65 */
	ROM_LOAD( "136087-9007.10c", 0x000000, 0x002000, CRC(2956984f) SHA1(63c9a99b00c3cbb63aca908b076c2c4d3f70f386) )

	ROM_REGION( 0x10000, "mainpcb:cpu6", 0 )        /* 64k for DSP communications */
	ROM_LOAD( "136087-1025.5f",  0x000000, 0x010000, CRC(4c645933) SHA1(7a1cf049e368059a79b03598de73c30d8dae5e90) )

	ROM_REGION16_BE( 0xc0000, "mainpcb:user1", 0 )  /* 768k for object ROM */
	ROM_LOAD16_BYTE( "136087-1018.2t",  0x000000, 0x020000, CRC(a5882384) SHA1(157707b5b114fa584893dec07dc456d4a5520f44) )
	ROM_LOAD16_BYTE( "136087-1017.2lm", 0x000001, 0x020000, CRC(0a29db30) SHA1(f11ad7fe27989ffd66e9bef2c14ec040a4125d8a) )

	ROM_REGION( 0x80000, "mainpcb:jsa:oki1", 0 )
	ROM_LOAD( "136087-5002.1m",  0x000000, 0x020000, CRC(c904db9c) SHA1(d25fff3da87d2b716cd65fb7dd157c3f1f5e5909) )
	ROM_LOAD( "136087-5003.1n",  0x020000, 0x020000, CRC(164580b3) SHA1(03118c8323d8a49a65addc61c1402d152d42d7f9) )
	ROM_LOAD( "136087-5004.1p",  0x040000, 0x020000, CRC(296290a0) SHA1(8a3441a5618233f561531fe456e1f5ed22183421) )
	ROM_LOAD( "136087-5005.1r",  0x060000, 0x020000, CRC(c029d037) SHA1(0ae736c0ca3a1974911464328dd5a6b41a939130) )

	ROM_REGION( 0x015D, "mainpcb:plds", 0 )
	/* GAL's located on Sound board */
	ROM_LOAD( "136085-1038.bin", 0x0000, 0x0001, NO_DUMP ) /* GAL16V8A at location 2F */
	ROM_LOAD( "136085-1039.bin", 0x0000, 0x0001, NO_DUMP ) /* GAL16V8A at location 2L */

	/* GAL's located on DSP Communications board */
	ROM_LOAD( "136087-9005.bin", 0x0000, 0x0001, NO_DUMP ) /* GAL16V8A at location 4C */
	ROM_LOAD( "136087-9006.bin", 0x0000, 0x0001, NO_DUMP ) /* GAL16V8A at location 8A */

	/* GAL's located on DS III board */
	ROM_LOAD( "136087-9004.bin", 0x0000, 0x0001, NO_DUMP ) /* GAL16V8A at location 1AB */
	ROM_LOAD( "136087-9003.bin", 0x0000, 0x0157, CRC(c2e3d556) SHA1(f66363e8b9310660b2922ab2f9ae4d078a4d3074) ) /* GAL20V8A at location 6NP */
	ROM_LOAD( "136087-9002.bin", 0x0000, 0x0001, NO_DUMP ) /* GAL20V8A at location 6MN */

	/* GAL's located on "Multisync" board */
	ROM_LOAD( "136087-9001.bin", 0x0000, 0x0001, NO_DUMP ) /* GAL6001 at location 200K (SLOOP) */

	ROM_REGION( 0x800, "mainpcb:200e", 0 )
	ROM_LOAD( "stunrun.200e",    0x000000, 0x000800, CRC(f1e8ba9e) SHA1(605db3fdbaff4ba13729371ad0c4fbab3889378e) )

	ROM_REGION( 0x800, "mainpcb:210e", 0 )
	ROM_LOAD( "stunrun.210e",    0x000000, 0x000800, CRC(f1e8ba9e) SHA1(605db3fdbaff4ba13729371ad0c4fbab3889378e) )
ROM_END


ROM_START( steeltal1 )
	ROM_REGION( 0x100000, "mainpcb:maincpu", 0 )        /* 1MB for 68000 code */
	ROM_LOAD16_BYTE( "136087-1002.200r", 0x000000, 0x010000, CRC(31bf01a9) SHA1(cd08a839dbb5283a6e2bb35bc9e1578a14e3c2e6) )
	ROM_LOAD16_BYTE( "136087-1001.210r", 0x000001, 0x010000, CRC(b4fa2900) SHA1(5e92ab4af31321b891c072305f8b8ef30a3e1fb0) )
	ROM_LOAD16_BYTE( "136087-a004.200s", 0x020000, 0x010000, CRC(392c992d) SHA1(10d1606214df675e6e59185e6b97034c4a47055a) )
	ROM_LOAD16_BYTE( "136087-a003.210s", 0x020001, 0x010000, CRC(562066d0) SHA1(69973dbdb1580942e8d22eee4ee130ecd67885fd) )
	ROM_LOAD16_BYTE( "136087-a006.200t", 0x040000, 0x010000, CRC(a99873fc) SHA1(5f4c0c2ca38d800ec8b2d4d6adf74901249bd794) )
	ROM_LOAD16_BYTE( "136087-a005.210t", 0x040001, 0x010000, CRC(5c1437e9) SHA1(c0dd4db5ecbbeb90b64fdaeb5abfcbe06fbd09cd) )
	ROM_LOAD16_BYTE( "136087-a008.200u", 0x060000, 0x010000, CRC(8a118c41) SHA1(4312cd09b2ce3ad181f07c564962640b2431b913) )
	ROM_LOAD16_BYTE( "136087-a007.210u", 0x060001, 0x010000, CRC(f343ae79) SHA1(63cf2e76de9ca12d916cafed7d7030965756b0b6) )
	ROM_LOAD16_BYTE( "136087-1010.200v", 0x080000, 0x010000, CRC(7eff9f8b) SHA1(7e6ee7dec75bc9224834d35c0b9a7c5d8bd897bc) )
	ROM_LOAD16_BYTE( "136087-1009.210v", 0x080001, 0x010000, CRC(53e9fe94) SHA1(bf05ce2f8d97e7be96c99814d280289ffad1621a) )
	ROM_LOAD16_BYTE( "136087-1012.200w", 0x0a0000, 0x010000, CRC(d39e8cef) SHA1(ba6aa8b70c30d6db70cfcf51dfe450dcfde0f3e4) )
	ROM_LOAD16_BYTE( "136087-1011.210w", 0x0a0001, 0x010000, CRC(b388bf91) SHA1(3e6a17e4462023f59f6581b09c716e6c51e7ae8e) )
	ROM_LOAD16_BYTE( "136087-1014.200x", 0x0c0000, 0x010000, CRC(9f047de7) SHA1(58c4f062d8eef9e2d0143a9b77b066fc3bb5dc29) )
	ROM_LOAD16_BYTE( "136087-1013.210x", 0x0c0001, 0x010000, CRC(f6b99901) SHA1(5c162a6d945c312e49e0a1e04285c597dde4ef94) )
	ROM_LOAD16_BYTE( "136087-1016.200y", 0x0e0000, 0x010000, CRC(db62362e) SHA1(e1d392aa00ac36296728257fa26c6aa68a4ebe5f) )
	ROM_LOAD16_BYTE( "136087-1015.210y", 0x0e0001, 0x010000, CRC(ef517db7) SHA1(16e7e351326391480bf36c58d6b34ef4128b6627) )

	ROM_REGION( 0x10000, "mainpcb:jsa:cpu", 0 )     /* 64k for 6502 code */
	ROM_LOAD( "136087-5001.1f",  0x00000, 0x10000, CRC(c52d8218) SHA1(3511c8c65583c7e44242f4cc48d7cc46fc748868) )

	ROM_REGION( 0x2000, "mainpcb:asic65:asic65cpu", 0 )       /* 64k for ASIC65 */
	ROM_LOAD( "136087-9007.10c", 0x000000, 0x002000, CRC(2956984f) SHA1(63c9a99b00c3cbb63aca908b076c2c4d3f70f386) )

	ROM_REGION( 0x10000, "mainpcb:cpu6", 0 )        /* 64k for DSP communications */
	ROM_LOAD( "136087-1025.5f",  0x000000, 0x010000, CRC(4c645933) SHA1(7a1cf049e368059a79b03598de73c30d8dae5e90) )

	ROM_REGION16_BE( 0xc0000, "mainpcb:user1", 0 )  /* 768k for object ROM */
	ROM_LOAD16_BYTE( "136087-1018.2t",  0x000000, 0x020000, CRC(a5882384) SHA1(157707b5b114fa584893dec07dc456d4a5520f44) )
	ROM_LOAD16_BYTE( "136087-1017.2lm", 0x000001, 0x020000, CRC(0a29db30) SHA1(f11ad7fe27989ffd66e9bef2c14ec040a4125d8a) )

	ROM_REGION( 0x80000, "mainpcb:jsa:oki1", 0 )
	ROM_LOAD( "136087-5002.1m",  0x000000, 0x020000, CRC(c904db9c) SHA1(d25fff3da87d2b716cd65fb7dd157c3f1f5e5909) )
	ROM_LOAD( "136087-5003.1n",  0x020000, 0x020000, CRC(164580b3) SHA1(03118c8323d8a49a65addc61c1402d152d42d7f9) )
	ROM_LOAD( "136087-5004.1p",  0x040000, 0x020000, CRC(296290a0) SHA1(8a3441a5618233f561531fe456e1f5ed22183421) )
	ROM_LOAD( "136087-5005.1r",  0x060000, 0x020000, CRC(c029d037) SHA1(0ae736c0ca3a1974911464328dd5a6b41a939130) )

	ROM_REGION( 0x015D, "mainpcb:plds", 0 )
	/* GAL's located on Sound board */
	ROM_LOAD( "136085-1038.bin", 0x0000, 0x0001, NO_DUMP ) /* GAL16V8A at location 2F */
	ROM_LOAD( "136085-1039.bin", 0x0000, 0x0001, NO_DUMP ) /* GAL16V8A at location 2L */

	/* GAL's located on DSP Communications board */
	ROM_LOAD( "136087-9005.bin", 0x0000, 0x0001, NO_DUMP ) /* GAL16V8A at location 4C */
	ROM_LOAD( "136087-9006.bin", 0x0000, 0x0001, NO_DUMP ) /* GAL16V8A at location 8A */

	/* GAL's located on DS III board */
	ROM_LOAD( "136087-9004.bin", 0x0000, 0x0001, NO_DUMP ) /* GAL16V8A at location 1AB */
	ROM_LOAD( "136087-9003.bin", 0x0000, 0x0157, CRC(c2e3d556) SHA1(f66363e8b9310660b2922ab2f9ae4d078a4d3074) ) /* GAL20V8A at location 6NP */
	ROM_LOAD( "136087-9002.bin", 0x0000, 0x0001, NO_DUMP ) /* GAL20V8A at location 6MN */

	/* GAL's located on "Multisync" board */
	ROM_LOAD( "136087-9001.bin", 0x0000, 0x0001, NO_DUMP ) /* GAL6001 at location 200K (SLOOP) */

	ROM_REGION( 0x800, "mainpcb:200e", 0 )
	ROM_LOAD( "stunrun.200e",    0x000000, 0x000800, CRC(f1e8ba9e) SHA1(605db3fdbaff4ba13729371ad0c4fbab3889378e) )

	ROM_REGION( 0x800, "mainpcb:210e", 0 )
	ROM_LOAD( "stunrun.210e",    0x000000, 0x000800, CRC(f1e8ba9e) SHA1(605db3fdbaff4ba13729371ad0c4fbab3889378e) )
ROM_END


ROM_START( steeltalp )
	ROM_REGION( 0x100000, "mainpcb:maincpu", 0 )        /* 1MB for 68000 code */
	ROM_LOAD16_BYTE( "rom-200r.bin", 0x00000, 0x10000, CRC(72a9ce3b) SHA1(6706ff32173735d16d9da1321b64a4a9bb317b2e) )
	ROM_LOAD16_BYTE( "rom-210r.bin", 0x00001, 0x10000, CRC(46d83b42) SHA1(85b178781f0595b5af0375fee32d0dd8cdba8fca) )
	ROM_LOAD16_BYTE( "rom-200s.bin", 0x20000, 0x10000, CRC(bf1b31ae) SHA1(f2d7f13854b8a3dd4de9ae98cc3034dfcf3846b8) )
	ROM_LOAD16_BYTE( "rom-210s.bin", 0x20001, 0x10000, CRC(eaf46672) SHA1(51a99811b7729a8105dd5f3c608015626b01d195) )
	ROM_LOAD16_BYTE( "rom-200t.bin", 0x40000, 0x10000, CRC(3dfe9a3e) SHA1(df303072821bae42d9169723e277a8bfafaae771) )
	ROM_LOAD16_BYTE( "rom-210t.bin", 0x40001, 0x10000, CRC(3c4e8521) SHA1(5061ae2e6b6fa7c444501418c51fdab5310bf702) )
	ROM_LOAD16_BYTE( "rom-200u.bin", 0x60000, 0x10000, CRC(7a52a980) SHA1(2e5ab7e6c59de965242686e714e9800d7b8c42fe) )
	ROM_LOAD16_BYTE( "rom-210u.bin", 0x60001, 0x10000, CRC(6c20e861) SHA1(9996809c16f249d276176030671e141f4e2bbcda) )
	ROM_LOAD16_BYTE( "rom-200v.bin", 0x80000, 0x10000, CRC(137df911) SHA1(a7c38469ab1a00bb100fdb5a2ddbeb1a37819dc7) )
	ROM_LOAD16_BYTE( "rom-210v.bin", 0x80001, 0x10000, CRC(2dd87840) SHA1(96a61f65fb1c28b34a625339bb8891e356ea9693) )
	ROM_LOAD16_BYTE( "rom-200w.bin", 0xa0000, 0x10000, CRC(0bbe5f80) SHA1(866a874833106675e97a16151a97ea2bc590fc78) )
	ROM_LOAD16_BYTE( "rom-210w.bin", 0xa0001, 0x10000, CRC(31dc9321) SHA1(e1d459b209af8106fa404803490055eac16f1c0f) )
	ROM_LOAD16_BYTE( "rom-200x.bin", 0xc0000, 0x10000, CRC(b494ba85) SHA1(f24925fcdbd67e54e1c071cd05e7ad40e1240b49) )
	ROM_LOAD16_BYTE( "rom-210x.bin", 0xc0001, 0x10000, CRC(63765dc6) SHA1(74b76e4e1f0ed4c237193e77c92450932cfd68fd) )
	ROM_LOAD16_BYTE( "rom-200y.bin", 0xe0000, 0x10000, CRC(b568e1be) SHA1(5d62037892e040515e4262db43057f33436fa12d) )
	ROM_LOAD16_BYTE( "rom-210y.bin", 0xe0001, 0x10000, CRC(3f5cdd3e) SHA1(c33c155158a5c69a7f2e61cd88b297dc14ecd479) )

	ROM_REGION( 0x10000, "mainpcb:jsa:cpu", 0 )     /* 64k for 6502 code */
	ROM_LOAD( "136087-5001.1f",  0x00000, 0x10000, CRC(c52d8218) SHA1(3511c8c65583c7e44242f4cc48d7cc46fc748868) )

	ROM_REGION( 0x2000, "mainpcb:asic65:asic65cpu", 0 )       /* 64k for ASIC65 */
	ROM_LOAD( "136087-9007.10c", 0x000000, 0x002000, CRC(2956984f) SHA1(63c9a99b00c3cbb63aca908b076c2c4d3f70f386) )

	ROM_REGION( 0x10000, "mainpcb:cpu6", 0 )        /* 64k for DSP communications */
	ROM_LOAD( "136087-1025.5f",  0x000000, 0x010000, CRC(4c645933) SHA1(7a1cf049e368059a79b03598de73c30d8dae5e90) )

	ROM_REGION16_BE( 0xc0000, "mainpcb:user1", 0 )  /* 768k for object ROM */
	ROM_LOAD16_BYTE( "rom.2t",  0x00000, 0x20000, CRC(05284504) SHA1(03b81c077f8ff073713f4bcc10b82087743b0d84) )
	ROM_LOAD16_BYTE( "rom.2lm", 0x00001, 0x20000, CRC(d6e65b87) SHA1(ac4b2f292f6e28a15e3a12f09f6c2f9523e8b178) )

	ROM_REGION( 0x80000, "mainpcb:jsa:oki1", 0 )
	ROM_LOAD( "136087-5002.1m",  0x000000, 0x020000, CRC(c904db9c) SHA1(d25fff3da87d2b716cd65fb7dd157c3f1f5e5909) )
	ROM_LOAD( "136087-5003.1n",  0x020000, 0x020000, CRC(164580b3) SHA1(03118c8323d8a49a65addc61c1402d152d42d7f9) )
	ROM_LOAD( "136087-5004.1p",  0x040000, 0x020000, CRC(296290a0) SHA1(8a3441a5618233f561531fe456e1f5ed22183421) )
	ROM_LOAD( "136087-5005.1r",  0x060000, 0x020000, CRC(c029d037) SHA1(0ae736c0ca3a1974911464328dd5a6b41a939130) )

	ROM_REGION( 0x015D, "mainpcb:plds", 0 )
	/* GAL's located on Sound board */
	ROM_LOAD( "136085-1038.bin", 0x0000, 0x0001, NO_DUMP ) /* GAL16V8A at location 2F */
	ROM_LOAD( "136085-1039.bin", 0x0000, 0x0001, NO_DUMP ) /* GAL16V8A at location 2L */

	/* GAL's located on DSP Communications board */
	ROM_LOAD( "136087-9005.bin", 0x0000, 0x0001, NO_DUMP ) /* GAL16V8A at location 4C */
	ROM_LOAD( "136087-9006.bin", 0x0000, 0x0001, NO_DUMP ) /* GAL16V8A at location 8A */

	/* GAL's located on DS III board */
	ROM_LOAD( "136087-9004.bin", 0x0000, 0x0001, NO_DUMP ) /* GAL16V8A at location 1AB */
	ROM_LOAD( "136087-9003.bin", 0x0000, 0x0157, CRC(c2e3d556) SHA1(f66363e8b9310660b2922ab2f9ae4d078a4d3074) ) /* GAL20V8A at location 6NP */
	ROM_LOAD( "136087-9002.bin", 0x0000, 0x0001, NO_DUMP ) /* GAL20V8A at location 6MN */

	/* GAL's located on "Multisync" board */
	ROM_LOAD( "136087-9001.bin", 0x0000, 0x0001, NO_DUMP ) /* GAL6001 at location 200K (SLOOP) */

	ROM_REGION( 0x800, "mainpcb:200e", 0 )
	ROM_LOAD( "stunrun.200e",    0x000000, 0x000800, CRC(f1e8ba9e) SHA1(605db3fdbaff4ba13729371ad0c4fbab3889378e) )

	ROM_REGION( 0x800, "mainpcb:210e", 0 )
	ROM_LOAD( "stunrun.210e",    0x000000, 0x000800, CRC(f1e8ba9e) SHA1(605db3fdbaff4ba13729371ad0c4fbab3889378e) )
ROM_END


ROM_START( strtdriv )
	ROM_REGION( 0x200000, "mainpcb:maincpu", 0 )        /* 2MB for 68000 code */
	ROM_LOAD16_BYTE( "136091-0002.200r", 0x000000, 0x010000, CRC(d28f2629) SHA1(266b4a80fd366fec2329ed2cec7fb570cef34291) )
	ROM_LOAD16_BYTE( "136091-0001.210r", 0x000001, 0x010000, CRC(443428d1) SHA1(d93fd21a2c9d1e24c599867a110c1031d72e81b7) )
	ROM_LOAD16_BYTE( "136091-0004.200s", 0x020000, 0x010000, CRC(379b9d18) SHA1(8cd903cc4e970cc45d7ef431233730b53dabeb1d) )
	ROM_LOAD16_BYTE( "136091-0003.210s", 0x020001, 0x010000, CRC(0527afad) SHA1(0459a13ba10ca870c31e1446a966f2f046ea98c6) )
	ROM_LOAD16_BYTE( "136091-0006.200t", 0x040000, 0x010000, CRC(4c5be776) SHA1(b8d27223b794d8114d59d52328194ec4605d89a2) )
	ROM_LOAD16_BYTE( "136091-0005.210t", 0x040001, 0x010000, CRC(b6a654f6) SHA1(0b9809fa49af75e20041f6c1d955c77d66b28c29) )
	ROM_LOAD16_BYTE( "136091-0008.200u", 0x060000, 0x010000, CRC(9c6cd630) SHA1(91bbf9ecfa36288b2d783a5f5c5da97db16e5548) )
	ROM_LOAD16_BYTE( "136091-0007.210u", 0x060001, 0x010000, CRC(2ca4f975) SHA1(01b7784e3568dc18641f789add523f46750b606e) )
	ROM_LOAD16_BYTE( "136091-0010.200v", 0x080000, 0x010000, CRC(f9889ce4) SHA1(071abc6c40a5ac1e9488a3ff7ea445f4b05f6e66) )
	ROM_LOAD16_BYTE( "136091-0009.210v", 0x080001, 0x010000, CRC(602a7b9c) SHA1(6d43849d89bf4063f3af1e44dfbb6091241e871c) )
	ROM_LOAD16_BYTE( "136091-0012.200w", 0x0a0000, 0x010000, CRC(9a78b952) SHA1(53270d4d8c28579ebda477a63c034f6d1b9e5a58) )
	ROM_LOAD16_BYTE( "136091-0011.210w", 0x0a0001, 0x010000, CRC(c5cd5491) SHA1(ede5a3bb888342032d6758b0fb149451b6543d8b) )
	ROM_LOAD16_BYTE( "136091-0014.200x", 0x0c0000, 0x010000, CRC(5b721420) SHA1(cba03943d56eb1d747e48fbe2856c64d2129be3b) )
	ROM_LOAD16_BYTE( "136091-0013.210x", 0x0c0001, 0x010000, CRC(c503b019) SHA1(e35779c0792bb2258dd0830c00a7d2722a0b115e) )
	ROM_LOAD16_BYTE( "136091-0016.200y", 0x0e0000, 0x010000, CRC(f85ad532) SHA1(f9d2480104a7487c23d33b05aa044b7f4ca08c67) )
	ROM_LOAD16_BYTE( "136091-0015.210y", 0x0e0001, 0x010000, CRC(a2e406f3) SHA1(a7266508011c892cb1032fa4d77ccbafedc844e8) )

	ROM_REGION( 0x10000 + 0x10000, "mainpcb:asic65:asic65cpu", 0 )    /* dummy region for ADSP 2105 */
	ROM_LOAD( "136091-0033.10j", 0x000000, 0x010000, CRC(57504ab6) SHA1(ec8361b7da964c07ca0da48a87537badc3986fe0) )

	ROM_REGION16_BE( 0x60000, "mainpcb:user1", 0 )       /* 384k for object ROM */
	ROM_LOAD16_BYTE( "136091-0018.2t",  0x00000, 0x10000, CRC(ef432aa8) SHA1(56bce13c111db7874c9b669d479f6ef47976ee14) )
	ROM_LOAD16_BYTE( "136091-0017.2lm", 0x00001, 0x10000, CRC(b0454074) SHA1(9530ea1ef215116da1f0843776fa7a6b4637049d) )
	ROM_LOAD16_BYTE( "136091-0020.2r",  0x20000, 0x10000, CRC(311cef99) SHA1(9c466aabad7e80581e477253ec6f2fd245f9b9fd) )
	ROM_LOAD16_BYTE( "136091-0019.2k",  0x20001, 0x10000, CRC(5bb00676) SHA1(cad1cea8e43f9590fc71c00fab4eff0d447f9296) )
	ROM_LOAD16_BYTE( "136091-0022.2p",  0x40000, 0x10000, CRC(bc4dd071) SHA1(ca182451a0a18d343dce1be56090d51950d43906) )
	ROM_LOAD16_BYTE( "136091-0021.2j",  0x40001, 0x10000, CRC(14f2caae) SHA1(ff40dbced58dc910a2b5825b846a5e52933cb8fc) )

	ROM_REGION16_BE( 0x50000, "mainpcb:user3", 0 )  /* 256k for DSK ROMs + 64k for RAM */
	ROM_LOAD16_BYTE( "136091-0026.30e", 0x000000, 0x020000, CRC(47705109) SHA1(fa40275b71b74be8591282d2fba4215b98fc29c9) )
	ROM_LOAD16_BYTE( "136091-0025.10e", 0x000001, 0x020000, CRC(ead9254e) SHA1(92152d3ca77b542b3bb3398ccf414df28c95abfd) )

	ROM_REGION16_BE( 0x100000, "mainpcb:ds3sdsp", 0 )  /* DS III sound ADSP-2105 */
	ROM_LOAD( "136091-0033.10j", 0x000000, 0x010000, CRC(57504ab6) SHA1(ec8361b7da964c07ca0da48a87537badc3986fe0) )

	ROM_REGION16_BE( 0x100000, "mainpcb:ds3xdsp", 0 )  /* DS III auxillary ADSP-2105 (unused) */
	ROM_FILL(                    0x000000, 0x010000, 0x00)

	ROM_REGION( 0x80000, "mainpcb:ds3sdsp_data", 0 )
	ROM_LOAD16_BYTE( "136052-1123.12lm",0x00000, 0x10000, CRC(a88411dc) SHA1(1fd53c7eadffa163d5423df2f8338757e58d5f2e) )
	ROM_LOAD16_BYTE( "136077-1017.12t", 0x00001, 0x10000, CRC(e93129a3) SHA1(1221b08c8efbfd8cf6bfbfd956545f10bef48663) )

	ROM_FILL(                           0x20000, 0x20000, 0xff) /* 12R */
	ROM_LOAD16_BYTE( "136052-1124.12k", 0x20000, 0x10000, CRC(071a4309) SHA1(c623bd51d6a4a56503fbf138138854d6a30b11d6) )

	ROM_FILL(                           0x40000, 0x20000, 0xff) /* 12P */
	ROM_LOAD16_BYTE( "136052-3125.12j", 0x40000, 0x10000, CRC(856548ff) SHA1(e8a17b274185c5e4ecf5f9f1c211e18b3ef2456d) )

	ROM_FILL(                           0x60000, 0x20000, 0xff) /* 12N */
	ROM_LOAD16_BYTE( "136052-1126.12h", 0x60000, 0x10000, CRC(f46ef09c) SHA1(ba62f73ee3b33d8f26b430ffa468f8792dca23de) )

	ROM_REGION( 0x800, "mainpcb:200e", 0 )
	ROM_LOAD( "stunrun.200e",    0x000000, 0x000800, CRC(f1e8ba9e) SHA1(605db3fdbaff4ba13729371ad0c4fbab3889378e) )

	ROM_REGION( 0x800, "mainpcb:210e", 0 )
	ROM_LOAD( "stunrun.210e",    0x000000, 0x000800, CRC(f1e8ba9e) SHA1(605db3fdbaff4ba13729371ad0c4fbab3889378e) )
ROM_END

ROM_START( hdrivair )
	ROM_REGION( 0x200000, "mainpcb:maincpu", 0 )        /* 2MB for 68000 code */
	ROM_LOAD16_BYTE( "stesthi.bin", 0x000000, 0x20000, CRC(b4bfa451) SHA1(002a5d213ba8ec76ad83a87d76aefbd98b1e4c94) )
	ROM_LOAD16_BYTE( "stestlo.bin", 0x000001, 0x20000, CRC(58758419) SHA1(7951d4c8cf0b28b4fac3fe172ea3bc56f61bd9ff) )
	ROM_LOAD16_BYTE( "drivehi.bin", 0x040000, 0x20000, CRC(d15f5119) SHA1(c2c7e9675c14ba41effa6f721602f6471b348758) )
	ROM_LOAD16_BYTE( "drivelo.bin", 0x040001, 0x20000, CRC(34adf4af) SHA1(db93fe1388d092916e1db526ea0fe72b35bf5ec0) )
	ROM_LOAD16_BYTE( "wavehi.bin",  0x0c0000, 0x20000, CRC(b21a34b6) SHA1(4309774e482cb97a074884e84358618512dc4f77) )
	ROM_LOAD16_BYTE( "wavelo.bin",  0x0c0001, 0x20000, CRC(15ed4394) SHA1(8c0ae74b2adce312c41bea95dc3b4f55bc3f8b6d) )
	ROM_LOAD16_BYTE( "ms2pics.hi",  0x140000, 0x20000, CRC(bca0af7e) SHA1(f25cfdc8f8fa77bcca2723335f76ba8a7d790eec) )
	ROM_LOAD16_BYTE( "ms2pics.lo",  0x140001, 0x20000, CRC(c3c6be8c) SHA1(66f0a54979bd83a940f226a8b3a9cf2eb3eaa908) )
	ROM_LOAD16_BYTE( "univhi.bin",  0x180000, 0x20000, CRC(86351673) SHA1(34170dd48aa77fe93f0c890a4878f3d370dae9b1) )
	ROM_LOAD16_BYTE( "univlo.bin",  0x180001, 0x20000, CRC(22d3b699) SHA1(e7d3e2107f17579549d09b1bb58fbab647343a61) )
	ROM_LOAD16_BYTE( "coprochi.bin",0x1c0000, 0x20000, CRC(5d2ca109) SHA1(e1a94d3fbfd5d542732555bf60268e73d66b3a06) )
	ROM_LOAD16_BYTE( "coproclo.bin",0x1c0001, 0x20000, CRC(5f98b04d) SHA1(9c4fa4092fd85f1d67be44f2ff91a907a87db51a) )

	ROM_REGION( 0x10000 + 0x10000, "mainpcb:asic65:asic65cpu", 0 )    /* dummy region for ADSP 2105 */
	ROM_LOAD( "sboot.bin", 0x000000, 0x010000, CRC(cde4d010) SHA1(853f4b813ff70fe74cd87e92131c46fca045610d) )

	ROM_REGION16_BE( 0xc0000, "mainpcb:user1", 0 )       /* 768k for object ROM */
	ROM_LOAD16_BYTE( "obj0h.bin",   0x00000, 0x20000, CRC(c321ab55) SHA1(e095e40bb1ebda7c9ff04a5086c10ab41dec2f16) )
	ROM_LOAD16_BYTE( "obj0l.bin",   0x00001, 0x20000, CRC(1f835f2e) SHA1(9d3419f2c1aa65ddfe9ace4e70ca1212d634afbf) )
	ROM_LOAD16_BYTE( "obj1h.bin",   0x40000, 0x20000, CRC(2c06b708) SHA1(daa16f727f2f500172f88b69d6931aa0fa13641b) )
	ROM_LOAD16_BYTE( "obj1l.bin",   0x40001, 0x20000, CRC(3d65f264) SHA1(e9232f5bf439bf4e1cf99cc7e81b7f9550563f15) )
	ROM_LOAD16_BYTE( "obj2h.bin",   0x80000, 0x20000, CRC(a666e98c) SHA1(90e380ff87538c7d557cf005a4a5bcedc250eb72) )
	ROM_LOAD16_BYTE( "obj2l.bin",   0x80001, 0x20000, CRC(b206cc7e) SHA1(17f05e906c41b804fe99dd6cd8acbade919a6a10) )

	ROM_REGION16_BE( 0x140000, "mainpcb:user3", 0 )/* 1MB for DSK ROMs + 256k for RAM */
	ROM_LOAD16_BYTE( "dsk2phi.bin", 0x00000, 0x80000, CRC(71c268e0) SHA1(c089248a7dfadf2eba3134fe40ebb777c115a886) )
	ROM_LOAD16_BYTE( "dsk2plo.bin", 0x00001, 0x80000, CRC(edf96363) SHA1(47f0608c2b0ab983681de021a16b1d10d4feb800) )

	ROM_REGION32_LE( 0x200000, "mainpcb:user4", 0 )/* 2MB for ASIC61 ROMs */
	ROM_LOAD32_BYTE( "roads0.bin",  0x000000, 0x80000, CRC(5028eb41) SHA1(abe9d73e74d4f0308f07cbe9c18c8a77456fdbc7) )
	ROM_LOAD32_BYTE( "roads1.bin",  0x000001, 0x80000, CRC(c3f2c201) SHA1(c73933d7e46f3c63c4ca86af40eb4f0abb09aedf) )
	ROM_LOAD32_BYTE( "roads2.bin",  0x000002, 0x80000, CRC(527923fe) SHA1(839de8486bb7489f059b5a629ab229ad96de7eac) )
	ROM_LOAD32_BYTE( "roads3.bin",  0x000003, 0x80000, CRC(2f2023b2) SHA1(d474892443db2f0710c2be0d6b90735a2fbee12a) )

	ROM_REGION16_BE( 0x10000, "mainpcb:ds3sdsp", 0 ) /* DS IV sound ADSP-2105 */
	ROM_LOAD( "sboot.bin", 0x00000, 0x10000, CRC(cde4d010) SHA1(853f4b813ff70fe74cd87e92131c46fca045610d) )

	ROM_REGION16_BE( 0x10000, "mainpcb:ds3xdsp", 0 ) /* DS IV auxillary ADSP-2105 */
	ROM_LOAD( "xboot.bin", 0x00000, 0x10000, CRC(054b46a0) SHA1(038eec17e678f2755239d6795acfda621796802e) )

	ROM_REGION16_BE( 0x400000, "mainpcb:ds3sdsp_data", 0 ) /* DS IV sound data */
	ROM_LOAD16_BYTE( "ds3rom4.bin", 0x000000, 0x80000, CRC(15ffb19a) SHA1(030dc90b7cabcd7fc5f231b09d2aa2eaf6e60b98) )
	ROM_LOAD16_BYTE( "ds3rom0.bin", 0x000001, 0x80000, CRC(90b8dbb6) SHA1(fff693cb81e88bc00e048bb71406295fe7be5122) )
	ROM_LOAD16_BYTE( "ds3rom5.bin", 0x100000, 0x80000, CRC(8d0e9b27) SHA1(76556f48bdf14475260c268ebdb16ecb494b2f36) )
	ROM_LOAD16_BYTE( "ds3rom1.bin", 0x100001, 0x80000, CRC(58173812) SHA1(b7e9f724011a362e1fc17aa7a7a95841e01d5430) )
	ROM_LOAD16_BYTE( "ds3rom6.bin", 0x200000, 0x80000, CRC(ce7edbae) SHA1(58e9d8379157bb69e323eb79332d644a32c70a6f) )
	ROM_LOAD16_BYTE( "ds3rom2.bin", 0x200001, 0x80000, CRC(5a4b18fa) SHA1(1e9193c1daf14fc0aeca6fab762f5753ec73435f) )
	ROM_LOAD16_BYTE( "ds3rom7.bin", 0x300000, 0x80000, CRC(323eff0b) SHA1(5d4945d77191ee44b4fbf125bc0816217321829e) )
	ROM_LOAD16_BYTE( "ds3rom3.bin", 0x300001, 0x80000, CRC(63965868) SHA1(d61d9d6709a3a3c37c2652602e97fdee52e0e7cb) )

	ROM_REGION( 0x800, "mainpcb:200e", 0 )
	ROM_LOAD( "hdrivair.200e",      0x000000, 0x000800, CRC(6270b696) SHA1(e302880dbca53ee725108ca4f7e45a176e85e96d) )

	ROM_REGION( 0x800, "mainpcb:210e", 0 )
	ROM_LOAD( "hdrivair.210e",      0x000000, 0x000800, CRC(a1c39919) SHA1(92799a7a73f545dad6684eacf7009a6c4d52d8f7) )
ROM_END


ROM_START( hdrivairp )
	ROM_REGION( 0x200000, "mainpcb:maincpu", 0 )        /* 2MB for 68000 code */
	ROM_LOAD16_BYTE( "stest.0h",    0x000000, 0x20000, CRC(bf4bb6a0) SHA1(e38ec5ce245f98bfe8084ba684bffc85dc19d3be) )
	ROM_LOAD16_BYTE( "stest.0l",    0x000001, 0x20000, CRC(f462b511) SHA1(d88efb8cc30322a8332a1f50de775a204758e176) )
	ROM_LOAD16_BYTE( "drive.hi",    0x040000, 0x20000, CRC(56571590) SHA1(d0362b8bd438cd7dfa9ff7cf71307f44c2cfe843) )
	ROM_LOAD16_BYTE( "drive.lo",    0x040001, 0x20000, CRC(799e3138) SHA1(d4b96d8391ff3cf0ea24dfcd8930dd06bfa9d6ce) )
	ROM_LOAD16_BYTE( "wave1.hi",    0x0c0000, 0x20000, CRC(63872d12) SHA1(b56d0c40a7a3c4e4bd17eaf5603c528d17de424f) )
	ROM_LOAD16_BYTE( "wave1.lo",    0x0c0001, 0x20000, CRC(1a472475) SHA1(acfc1b3ce03bd8ce268f00ab76ace6134ad359c3) )
	ROM_LOAD16_BYTE( "ms2pics.hi",  0x140000, 0x20000, CRC(bca0af7e) SHA1(f25cfdc8f8fa77bcca2723335f76ba8a7d790eec) )
	ROM_LOAD16_BYTE( "ms2pics.lo",  0x140001, 0x20000, CRC(c3c6be8c) SHA1(66f0a54979bd83a940f226a8b3a9cf2eb3eaa908) )
	ROM_LOAD16_BYTE( "ms2univ.hi",  0x180000, 0x20000, CRC(59c91b15) SHA1(f35239efebe914e0745a77b6ecfe2d518a90aa9d) )
	ROM_LOAD16_BYTE( "ms2univ.lo",  0x180001, 0x20000, CRC(7493bf60) SHA1(35868c74e9aac6b16a18b67d0136183ea8a8232f) )
	ROM_LOAD16_BYTE( "ms2cproc.0h", 0x1c0000, 0x20000, CRC(19024f2d) SHA1(a94e8836cdc147cea5816b99b8a1ad5ff669d984) )
	ROM_LOAD16_BYTE( "ms2cproc.0l", 0x1c0001, 0x20000, CRC(1e48bd46) SHA1(1a903d889f48604bd8d2d9a0bda4ee20e7ad968b) )

	ROM_REGION( 0x10000 + 0x10000, "mainpcb:dsp32", 0 ) /* dummy region for ADSP 2105 */
	ROM_LOAD( "sboota.bin", 0x10000 + 0x00000, 0x10000, CRC(3ef819cd) SHA1(c547b869a3a37a82fb46584fe0ef0cfe21a4f882) )

	ROM_REGION( 0x10000 + 0x10000, "mainpcb:asic65:asic65cpu", 0 )    /* dummy region for ADSP 2105 */
	ROM_LOAD( "xboota.bin", 0x10000 + 0x00000, 0x10000, CRC(d9c49901) SHA1(9f90ae3a47eb1ef00c3ec3661f60402c2eae2108) )

	ROM_REGION16_BE( 0xc0000, "mainpcb:user1", 0 )       /* 768k for object ROM */
	ROM_LOAD16_BYTE( "objects.0h",  0x00000, 0x20000, CRC(4480dbae) SHA1(6a455173c38e80093f58bdc322cffcf25e70b6ae) )
	ROM_LOAD16_BYTE( "objects.0l",  0x00001, 0x20000, CRC(3c9e9078) SHA1(f1daf32117236401f3cb97f332708632003e55f8) )
	ROM_LOAD16_BYTE( "objects.1h",  0x40000, 0x20000, CRC(f613adaf) SHA1(9b9456e144a48fb73c5e084b33345667eed4905e) )
	ROM_LOAD16_BYTE( "objects.1l",  0x40001, 0x20000, CRC(700bd978) SHA1(5cd63d4eee00d90fe29fb9697b6a0ea6b86704ae) )
	ROM_LOAD16_BYTE( "objects.2h",  0x80000, 0x20000, CRC(3f83742b) SHA1(4b6e0134a806bcc9bd56432737047f86d0a16424) )
	ROM_LOAD16_BYTE( "objects.2l",  0x80001, 0x20000, CRC(e3b512f0) SHA1(080c5a21cb76edcb55d1c2488e9d91cf29cb0665) )

	ROM_REGION16_BE( 0x140000, "mainpcb:user3", 0 )/* 1MB for DSK ROMs + 256k for RAM */
	ROM_LOAD16_BYTE( "dskpics.hi",  0x00000, 0x80000, CRC(eaa88101) SHA1(ed0ebf8a9a9514d810242b9b552126f6717f9e25) )
	ROM_LOAD16_BYTE( "dskpics.lo",  0x00001, 0x80000, CRC(8c6f0750) SHA1(4cb23cedc500c1509dc875c3291a5771c8473f73) )

	ROM_REGION32_LE( 0x200000, "mainpcb:user4", 0 )/* 2MB for ASIC61 ROMs */
	ROM_LOAD16_BYTE( "roads.0",     0x000000, 0x80000, CRC(cab2e335) SHA1(914996c5b7905f1c20fcda6972af88debbee59cd) )
	ROM_LOAD16_BYTE( "roads.1",     0x000001, 0x80000, CRC(62c244ba) SHA1(f041a269f35a9d187c90241c5b64173663ad5268) )
	ROM_LOAD16_BYTE( "roads.2",     0x000002, 0x80000, CRC(ba57f415) SHA1(1daf5a014e9bef15466b282bcca2395fec2b0628) )
	ROM_LOAD16_BYTE( "roads.3",     0x000003, 0x80000, CRC(1e6a4ca0) SHA1(2cf06d6c73be11cf10515246fca2baa05ce5091b) )

	ROM_REGION( 0x10000, "mainpcb:ds3sdsp", 0 ) /* DS IV sound ADSP-2105 */
	ROM_LOAD( "sboota.bin", 0x00000, 0x10000, CRC(3ef819cd) SHA1(c547b869a3a37a82fb46584fe0ef0cfe21a4f882) )

	ROM_REGION( 0x10000, "mainpcb:ds3xdsp", 0 ) /* DS IV auxillary ADSP-2105 */
	ROM_LOAD( "xboota.bin", 0x00000, 0x10000, CRC(d9c49901) SHA1(9f90ae3a47eb1ef00c3ec3661f60402c2eae2108) )

	ROM_REGION16_BE( 0x400000, "mainpcb:ds3sdsp_data", 0 )
	ROM_LOAD16_BYTE( "ds3rom.5",    0x000000, 0x80000, CRC(6ef9ed90) SHA1(8bd927a56fe99f7db96d203c1daeb8c8c83f2c17) )
	ROM_LOAD16_BYTE( "ds3rom.1",    0x000001, 0x80000, CRC(03673d8d) SHA1(13596f7acb58fba78d6e4f2ac7bb21d9d2589668) )
	ROM_LOAD16_BYTE( "ds3rom.6",    0x100000, 0x80000, CRC(cd4cd6bc) SHA1(95689ab7cb18af54ff09aebf223f6346f13dfd7b) )
	ROM_LOAD16_BYTE( "ds3rom.2",    0x100001, 0x80000, CRC(f67754e9) SHA1(3548412ccdfa9b482942c78778f05d67eb7835ea) )
	ROM_LOAD16_BYTE( "ds3rom.7",    0x200000, 0x80000, CRC(3d695e1f) SHA1(4e5dd009ed11d299c546451141920dc1dc74a529) )
	ROM_LOAD16_BYTE( "ds3rom.3",    0x200001, 0x80000, CRC(008d3578) SHA1(c9ff50b931c25fe86bde3eb0aae2350c29766438) )
	ROM_LOAD16_BYTE( "ds3rom.0",    0x300000, 0x80000, CRC(90b8dbb6) SHA1(fff693cb81e88bc00e048bb71406295fe7be5122) )
	ROM_LOAD16_BYTE( "ds3rom.4",    0x300001, 0x80000, CRC(6281efee) SHA1(47d0f3ff973166d818877996c45dccf1d3a85fe1) )

	ROM_REGION( 0x800, "mainpcb:200e", 0 )
	ROM_LOAD( "hdrivair.200e",      0x000000, 0x000800, CRC(6270b696) SHA1(e302880dbca53ee725108ca4f7e45a176e85e96d) )

	ROM_REGION( 0x800, "mainpcb:210e", 0 )
	ROM_LOAD( "hdrivair.210e",      0x000000, 0x000800, CRC(a1c39919) SHA1(92799a7a73f545dad6684eacf7009a6c4d52d8f7) )
ROM_END



/*************************************
 *
 *  Common initialization
 *
 *************************************/

/* COMMON INIT: initialize the original "driver" main board */
void harddriv_state::init_driver()
{
	/* note that we're not multisync */
	m_gsp_multisync = false;
}


/* COMMON INIT: initialize the later "multisync" main board */
void harddriv_state::init_multisync(int compact_inputs)
{
	/* note that we're multisync */
	m_gsp_multisync = true;

	// if we have a JSA board, install the read/write handlers
	if (m_jsa.found())
		m_maincpu->space(AS_PROGRAM).install_readwrite_handler(0x600000, 0x603fff, read8_delegate(FUNC(atari_jsa_base_device::main_response_r),m_jsa.target()), write8_delegate(FUNC(atari_jsa_base_device::main_command_w),m_jsa.target()), 0xff00);

	/* install handlers for the compact driving games' inputs */
	if (compact_inputs)
	{
		m_maincpu->space(AS_PROGRAM).install_read_handler(0x400000, 0x400001, read16_delegate(FUNC(harddriv_state::hdc68k_wheel_r), this));
		m_maincpu->space(AS_PROGRAM).install_write_handler(0x408000, 0x408001, write16_delegate(FUNC(harddriv_state::hdc68k_wheel_edge_reset_w), this));
		m_maincpu->space(AS_PROGRAM).install_read_handler(0xa80000, 0xafffff, read16_delegate(FUNC(harddriv_state::hdc68k_port1_r), this));
	}
}


/* COMMON INIT: initialize the ADSP/ADSP2 board */
void harddriv_state::init_adsp()
{
	/* install ADSP program RAM */
	m_maincpu->space(AS_PROGRAM).install_readwrite_handler(0x800000, 0x807fff, read16_delegate(FUNC(harddriv_state::hd68k_adsp_program_r), this), write16_delegate(FUNC(harddriv_state::hd68k_adsp_program_w), this));

	/* install ADSP data RAM */
	m_maincpu->space(AS_PROGRAM).install_readwrite_handler(0x808000, 0x80bfff, read16_delegate(FUNC(harddriv_state::hd68k_adsp_data_r), this), write16_delegate(FUNC(harddriv_state::hd68k_adsp_data_w), this));

	/* install ADSP serial buffer RAM */
	m_maincpu->space(AS_PROGRAM).install_readwrite_handler(0x810000, 0x813fff, read16_delegate(FUNC(harddriv_state::hd68k_adsp_buffer_r), this), write16_delegate(FUNC(harddriv_state::hd68k_adsp_buffer_w), this));

	/* install ADSP control locations */
	m_maincpu->space(AS_PROGRAM).install_write_handler(0x818000, 0x81801f, write16_delegate(FUNC(harddriv_state::hd68k_adsp_control_w), this));
	m_maincpu->space(AS_PROGRAM).install_write_handler(0x818060, 0x81807f, write16_delegate(FUNC(harddriv_state::hd68k_adsp_irq_clear_w), this));
	m_maincpu->space(AS_PROGRAM).install_read_handler(0x838000, 0x83ffff, read16_delegate(FUNC(harddriv_state::hd68k_adsp_irq_state_r), this));
}


/* COMMON INIT: initialize the DS3 board */
void harddriv_state::init_ds3()
{
	/* install ADSP program RAM */
	m_maincpu->space(AS_PROGRAM).install_readwrite_handler(0x800000, 0x807fff, read16_delegate(FUNC(harddriv_state::hd68k_ds3_program_r), this), write16_delegate(FUNC(harddriv_state::hd68k_ds3_program_w), this));

	/* install ADSP data RAM */
	m_maincpu->space(AS_PROGRAM).install_readwrite_handler(0x808000, 0x80bfff, read16_delegate(FUNC(harddriv_state::hd68k_adsp_data_r), this), write16_delegate(FUNC(harddriv_state::hd68k_adsp_data_w), this));
	m_maincpu->space(AS_PROGRAM).install_readwrite_handler(0x80c000, 0x80dfff, read16_delegate(FUNC(harddriv_state::hdds3_special_r), this), write16_delegate(FUNC(harddriv_state::hdds3_special_w), this));

	/* install ADSP control locations */
	m_maincpu->space(AS_PROGRAM).install_read_handler(0x820000, 0x8207ff, read16_delegate(FUNC(harddriv_state::hd68k_ds3_gdata_r), this));
	m_maincpu->space(AS_PROGRAM).install_read_handler(0x820800, 0x820fff, read16_delegate(FUNC(harddriv_state::hd68k_ds3_girq_state_r), this));
	m_maincpu->space(AS_PROGRAM).install_write_handler(0x820000, 0x8207ff, write16_delegate(FUNC(harddriv_state::hd68k_ds3_gdata_w), this));
	m_maincpu->space(AS_PROGRAM).install_write_handler(0x821000, 0x8217ff, write16_delegate(FUNC(harddriv_state::hd68k_adsp_irq_clear_w), this));

	m_maincpu->space(AS_PROGRAM).install_read_handler(0x822000, 0x8227ff, read16_delegate(FUNC(harddriv_state::hd68k_ds3_sdata_r), this));
	m_maincpu->space(AS_PROGRAM).install_read_handler(0x822800, 0x822fff, read16_delegate(FUNC(harddriv_state::hd68k_ds3_sirq_state_r), this));
	m_maincpu->space(AS_PROGRAM).install_write_handler(0x822000, 0x8227ff, write16_delegate(FUNC(harddriv_state::hd68k_ds3_sdata_w), this));
	m_maincpu->space(AS_PROGRAM).install_write_handler(0x823000, 0x8237ff, write16_delegate(FUNC(harddriv_state::hd68k_ds3_sirq_clear_w), this));
	m_maincpu->space(AS_PROGRAM).install_write_handler(0x823800, 0x823fff, write16_delegate(FUNC(harddriv_state::hd68k_ds3_control_w), this));

	/* predetermine memory regions, can't use a region_ptr because strtdriv expects uint8_t while hdrivair expects uint16_t, also need to check if region exists for steeltal*/
	if (memregion("ds3sdsp_data") != nullptr)
<<<<<<< HEAD
	{	m_ds3_sdata_memory = (uint16_t*)memregion("ds3sdsp_data")->base();
=======
	{
		m_ds3_sdata_memory = (uint16_t *)memregion("ds3sdsp_data")->base();
>>>>>>> e4c6cb15
		m_ds3_sdata_memory_size = memregion("ds3sdsp_data")->bytes() / 2;
	}
/*


/PMEM   = RVASB & EXTB &         /AB20 & /AB19 & /AB18 & /AB17 & /AB16 & /AB15
        = 0 0000 0xxx xxxx xxxx xxxx (read/write)
        = 0x000000-0x007fff

/DMEM   = RVASB & EXTB &         /AB20 & /AB19 & /AB18 & /AB17 & /AB16 &  AB15
        = 0 0000 1xxx xxxx xxxx xxxx (read/write)
        = 0x008000-0x00ffff

/G68WR  = RVASB & EXTB &  EWRB & /AB20 & /AB19 & /AB18 &  AB17 & /AB16 & /AB15 & /AB14 & /AB13 & /AB12 & /AB11
        = 0 0010 0000 0xxx xxxx xxxx (write)
        = 0x020000-0x0207ff

/G68RD0 = RVASB & EXTB & /EWRB & /AB20 & /AB19 & /AB18 &  AB17 & /AB16 & /AB15 & /AB14 & /AB13 & /AB12 & /AB11
        = 0 0010 0000 0xxx xxxx xxxx (read)
        = 0x020000-0x0207ff

/G68RD1 = RVASB & EXTB & /EWRB & /AB20 & /AB19 & /AB18 &  AB17 & /AB16 & /AB15 & /AB14 & /AB13 & /AB12 &  AB11
        = 0 0010 0000 1xxx xxxx xxxx (read)
        = 0x020800-0x020fff

/GCGINT = RVASB & EXTB &  EWRB & /AB20 & /AB19 & /AB18 &  AB17 & /AB16 & /AB15 & /AB14 & /AB13 &  AB12 & /AB11
        = 0 0010 0001 0xxx xxxx xxxx (write)
        = 0x021000-0x0217ff

/S68WR  = RVASB & EXTB &  EWRB & /AB20 & /AB19 & /AB18 & AB17 & /AB16 & /AB15 & /AB14 & AB13 & /AB12 & /AB11
        = 0 0010 0010 0xxx xxxx xxxx (write)
        = 0x022000-0x0227ff

/S68RD0 = RVASB & EXTB & /EWRB & /AB20 & /AB19 & /AB18 & AB17 & /AB16 & /AB15 & /AB14 & AB13 & /AB12 & /AB11
        = 0 0010 0010 0xxx xxxx xxxx (read)
        = 0x022000-0x0227ff

/S68RD1 = RVASB & EXTB & /EWRB & /AB20 & /AB19 & /AB18 & AB17 & /AB16 & /AB15 & /AB14 & AB13 & /AB12 &  AB11
        = 0 0010 0010 1xxx xxxx xxxx (read)
        = 0x022800-0x022fff

/SCGINT = RVASB & EXTB &  EWRB & /AB20 & /AB19 & /AB18 & AB17 & /AB16 & /AB15 & /AB14 & AB13 &  AB12 & /AB11
        = 0 0010 0011 0xxx xxxx xxxx (write)
        = 0x023000-0x0237ff

/LATCH  = RVASB & EXTB &  EWRB & /AB20 & /AB19 & /AB18 & AB17 & /AB16 & /AB15 & /AB14 & AB13 &  AB12 &  AB11
        = 0 0010 0011 1xxx xxxx xxxx (write)
        = 0x023800-0x023fff




/SBUFF  =         EXTB & /EWRB & /AB20 & /AB19 & /AB18 & AB17 & /AB16 & /AB15 & /AB14 & AB13 & /AB12
        |         EXTB &         /AB20 & /AB19 & /AB18 & AB17 & /AB16 & /AB15 & /AB14 & AB13 & /AB12 & /AB11
        = 0 0010 0010 xxxx xxxx xxxx (read)
        | 0 0010 0010 0xxx xxxx xxxx (read/write)

/GBUFF  =         EXTB &         /AB20 & /AB19 & /AB18 & /AB17 & /AB16
        |         EXTB & /EWRB & /AB20 & /AB19 & /AB18 &         /AB16 & /AB15 & /AB14 & /AB13 &         /AB11
        |         EXTB &         /AB20 & /AB19 & /AB18 &         /AB16 & /AB15 & /AB14 & /AB13 & /AB12 & /AB11
        = 0 0000 xxxx xxxx xxxx xxxx (read/write)
        | 0 00x0 000x 0xxx xxxx xxxx (read)
        | 0 00x0 0000 0xxx xxxx xxxx (read/write)

/GBUFF2 =         EXTB &         /AB20 & /AB19 & /AB18 & /AB17 & /AB16
        = 0 0000 xxxx xxxx xxxx xxxx (read/write)

*/
}


/* COMMON INIT: initialize the DSK add-on board */
void harddriv_state::init_dsk()
{
	uint8_t *usr3 = memregion("user3")->base();

	/* install ASIC61 */
	m_maincpu->space(AS_PROGRAM).install_readwrite_handler(0x85c000, 0x85c7ff, read16_delegate(FUNC(harddriv_state::hd68k_dsk_dsp32_r), this), write16_delegate(FUNC(harddriv_state::hd68k_dsk_dsp32_w), this));

	/* install control registers */
	m_maincpu->space(AS_PROGRAM).install_write_handler(0x85c800, 0x85c81f, write16_delegate(FUNC(harddriv_state::hd68k_dsk_control_w), this));

	/* install extra RAM */
	m_maincpu->space(AS_PROGRAM).install_readwrite_handler(0x900000, 0x90ffff, read16_delegate(FUNC(harddriv_state::hd68k_dsk_ram_r), this), write16_delegate(FUNC(harddriv_state::hd68k_dsk_ram_w), this));
	m_dsk_ram = (uint16_t *)(usr3 + 0x40000);

	/* install extra ZRAM */
	m_maincpu->space(AS_PROGRAM).install_readwrite_handler(0x910000, 0x910fff, read8_delegate(FUNC(eeprom_parallel_28xx_device::read), m_dsk_10c.target()), write8_delegate(FUNC(eeprom_parallel_28xx_device::write), m_dsk_10c.target()), 0xff00);
	m_maincpu->space(AS_PROGRAM).install_readwrite_handler(0x910000, 0x910fff, read8_delegate(FUNC(eeprom_parallel_28xx_device::read), m_dsk_30c.target()), write8_delegate(FUNC(eeprom_parallel_28xx_device::write), m_dsk_30c.target()), 0x00ff);

	/* install ASIC65 */
	m_maincpu->space(AS_PROGRAM).install_write_handler(0x914000, 0x917fff, write16_delegate(FUNC(asic65_device::data_w), (asic65_device*)m_asic65));
	m_maincpu->space(AS_PROGRAM).install_read_handler(0x914000, 0x917fff, read16_delegate(FUNC(asic65_device::read), (asic65_device*)m_asic65));
	m_maincpu->space(AS_PROGRAM).install_read_handler(0x918000, 0x91bfff, read16_delegate(FUNC(asic65_device::io_r), (asic65_device*)m_asic65));

	/* install extra ROM */
	m_maincpu->space(AS_PROGRAM).install_read_handler(0x940000, 0x9fffff, read16_delegate(FUNC(harddriv_state::hd68k_dsk_small_rom_r), this));
	m_dsk_rom = (uint16_t *)(usr3 + 0x00000);
}


/* COMMON INIT: initialize the DSK II add-on board */
void harddriv_state::init_dsk2()
{
	uint8_t *usr3 = memregion("user3")->base();

	/* install ASIC65 */
	m_maincpu->space(AS_PROGRAM).install_write_handler(0x824000, 0x824003, write16_delegate(FUNC(asic65_device::data_w), (asic65_device*)m_asic65));
	m_maincpu->space(AS_PROGRAM).install_read_handler(0x824000, 0x824003, read16_delegate(FUNC(asic65_device::read), (asic65_device*)m_asic65));
	m_maincpu->space(AS_PROGRAM).install_read_handler(0x825000, 0x825001, read16_delegate(FUNC(asic65_device::io_r), (asic65_device*)m_asic65));

	/* install ASIC61 */
	m_maincpu->space(AS_PROGRAM).install_readwrite_handler(0x827000, 0x8277ff, read16_delegate(FUNC(harddriv_state::hd68k_dsk_dsp32_r), this), write16_delegate(FUNC(harddriv_state::hd68k_dsk_dsp32_w), this));

	/* install control registers */
	m_maincpu->space(AS_PROGRAM).install_write_handler(0x827800, 0x82781f, write16_delegate(FUNC(harddriv_state::hd68k_dsk_control_w), this));

	/* install extra RAM */
	m_maincpu->space(AS_PROGRAM).install_readwrite_handler(0x880000, 0x8bffff, read16_delegate(FUNC(harddriv_state::hd68k_dsk_ram_r), this), write16_delegate(FUNC(harddriv_state::hd68k_dsk_ram_w), this));
	m_dsk_ram = (uint16_t *)(usr3 + 0x100000);

	/* install extra ROM */
	m_maincpu->space(AS_PROGRAM).install_read_handler(0x900000, 0x9fffff, read16_delegate(FUNC(harddriv_state::hd68k_dsk_rom_r), this));
	m_dsk_rom = (uint16_t *)(usr3 + 0x000000);
}


/* COMMON INIT: initialize the DSPCOM add-on board */
void harddriv_state::init_dspcom()
{
		/* install ASIC65 */
	m_maincpu->space(AS_PROGRAM).install_write_handler(0x900000, 0x900003, write16_delegate(FUNC(asic65_device::data_w), (asic65_device*)m_asic65));
	m_maincpu->space(AS_PROGRAM).install_read_handler(0x900000, 0x900003, read16_delegate(FUNC(asic65_device::read), (asic65_device*)m_asic65));
	m_maincpu->space(AS_PROGRAM).install_read_handler(0x901000, 0x910001, read16_delegate(FUNC(asic65_device::io_r), (asic65_device*)m_asic65));

	/* install DSPCOM control */
	m_maincpu->space(AS_PROGRAM).install_write_handler(0x904000, 0x90401f, write16_delegate(FUNC(harddriv_state::hddspcom_control_w), this));
}


/* COMMON INIT: initialize the original "driver" sound board */
void harddriv_state::init_driver_sound()
{
	/* install sound handlers */
	m_maincpu->space(AS_PROGRAM).install_readwrite_handler(0x840000, 0x840001, read16_delegate(FUNC(harddriv_sound_board_device::hd68k_snd_data_r), (harddriv_sound_board_device*)m_harddriv_sound), write16_delegate(FUNC(harddriv_sound_board_device::hd68k_snd_data_w), (harddriv_sound_board_device*)m_harddriv_sound));
	m_maincpu->space(AS_PROGRAM).install_read_handler(0x844000, 0x844001, read16_delegate(FUNC(harddriv_sound_board_device::hd68k_snd_status_r), (harddriv_sound_board_device*)m_harddriv_sound));
	m_maincpu->space(AS_PROGRAM).install_write_handler(0x84c000, 0x84c001, write16_delegate(FUNC(harddriv_sound_board_device::hd68k_snd_reset_w), (harddriv_sound_board_device*)m_harddriv_sound));
}




/*************************************
 *
 *  Driver initialization
 *
 *************************************/

void harddriv_state::init_harddriv(void)
{
	/* initialize the boards */
	init_driver();
	init_adsp();
	init_driver_sound();

	/* set up gsp speedup handler */
	m_gsp->space(AS_PROGRAM).install_write_handler(0xfff9fc00, 0xfff9fc0f, write16_delegate(FUNC(harddriv_state::hdgsp_speedup1_w), this));
	m_gsp->space(AS_PROGRAM).install_write_handler(0xfffcfc00, 0xfffcfc0f, write16_delegate(FUNC(harddriv_state::hdgsp_speedup2_w), this));
	m_gsp->space(AS_PROGRAM).install_read_handler(0xfff9fc00, 0xfff9fc0f, read16_delegate(FUNC(harddriv_state::hdgsp_speedup_r), this));
	m_gsp_speedup_pc = 0xffc00f10;
	m_gsp_speedup_addr[0] = (uint16_t *)(m_gsp_vram + ((0xfff9fc00 - 0xff800000) >> 3)); // Addresses are in bits. Really.
	m_gsp_speedup_addr[1] = (uint16_t *)(m_gsp_vram + ((0xfffcfc00 - 0xff800000) >> 3));

	/* set up msp speedup handler */
	m_msp->space(AS_PROGRAM).install_write_handler(0x00751b00, 0x00751b0f, write16_delegate(FUNC(harddriv_state::hdmsp_speedup_w), this));
	m_msp->space(AS_PROGRAM).install_read_handler(0x00751b00, 0x00751b0f, read16_delegate(FUNC(harddriv_state::hdmsp_speedup_r), this));
	m_msp_speedup_pc = 0x00723b00;
	m_msp_speedup_addr = m_msp_ram + ((0x751b00 - 0x700000) >> 4); // Address in bits, plus uint16_t *

	/* set up adsp speedup handlers */
	m_adsp->space(AS_DATA).install_read_handler(0x1fff, 0x1fff, read16_delegate(FUNC(harddriv_state::hdadsp_speedup_r), this));
}


void harddriv_state::init_harddrivc(void)
{
	/* initialize the boards */
	init_multisync(1);
	init_adsp();
	init_driver_sound();

	/* set up gsp speedup handler */
	m_gsp->space(AS_PROGRAM).install_write_handler(0xfff9fc00, 0xfff9fc0f, write16_delegate(FUNC(harddriv_state::hdgsp_speedup1_w), this));
	m_gsp->space(AS_PROGRAM).install_write_handler(0xfffcfc00, 0xfffcfc0f, write16_delegate(FUNC(harddriv_state::hdgsp_speedup2_w), this));
	m_gsp->space(AS_PROGRAM).install_read_handler(0xfff9fc00, 0xfff9fc0f, read16_delegate(FUNC(harddriv_state::hdgsp_speedup_r), this));
	m_gsp_speedup_pc = 0xfff40ff0;
	m_gsp_speedup_addr[0] = (uint16_t *)(m_gsp_vram + ((0xfff9fc00 - 0xffc00000) >> 3)); // Addresses are in bits. Really.
	m_gsp_speedup_addr[1] = (uint16_t *)(m_gsp_vram + ((0xfffcfc00 - 0xffc00000) >> 3));

	/* set up msp speedup handler */
	m_msp->space(AS_PROGRAM).install_write_handler(0x00751b00, 0x00751b0f, write16_delegate(FUNC(harddriv_state::hdmsp_speedup_w), this));
	m_msp->space(AS_PROGRAM).install_read_handler(0x00751b00, 0x00751b0f, read16_delegate(FUNC(harddriv_state::hdmsp_speedup_r), this));
	m_msp_speedup_pc = 0x00723b00;
	m_msp_speedup_addr = m_msp_ram + ((0x751b00 - 0x700000) >> 4); // Address in bits, plus uint16_t *

	/* set up adsp speedup handlers */
	m_adsp->space(AS_DATA).install_read_handler(0x1fff, 0x1fff, read16_delegate(FUNC(harddriv_state::hdadsp_speedup_r), this));
}


void harddriv_state::init_stunrun(void)
{
	/* initialize the boards */
	init_multisync(0);
	init_adsp();

	/* set up gsp speedup handler */
	m_gsp->space(AS_PROGRAM).install_write_handler(0xfff9fc00, 0xfff9fc0f, write16_delegate(FUNC(harddriv_state::hdgsp_speedup1_w), this));
	m_gsp->space(AS_PROGRAM).install_write_handler(0xfffcfc00, 0xfffcfc0f, write16_delegate(FUNC(harddriv_state::hdgsp_speedup2_w), this));
	m_gsp->space(AS_PROGRAM).install_read_handler(0xfff9fc00, 0xfff9fc0f, read16_delegate(FUNC(harddriv_state::hdgsp_speedup_r), this));
	m_gsp_speedup_pc = 0xfff41070;
	m_gsp_speedup_addr[0] = (uint16_t *)(m_gsp_vram + ((0xfff9fc00 - 0xffc00000) >> 3)); // Addresses are in bits. Really.
	m_gsp_speedup_addr[1] = (uint16_t *)(m_gsp_vram + ((0xfffcfc00 - 0xffc00000) >> 3));

	/* set up adsp speedup handlers */
	m_adsp->space(AS_DATA).install_read_handler(0x1fff, 0x1fff, read16_delegate(FUNC(harddriv_state::hdadsp_speedup_r), this));
}


void harddriv_state::init_racedriv(void)
{
	/* initialize the boards */
	init_driver();
	init_adsp();
	init_dsk();
	init_driver_sound();

	/* set up the slapstic */
	m_slapstic_device->slapstic_init();
	m_maincpu->space(AS_PROGRAM).install_readwrite_handler(0xe0000, 0xfffff, read16_delegate(FUNC(harddriv_state::rd68k_slapstic_r), this), write16_delegate(FUNC(harddriv_state::rd68k_slapstic_w), this));
	m_m68k_slapstic_base = (uint16_t *)(memregion("maincpu")->base() + 0xe0000);

	/* synchronization */
	m_dsp32->space(AS_PROGRAM).install_write_handler(0x613c00, 0x613c03, write32_delegate(FUNC(harddriv_state::rddsp32_sync0_w), this));
	m_dsp32->space(AS_PROGRAM).install_write_handler(0x613e00, 0x613e03, write32_delegate(FUNC(harddriv_state::rddsp32_sync1_w), this));
	m_rddsp32_sync[0] = m_dsp32_ram + ((0x613c00 - 0x600000) >> 2);
	m_rddsp32_sync[1] = m_dsp32_ram + ((0x613e00 - 0x600000) >> 2);

	/* set up adsp speedup handlers */
	m_adsp->space(AS_DATA).install_read_handler(0x1fff, 0x1fff, read16_delegate(FUNC(harddriv_state::hdadsp_speedup_r), this));

}


void harddriv_state::racedrivc_init_common(offs_t gsp_protection)
{
	/* initialize the boards */
	init_multisync(1);
	init_adsp();
	init_dsk();
	init_driver_sound();

	/* set up the slapstic */
	m_slapstic_device->slapstic_init();
	m_maincpu->space(AS_PROGRAM).install_readwrite_handler(0xe0000, 0xfffff, read16_delegate(FUNC(harddriv_state::rd68k_slapstic_r), this), write16_delegate(FUNC(harddriv_state::rd68k_slapstic_w), this));
	m_m68k_slapstic_base = (uint16_t *)(memregion("maincpu")->base() + 0xe0000);

	/* synchronization */
	m_dsp32->space(AS_PROGRAM).install_write_handler(0x613c00, 0x613c03, write32_delegate(FUNC(harddriv_state::rddsp32_sync0_w), this));
	m_dsp32->space(AS_PROGRAM).install_write_handler(0x613e00, 0x613e03, write32_delegate(FUNC(harddriv_state::rddsp32_sync1_w), this));
	m_rddsp32_sync[0] = m_dsp32_ram + ((0x613c00 - 0x600000) >> 2);
	m_rddsp32_sync[1] = m_dsp32_ram + ((0x613e00 - 0x600000) >> 2);

	/* set up protection hacks */
	m_gsp->space(AS_PROGRAM).install_write_handler(gsp_protection, gsp_protection + 0x0f, write16_delegate(FUNC(harddriv_state::hdgsp_protection_w), this));
	m_gsp_protection = (uint16_t *)(m_gsp_vram + ((gsp_protection - 0xffc00000) >> 3));

	/* set up gsp speedup handler */
	m_gsp->space(AS_PROGRAM).install_write_handler(0xfff76f60, 0xfff76f6f, write16_delegate(FUNC(harddriv_state::rdgsp_speedup1_w), this));
	m_gsp->space(AS_PROGRAM).install_read_handler(0xfff76f60, 0xfff76f6f, read16_delegate(FUNC(harddriv_state::rdgsp_speedup1_r), this));
	m_gsp_speedup_pc = 0xfff43a00;
	m_gsp_speedup_addr[0] = (uint16_t *)(m_gsp_vram + ((0xfff76f60 - 0xffc00000) >> 3));

	/* set up adsp speedup handlers */
	m_adsp->space(AS_DATA).install_read_handler(0x1fff, 0x1fff, read16_delegate(FUNC(harddriv_state::hdadsp_speedup_r), this));
}

void harddriv_state::init_racedrivc(void) { racedrivc_init_common(0xfff95cd0); }
void harddriv_state::init_racedrivc1(void) { racedrivc_init_common(0xfff7ecd0); }

void harddriv_state::init_racedrivc_panorama_side()
{
	int gsp_protection = 0xfff960a0; // correct? same as strtdriv
	/* initialize the boards */
	init_multisync(1);
	init_adsp();

	/* set up the slapstic */
	m_slapstic_device->slapstic_init();
	m_maincpu->space(AS_PROGRAM).install_readwrite_handler(0xe0000, 0xfffff, read16_delegate(FUNC(harddriv_state::rd68k_slapstic_r), this), write16_delegate(FUNC(harddriv_state::rd68k_slapstic_w), this));
	m_m68k_slapstic_base = (uint16_t *)(memregion("maincpu")->base() + 0xe0000);

	/* set up protection hacks */
	m_gsp->space(AS_PROGRAM).install_write_handler(gsp_protection, gsp_protection + 0x0f, write16_delegate(FUNC(harddriv_state::hdgsp_protection_w), this));
	m_gsp_protection = (uint16_t *)(m_gsp_vram + ((gsp_protection - 0xffc00000) >> 3));

	/* set up gsp speedup handler (todo, work these out) */
//  m_gsp->space(AS_PROGRAM).install_write_handler(0xfff76f60, 0xfff76f6f, write16_delegate(FUNC(harddriv_state::rdgsp_speedup1_w), this));
//  m_gsp->space(AS_PROGRAM).install_read_handler(0xfff76f60, 0xfff76f6f, read16_delegate(FUNC(harddriv_state::rdgsp_speedup1_r), this));
//  m_gsp_speedup_pc = 0xfff43a00;
//  m_gsp_speedup_addr[0] = (uint16_t *)(m_gsp_vram + ((0xfff76f60 - 0xffc00000) >> 3));

	/* set up adsp speedup handlers */
	m_adsp->space(AS_DATA).install_read_handler(0x1fff, 0x1fff, read16_delegate(FUNC(harddriv_state::hdadsp_speedup_r), this));
}

void harddriv_state::init_racedrivb1(void)
{
	/* this unpleasantness prevents racedriv1/racedrivb1/racedrivg1 from crashing MAME during boot */
	/* they clear the DSP32C's RAM and then release it from reset, causing it to run through */
	/* its address space recursively executing instructions */
	m_dsp32->space(AS_PROGRAM).install_read_handler(0x002000, 0x5fffff, read32_delegate(FUNC(harddriv_state::rddsp_unmap_r),this));
	m_dsp32->space(AS_PROGRAM).install_read_handler(0x640000, 0xfff7ff, read32_delegate(FUNC(harddriv_state::rddsp_unmap_r),this));

	DRIVER_INIT_CALL(racedriv);
}

READ32_MEMBER(harddriv_state::rddsp_unmap_r)
{
	return 0;
}

READ16_MEMBER(harddriv_state::steeltal_dummy_r)
{
	/* this is required so that INT 4 is recognized as a sound INT */
	return ~0;
}


void harddriv_state::steeltal_init_common(offs_t ds3_transfer_pc, int proto_sloop)
{
	/* initialize the boards */
	init_multisync(0);
	init_ds3();
	init_dspcom();

	m_maincpu->space(AS_PROGRAM).install_read_handler(0x908000, 0x908001, read16_delegate(FUNC(harddriv_state::steeltal_dummy_r), this));

	/* set up the SLOOP */
	if (!proto_sloop)
	{
		m_maincpu->space(AS_PROGRAM).install_readwrite_handler(0xe0000, 0xfffff, read16_delegate(FUNC(harddriv_state::st68k_sloop_r), this),  write16_delegate(FUNC(harddriv_state::st68k_sloop_w), this));
		m_maincpu->space(AS_PROGRAM).install_read_handler(0x4e000, 0x4ffff, read16_delegate(FUNC(harddriv_state::st68k_sloop_alt_r), this));
	}
	else
		m_maincpu->space(AS_PROGRAM).install_readwrite_handler(0xe0000, 0xfffff, read16_delegate(FUNC(harddriv_state::st68k_protosloop_r), this), write16_delegate(FUNC(harddriv_state::st68k_protosloop_w), this));

	m_m68k_slapstic_base = (uint16_t *)(memregion("maincpu")->base() + 0xe0000);
	m_m68k_sloop_alt_base = (uint16_t *)(memregion("maincpu")->base() + 0x4e000);

	/* set up protection hacks */
	m_gsp->space(AS_PROGRAM).install_write_handler(0xfff965d0, 0xfff965df, write16_delegate(FUNC(harddriv_state::hdgsp_protection_w), this));
	m_gsp_protection = (uint16_t *)(m_gsp_vram + ((0xfff965d0 - 0xffc00000) >> 3));

	/* set up adsp speedup handlers */
	m_adsp->space(AS_DATA).install_read_handler(0x1fff, 0x1fff, read16_delegate(FUNC(harddriv_state::hdadsp_speedup_r), this));
	m_adsp->space(AS_DATA).install_read_handler(0x1f99, 0x1f99, read16_delegate(FUNC(harddriv_state::hdds3_speedup_r), this));
	m_ds3_speedup_addr = &m_adsp_data_memory[0x1f99];
	m_ds3_speedup_pc = 0xff;
	m_ds3_transfer_pc = ds3_transfer_pc;
}



void harddriv_state::init_steeltal(void)
{
	steeltal_init_common(0x4fc18, 0);
}

void harddriv_state::init_steeltal1(void)
{
	steeltal_init_common(0x4f9c6, 0);
}

void harddriv_state::init_steeltalp(void)
{
	steeltal_init_common(0x52290, 1);
}


void harddriv_state::init_strtdriv(void)
{
	/* initialize the boards */
	init_multisync(1);
	init_ds3();
	init_dsk();

	/* set up the slapstic */
	m_slapstic_device->slapstic_init();
	m_maincpu->space(AS_PROGRAM).install_readwrite_handler(0xe0000, 0xfffff, read16_delegate(FUNC(harddriv_state::rd68k_slapstic_r), this), write16_delegate(FUNC(harddriv_state::rd68k_slapstic_w), this));
	m_m68k_slapstic_base = (uint16_t *)(memregion("maincpu")->base() + 0xe0000);

	m_maincpu->space(AS_PROGRAM).install_read_handler(0xa80000, 0xafffff, read16_delegate(FUNC(harddriv_state::hda68k_port1_r), this));

	/* synchronization */
	m_dsp32->space(AS_PROGRAM).install_write_handler(0x613c00, 0x613c03, write32_delegate(FUNC(harddriv_state::rddsp32_sync0_w), this));
	m_dsp32->space(AS_PROGRAM).install_write_handler(0x613e00, 0x613e03, write32_delegate(FUNC(harddriv_state::rddsp32_sync1_w), this));
	m_rddsp32_sync[0] = m_dsp32_ram + ((0x613c00 - 0x600000) >> 2);
	m_rddsp32_sync[1] = m_dsp32_ram + ((0x613e00 - 0x600000) >> 2);

	/* set up protection hacks */
	m_gsp->space(AS_PROGRAM).install_write_handler(0xfff960a0, 0xfff960af, write16_delegate(FUNC(harddriv_state::hdgsp_protection_w), this));
	m_gsp_protection = (uint16_t *)(m_gsp_vram + ((0xfff960a0 - 0xffc00000) >> 3));

	/* set up adsp speedup handlers */
	m_adsp->space(AS_DATA).install_read_handler(0x1fff, 0x1fff, read16_delegate(FUNC(harddriv_state::hdadsp_speedup_r), this));
	m_adsp->space(AS_DATA).install_read_handler(0x1f99, 0x1f99, read16_delegate(FUNC(harddriv_state::hdds3_speedup_r), this));
	m_ds3_speedup_addr = &m_adsp_data_memory[0x1f99];
	m_ds3_speedup_pc = 0xff;
	m_ds3_transfer_pc = 0x43672;
}


void harddriv_state::init_hdrivair(void)
{
	/* initialize the boards */
	init_multisync(1);
	init_ds3();
	init_dsk2();

	m_maincpu->space(AS_PROGRAM).install_read_handler(0xa80000, 0xafffff, read16_delegate(FUNC(harddriv_state::hda68k_port1_r), this));

	/* synchronization */
	m_dsp32->space(AS_PROGRAM).install_write_handler(0x613c00, 0x613c03, write32_delegate(FUNC(harddriv_state::rddsp32_sync0_w), this));
	m_dsp32->space(AS_PROGRAM).install_write_handler(0x613e00, 0x613e03, write32_delegate(FUNC(harddriv_state::rddsp32_sync1_w), this));
	m_rddsp32_sync[0] = m_dsp32_ram + ((0x613c00 - 0x600000) >> 2);
	m_rddsp32_sync[1] = m_dsp32_ram + ((0x613e00 - 0x600000) >> 2);

	/* set up protection hacks */
	m_gsp->space(AS_PROGRAM).install_write_handler(0xfff960a0, 0xfff960af, write16_delegate(FUNC(harddriv_state::hdgsp_protection_w), this));
	m_gsp_protection = (uint16_t *)(m_gsp_vram + ((0xfff960a0 - 0xffc00000) >> 3));

	/* set up adsp speedup handlers */
	m_adsp->space(AS_DATA).install_read_handler(0x1fff, 0x1fff, read16_delegate(FUNC(harddriv_state::hdadsp_speedup_r), this));
	m_adsp->space(AS_DATA).install_read_handler(0x1f99, 0x1f99, read16_delegate(FUNC(harddriv_state::hdds3_speedup_r), this));
	m_ds3_speedup_addr = &m_adsp_data_memory[0x1f99];
	m_ds3_speedup_pc = 0x2da;
	m_ds3_transfer_pc = 0x407b8;
}


void harddriv_state::init_hdrivairp(void)
{
	/* initialize the boards */
	init_multisync(1);
	init_ds3();
	init_dsk2();

	m_maincpu->space(AS_PROGRAM).install_read_handler(0xa80000, 0xafffff, read16_delegate(FUNC(harddriv_state::hda68k_port1_r), this));

	/* synchronization */
	m_dsp32->space(AS_PROGRAM).install_write_handler(0x613c00, 0x613c03, write32_delegate(FUNC(harddriv_state::rddsp32_sync0_w), this));
	m_dsp32->space(AS_PROGRAM).install_write_handler(0x613e00, 0x613e03, write32_delegate(FUNC(harddriv_state::rddsp32_sync1_w), this));
	m_rddsp32_sync[0] = m_dsp32_ram + ((0x613c00 - 0x600000) >> 2);
	m_rddsp32_sync[1] = m_dsp32_ram + ((0x613e00 - 0x600000) >> 2);

	/* set up protection hacks */
	m_gsp->space(AS_PROGRAM).install_write_handler(0xfff916c0, 0xfff916cf, write16_delegate(FUNC(harddriv_state::hdgsp_protection_w), this));
	m_gsp_protection = (uint16_t *)(m_gsp_vram + ((0xfff916c0 - 0xffc00000) >> 3));

	/* set up adsp speedup handlers */
	m_adsp->space(AS_DATA).install_read_handler(0x1fff, 0x1fff, read16_delegate(FUNC(harddriv_state::hdadsp_speedup_r), this));
	m_adsp->space(AS_DATA).install_read_handler(0x1f9a, 0x1f9a, read16_delegate(FUNC(harddriv_state::hdds3_speedup_r), this));
	m_ds3_speedup_addr = &m_adsp_data_memory[0x1f9a];
	m_ds3_speedup_pc = 0x2d9;
	m_ds3_transfer_pc = 0x407da;
}


/*************************************
 *
 *  Game driver(s)
 *
 *************************************/

GAME( 1988, harddriv,     0,        harddriv_machine,   harddriv,  harddriv_new_state, 0, ROT0, "Atari Games", "Hard Drivin' (cockpit, rev 7)", 0 )
GAME( 1988, harddrivb,    harddriv, harddriv_machine,   harddriv,  harddriv_new_state, 0, ROT0, "Atari Games", "Hard Drivin' (cockpit, British, rev 7)", 0 )
GAME( 1988, harddrivg,    harddriv, harddriv_machine,   harddriv,  harddriv_new_state, 0, ROT0, "Atari Games", "Hard Drivin' (cockpit, German, rev 7)", 0 )
GAME( 1988, harddrivj,    harddriv, harddriv_machine,   harddriv,  harddriv_new_state, 0, ROT0, "Atari Games", "Hard Drivin' (cockpit, Japan, rev 7)", 0 )
GAME( 1988, harddrivb6,   harddriv, harddriv_machine,   harddriv,  harddriv_new_state, 0, ROT0, "Atari Games", "Hard Drivin' (cockpit, British, rev 6)", 0 )
GAME( 1988, harddrivj6,   harddriv, harddriv_machine,   harddriv,  harddriv_new_state, 0, ROT0, "Atari Games", "Hard Drivin' (cockpit, Japan, rev 6)", 0 )
GAME( 1988, harddrivb5,   harddriv, harddriv_machine,   harddriv,  harddriv_new_state, 0, ROT0, "Atari Games", "Hard Drivin' (cockpit, British, rev 5)", 0 )
GAME( 1988, harddrivg4,   harddriv, harddriv_machine,   harddriv,  harddriv_new_state, 0, ROT0, "Atari Games", "Hard Drivin' (cockpit, German, rev 4)", 0 )
GAME( 1988, harddriv3,    harddriv, harddriv_machine,   harddriv,  harddriv_new_state, 0, ROT0, "Atari Games", "Hard Drivin' (cockpit, rev 3)", 0 )
GAME( 1988, harddriv2,    harddriv, harddriv_machine,   harddriv,  harddriv_new_state, 0, ROT0, "Atari Games", "Hard Drivin' (cockpit, rev 2)", 0 )
GAME( 1988, harddriv1,    harddriv, harddriv_machine,   harddriv,  harddriv_new_state, 0, ROT0, "Atari Games", "Hard Drivin' (cockpit, rev 1)", 0 )

GAME( 1990, harddrivc,    harddriv, harddrivc_machine,  racedrivc, harddriv_new_state, 0, ROT0, "Atari Games", "Hard Drivin' (compact, rev 2)", 0 )
GAME( 1990, harddrivcg,   harddriv, harddrivc_machine,  racedrivc, harddriv_new_state, 0, ROT0, "Atari Games", "Hard Drivin' (compact, German, rev 2)", 0 )
GAME( 1990, harddrivcb,   harddriv, harddrivc_machine,  racedrivc, harddriv_new_state, 0, ROT0, "Atari Games", "Hard Drivin' (compact, British, rev 2)", 0 )
GAME( 1990, harddrivc1,   harddriv, harddrivc_machine,  racedrivc, harddriv_new_state, 0, ROT0, "Atari Games", "Hard Drivin' (compact, rev 1)", 0 )

GAME( 1989, stunrun,      0,        stunrun_machine,    stunrun,   harddriv_new_state, 0, ROT0, "Atari Games", "S.T.U.N. Runner (rev 6)", 0 )
GAME( 1989, stunrunj,     stunrun,  stunrun_machine,    stunrun,   harddriv_new_state, 0, ROT0, "Atari Games", "S.T.U.N. Runner (rev 7, Japan)", 0 )
GAME( 1989, stunrun5,     stunrun,  stunrun_machine,    stunrun,   harddriv_new_state, 0, ROT0, "Atari Games", "S.T.U.N. Runner (rev 5)", 0 )
GAME( 1989, stunrune,     stunrun,  stunrun_machine,    stunrun,   harddriv_new_state, 0, ROT0, "Atari Games", "S.T.U.N. Runner (rev 5, Europe)", 0 )
GAME( 1989, stunrun4,     stunrun,  stunrun_machine,    stunrun,   harddriv_new_state, 0, ROT0, "Atari Games", "S.T.U.N. Runner (rev 4)", 0 )
GAME( 1989, stunrun3,     stunrun,  stunrun_machine,    stunrun,   harddriv_new_state, 0, ROT0, "Atari Games", "S.T.U.N. Runner (rev 3)", 0 )
GAME( 1989, stunrun3e,    stunrun,  stunrun_machine,    stunrun,   harddriv_new_state, 0, ROT0, "Atari Games", "S.T.U.N. Runner (rev 3, Europe)", 0 )
GAME( 1989, stunrun2,     stunrun,  stunrun_machine,    stunrun,   harddriv_new_state, 0, ROT0, "Atari Games", "S.T.U.N. Runner (rev 2)", 0 )
GAME( 1989, stunrun2e,    stunrun,  stunrun_machine,    stunrun,   harddriv_new_state, 0, ROT0, "Atari Games", "S.T.U.N. Runner (rev 2, Europe)", 0 )
GAME( 1989, stunrun0,     stunrun,  stunrun_machine,    stunrun,   harddriv_new_state, 0, ROT0, "Atari Games", "S.T.U.N. Runner (rev 0)", 0 )
GAME( 1989, stunrunp,     stunrun,  stunrun_machine,    stunrun,   harddriv_new_state, 0, ROT0, "Atari Games", "S.T.U.N. Runner (upright prototype)", 0 )

GAME( 1990, racedriv,     0,        racedriv_machine,   racedriv,  harddriv_new_state, 0, ROT0, "Atari Games", "Race Drivin' (cockpit, rev 5)", 0 )
GAME( 1990, racedrivb,    racedriv, racedriv_machine,   racedriv,  harddriv_new_state, 0, ROT0, "Atari Games", "Race Drivin' (cockpit, British, rev 5)", 0 )
GAME( 1990, racedrivg,    racedriv, racedriv_machine,   racedriv,  harddriv_new_state, 0, ROT0, "Atari Games", "Race Drivin' (cockpit, German, rev 5)", 0 )
GAME( 1990, racedriv4,    racedriv, racedriv_machine,   racedriv,  harddriv_new_state, 0, ROT0, "Atari Games", "Race Drivin' (cockpit, rev 4)", 0 )
GAME( 1990, racedrivb4,   racedriv, racedriv_machine,   racedriv,  harddriv_new_state, 0, ROT0, "Atari Games", "Race Drivin' (cockpit, British, rev 4)", 0 )
GAME( 1990, racedrivg4,   racedriv, racedriv_machine,   racedriv,  harddriv_new_state, 0, ROT0, "Atari Games", "Race Drivin' (cockpit, German, rev 4)", 0 )
GAME( 1990, racedriv3,    racedriv, racedriv_machine,   racedriv,  harddriv_new_state, 0, ROT0, "Atari Games", "Race Drivin' (cockpit, rev 3)", 0 )
GAME( 1990, racedriv2,    racedriv, racedriv_machine,   racedriv,  harddriv_new_state, 0, ROT0, "Atari Games", "Race Drivin' (cockpit, rev 2)", 0 )
GAME( 1990, racedriv1,    racedriv, racedrivb1_machine, racedriv,  harddriv_new_state, 0, ROT0, "Atari Games", "Race Drivin' (cockpit, rev 1)", 0 )
GAME( 1990, racedrivb1,   racedriv, racedrivb1_machine, racedriv,  harddriv_new_state, 0, ROT0, "Atari Games", "Race Drivin' (cockpit, British, rev 1)", 0 )
GAME( 1990, racedrivg1,   racedriv, racedrivb1_machine, racedriv,  harddriv_new_state, 0, ROT0, "Atari Games", "Race Drivin' (cockpit, German, rev 2)", 0 )

GAME( 1990, racedrivc,    racedriv, racedrivc_machine,  racedrivc, harddriv_new_state, 0, ROT0, "Atari Games", "Race Drivin' (compact, rev 5)", 0 )
GAME( 1990, racedrivcb,   racedriv, racedrivc_machine,  racedrivc, harddriv_new_state, 0, ROT0, "Atari Games", "Race Drivin' (compact, British, rev 5)", 0 )
GAME( 1990, racedrivcg,   racedriv, racedrivc_machine,  racedrivc, harddriv_new_state, 0, ROT0, "Atari Games", "Race Drivin' (compact, German, rev 5)", 0 )
GAME( 1990, racedrivc4,   racedriv, racedrivc_machine,  racedrivc, harddriv_new_state, 0, ROT0, "Atari Games", "Race Drivin' (compact, rev 4)", 0 )
GAME( 1990, racedrivcb4,  racedriv, racedrivc_machine,  racedrivc, harddriv_new_state, 0, ROT0, "Atari Games", "Race Drivin' (compact, British, rev 4)", 0 )
GAME( 1990, racedrivcg4,  racedriv, racedrivc_machine,  racedrivc, harddriv_new_state, 0, ROT0, "Atari Games", "Race Drivin' (compact, German, rev 4)", 0 )
GAME( 1990, racedrivc2,   racedriv, racedrivc1_machine, racedrivc, harddriv_new_state, 0, ROT0, "Atari Games", "Race Drivin' (compact, rev 2)", 0 )
GAME( 1990, racedrivc1,   racedriv, racedrivc1_machine, racedrivc, harddriv_new_state, 0, ROT0, "Atari Games", "Race Drivin' (compact, rev 1)", 0 )

GAMEL( 1990, racedrivpan, racedriv, racedriv_panorama_machine, racedriv_pan, harddriv_new_state, 0, ROT0, "Atari Games", "Race Drivin' Panorama (prototype, rev 2.1)", 0, layout_racedrivpan )

GAME( 1991, steeltal,     0,        steeltal_machine,  steeltal,   harddriv_new_state, 0, ROT0, "Atari Games", "Steel Talons (rev 2)", 0 )
GAME( 1991, steeltalg,    steeltal, steeltal_machine,  steeltal,   harddriv_new_state, 0, ROT0, "Atari Games", "Steel Talons (German, rev 2)", 0 )
GAME( 1991, steeltal1,    steeltal, steeltal1_machine, steeltal,   harddriv_new_state, 0, ROT0, "Atari Games", "Steel Talons (rev 1)", 0 )
GAME( 1991, steeltalp,    steeltal, steeltalp_machine, steeltal,   harddriv_new_state, 0, ROT0, "Atari Games", "Steel Talons (prototype)", MACHINE_NOT_WORKING )

GAME( 1993, strtdriv,     0,        strtdriv_machine,  strtdriv,   harddriv_new_state, 0, ROT0, "Atari Games", "Street Drivin' (prototype)", 0 )

GAME( 1993, hdrivair,     0,        hdrivair_machine,  hdrivair,   harddriv_new_state, 0, ROT0, "Atari Games", "Hard Drivin's Airborne (prototype)", MACHINE_IMPERFECT_SOUND )
GAME( 1993, hdrivairp,    hdrivair, hdrivairp_machine, hdrivair,   harddriv_new_state, 0, ROT0, "Atari Games", "Hard Drivin's Airborne (prototype, early rev)", MACHINE_IMPERFECT_SOUND | MACHINE_NOT_WORKING )<|MERGE_RESOLUTION|>--- conflicted
+++ resolved
@@ -4701,12 +4701,8 @@
 
 	/* predetermine memory regions, can't use a region_ptr because strtdriv expects uint8_t while hdrivair expects uint16_t, also need to check if region exists for steeltal*/
 	if (memregion("ds3sdsp_data") != nullptr)
-<<<<<<< HEAD
-	{	m_ds3_sdata_memory = (uint16_t*)memregion("ds3sdsp_data")->base();
-=======
 	{
 		m_ds3_sdata_memory = (uint16_t *)memregion("ds3sdsp_data")->base();
->>>>>>> e4c6cb15
 		m_ds3_sdata_memory_size = memregion("ds3sdsp_data")->bytes() / 2;
 	}
 /*
