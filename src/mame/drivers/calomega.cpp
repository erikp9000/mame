--- conflicted
+++ resolved
@@ -814,7 +814,7 @@
 WRITE_LINE_MEMBER(calomega_state::vblank_w)
 {
 	m_vblank = state;
-	m_pia[1]->read(0); 
+	m_pia[1]->read(0);
 	m_pia[1]->read(0);
 	m_pia[1]->cb1_w(state);
 	m_pia[1]->read(3);  // CRB
@@ -937,7 +937,7 @@
 
 void calomega_state::sys906_map(address_map &map)
 {
-	map(0x0000, 0x1fff).ram().share("nvram"); 
+	map(0x0000, 0x1fff).ram().share("nvram");
 	map(0x280c, 0x280f).rw("pia0", FUNC(pia6821_device::read), FUNC(pia6821_device::write));
 	map(0x2810, 0x2811).rw(m_acia6850_0, FUNC(acia6850_device::read), FUNC(acia6850_device::write));
 	map(0x2824, 0x2827).rw("pia1", FUNC(pia6821_device::read), FUNC(pia6821_device::write));
@@ -2359,7 +2359,7 @@
 	PORT_BIT( 0x20, IP_ACTIVE_LOW, IPT_GAMBLE_STAND )  PORT_NAME("Stand / DVTR")
 	PORT_BIT( 0x40, IP_ACTIVE_LOW, IPT_UNUSED )
 	PORT_BIT( 0x80, IP_ACTIVE_LOW, IPT_UNUSED )
-    
+
 	PORT_START("IN0-1")
 	PORT_BIT( 0x01, IP_ACTIVE_LOW, IPT_GAMBLE_PAYOUT ) PORT_IMPULSE(2)      PORT_NAME("Coin Out")
 	PORT_BIT( 0x02, IP_ACTIVE_LOW, IPT_SERVICE )       PORT_CODE(KEYCODE_H) PORT_NAME("Hopper Weight") PORT_TOGGLE
@@ -2455,7 +2455,7 @@
 	PORT_BIT( 0x20, IP_ACTIVE_LOW, IPT_UNUSED )
 	PORT_BIT( 0x40, IP_ACTIVE_LOW, IPT_UNUSED )
 	PORT_BIT( 0x80, IP_ACTIVE_LOW, IPT_UNUSED )
-    
+
 	PORT_START("IN0-1")
 	PORT_BIT( 0x01, IP_ACTIVE_LOW, IPT_GAMBLE_PAYOUT ) PORT_IMPULSE(2)      PORT_NAME("Coin Out (Fichas Salida)")
 	PORT_BIT( 0x02, IP_ACTIVE_LOW, IPT_SERVICE )       PORT_CODE(KEYCODE_H) PORT_NAME("Hopper Height (Peso Tolva)") PORT_TOGGLE
@@ -2551,7 +2551,7 @@
 	PORT_BIT( 0x20, IP_ACTIVE_LOW, IPT_GAMBLE_STAND )  PORT_NAME("Stand (Plantar)/ DVTR (Desviar)")
 	PORT_BIT( 0x40, IP_ACTIVE_LOW, IPT_UNUSED )
 	PORT_BIT( 0x80, IP_ACTIVE_LOW, IPT_UNUSED )
-    
+
 	PORT_START("IN0-1")
 	PORT_BIT( 0x01, IP_ACTIVE_LOW, IPT_GAMBLE_PAYOUT ) PORT_IMPULSE(2)      PORT_NAME("Coin Out (Fichas Salida)")
 	PORT_BIT( 0x02, IP_ACTIVE_LOW, IPT_SERVICE )       PORT_CODE(KEYCODE_H) PORT_NAME("Hopper Weight (Peso Tolva)") PORT_TOGGLE
@@ -2914,15 +2914,9 @@
 	// video hardware
 	screen_device &screen(SCREEN(config, "screen", SCREEN_TYPE_RASTER));
 	screen.set_refresh_hz(60);
-<<<<<<< HEAD
 	screen.set_vblank_time(subseconds::from_usec(0));
-	screen.set_size((39+1)*8, (31+1)*8);                  /* Taken from MC6845 init, registers 00 & 04. Normally programmed with (value-1) */
-	screen.set_visarea(0*8, 32*8-1, 0*8, 31*8-1);    /* Taken from MC6845 init, registers 01 & 06 */
-=======
-	screen.set_vblank_time(ATTOSECONDS_IN_USEC(0));
 	screen.set_size((39+1)*8, (31+1)*8);             // Taken from MC6845 init, registers 00 & 04. Normally programmed with (value-1).
 	screen.set_visarea(0*8, 32*8-1, 0*8, 31*8-1);    // Taken from MC6845 init, registers 01 & 06.
->>>>>>> 8ed26d0e
 	screen.set_screen_update(FUNC(calomega_state::screen_update_calomega));
 
 	GFXDECODE(config, m_gfxdecode, m_palette, gfx_calomega);
@@ -2998,10 +2992,10 @@
 	screen.set_vblank_time(ATTOSECONDS_IN_USEC(100));
 	screen.set_size((39+1)*8, (31+1)*8);             // Taken from MC6845 init, registers 00 & 04. Normally programmed with (value-1).
 	screen.set_visarea(0*8, 32*8-1, 0*8, 31*8-1);    // Taken from MC6845 init, registers 01 & 06.
-	screen.set_screen_update(FUNC(calomega_state::screen_update_calomega));	
-	
+	screen.set_screen_update(FUNC(calomega_state::screen_update_calomega));
+
 	screen.screen_vblank().set(FUNC(calomega_state::vblank_w));
- 
+
 	m_pia[0]->readpa_handler().set_ioport("SW1");
 	m_pia[0]->readpb_handler().set(FUNC(calomega_state::pia0_bin_r));
 	m_pia[0]->writepa_handler().set(FUNC(calomega_state::pia0_aout_w));
