--- conflicted
+++ resolved
@@ -81,12 +81,8 @@
 	void set_machine(running_machine *machine) { m_machine = machine; }
 
 	virtual ui_manager* create_ui(running_machine& machine) { return nullptr;  }
-<<<<<<< HEAD
+	virtual void create_custom(running_machine& machine) { }
 	virtual void ui_initialize(running_machine& machine) { }
-=======
-	virtual void create_custom(running_machine& machine) { }
-	virtual void ui_initialize(running_machine& machine,bool firstrun) { }
->>>>>>> e8326cdc
 
 	virtual void update_machine() { }
 protected:
