// license:BSD-3-Clause
// copyright-holders:Vas Crabb
/***************************************************************************

    eigccx86.h

    x86 (32 and 64-bit) inline implementations for GCC compilers. This
    code is automatically included if appropriate by eminline.h.

***************************************************************************/

#ifndef MAME_OSD_EIGCCX86_H
#define MAME_OSD_EIGCCX86_H

// Include MMX/SSE intrinsics headers

#ifdef __SSE2__
#include <cstdlib>
#include <mmintrin.h>   // MMX
#include <xmmintrin.h>  // SSE
#include <emmintrin.h>  // SSE2
#endif


/***************************************************************************
    INLINE BIT MANIPULATION FUNCTIONS
***************************************************************************/

/*-------------------------------------------------
    count_leading_zeros - return the number of
    leading zero bits in a 32-bit value
-------------------------------------------------*/

#define count_leading_zeros _count_leading_zeros
inline uint8_t ATTR_CONST ATTR_FORCE_INLINE
_count_leading_zeros(uint32_t value)
{
	uint32_t result;
	__asm__ (
		" bsrl    %[value], %[result] ;"
		" cmovzl  %[bias], %[result]  ;"
		: [result] "=&r" (result)       // result can be in any register
		: [value]  "rm"  (value)        // 'value' can be register or memory
		, [bias]   "rm"  (~uint32_t(0)) // 'bias' can be register or memory
		: "cc"                          // clobbers condition codes
	);
	return 31U - result;
}


/*-------------------------------------------------
    count_leading_ones - return the number of
    leading one bits in a 32-bit value
-------------------------------------------------*/

#define count_leading_ones _count_leading_ones
inline uint8_t ATTR_CONST ATTR_FORCE_INLINE
_count_leading_ones(uint32_t value)
{
	uint32_t result;
	__asm__ (
		" bsrl    %[value], %[result] ;"
		" cmovzl  %[bias], %[result]  ;"
		: [result] "=&r" (result)       // result can be in any register
		: [value]  "rm"  (~value)       // 'value' can be register or memory
		, [bias]   "rm"  (~uint32_t(0)) // 'bias' can be register or memory
		: "cc"                          // clobbers condition codes
	);
	return 31U - result;
}


/*-------------------------------------------------
    count_leading_zeros_64 - return the number of
    leading zero bits in a 64-bit value
-------------------------------------------------*/

#ifdef __x86_64__
#define count_leading_zeros_64 _count_leading_zeros_64
inline uint8_t ATTR_CONST ATTR_FORCE_INLINE
_count_leading_zeros_64(uint64_t value)
{
	uint64_t result;
	__asm__ (
		" bsrq    %[value], %[result] ;"
		" cmovzq  %[bias], %[result]  ;"
		: [result] "=&r" (result)       // result can be in any register
		: [value]  "rm"  (value)        // 'value' can be register or memory
		, [bias]   "rm"  (~uint64_t(0)) // 'bias' can be register or memory
		: "cc"                          // clobbers condition codes
	);
	return 63U - result;
}
#endif


/*-------------------------------------------------
    count_leading_ones - return the number of
    leading one bits in a 32-bit value
-------------------------------------------------*/

#ifdef __x86_64__
#define count_leading_ones_64 _count_leading_ones_64
inline uint8_t ATTR_CONST ATTR_FORCE_INLINE
_count_leading_ones_64(uint64_t value)
{
	uint64_t result;
	__asm__ (
		" bsrq    %[value], %[result] ;"
		" cmovzq  %[bias], %[result]  ;"
		: [result] "=&r" (result)       // result can be in any register
		: [value]  "rm"  (~value)       // 'value' can be register or memory
		, [bias]   "rm"  (~uint64_t(0)) // 'bias' can be register or memory
		: "cc"                          // clobbers condition codes
	);
	return 63U - result;
}
#endif


/***************************************************************************
    INLINE MATH FUNCTIONS
***************************************************************************/

/*-------------------------------------------------
    mul_32x32 - perform a signed 32 bit x 32 bit
    multiply and return the full 64 bit result
-------------------------------------------------*/

// GCC can do a good job of this.


/*-------------------------------------------------
    mulu_32x32 - perform an unsigned 32 bit x
    32 bit multiply and return the full 64 bit
    result
-------------------------------------------------*/

// GCC can do a good job of this.


/*-------------------------------------------------
    mul_32x32_hi - perform a signed 32 bit x 32 bit
    multiply and return the upper 32 bits of the
    result
-------------------------------------------------*/

// GCC can do a good job of this.


/*-------------------------------------------------
    mulu_32x32_hi - perform an unsigned 32 bit x
    32 bit multiply and return the upper 32 bits
    of the result
-------------------------------------------------*/

// GCC can do a good job of this.


/*-------------------------------------------------
    mul_32x32_shift - perform a signed 32 bit x
    32 bit multiply and shift the result by the
    given number of bits before truncating the
    result to 32 bits
-------------------------------------------------*/

#ifndef __x86_64__
#define mul_32x32_shift _mul_32x32_shift
inline int32_t ATTR_CONST ATTR_FORCE_INLINE
_mul_32x32_shift(int32_t a, int32_t b, uint8_t shift)
{
	int32_t result;

	// Valid for (0 <= shift <= 31)
	__asm__ (
		" imull  %[b]                       ;"
		" shrdl  %[shift], %%edx, %[result] ;"
		: [result] "=a" (result)    // result ends up in eax
		: [a]      "%0" (a)         // 'a' should also be in eax on entry
		, [b]      "rm" (b)         // 'b' can be memory or register
		, [shift]  "Ic" (shift)     // 'shift' must be constant in 0-31 range or in cl
		: "%edx", "cc"              // clobbers edx and condition codes
	);

	return result;
}
#endif


/*-------------------------------------------------
    mulu_32x32_shift - perform an unsigned 32 bit x
    32 bit multiply and shift the result by the
    given number of bits before truncating the
    result to 32 bits
-------------------------------------------------*/

#ifndef __x86_64__
#define mulu_32x32_shift _mulu_32x32_shift
inline uint32_t ATTR_CONST ATTR_FORCE_INLINE
_mulu_32x32_shift(uint32_t a, uint32_t b, uint8_t shift)
{
	uint32_t result;

	// Valid for (0 <= shift <= 31)
	__asm__ (
		" mull   %[b]                       ;"
		" shrdl  %[shift], %%edx, %[result] ;"
		: [result] "=a" (result)    // result ends up in eax
		: [a]      "%0" (a)         // 'a' should also be in eax on entry
		, [b]      "rm" (b)         // 'b' can be memory or register
		, [shift]  "Ic" (shift)     // 'shift' must be constant in 0-31 range or in cl
		: "%edx", "cc"              // clobbers edx and condition codes
	);

	return result;
}
#endif


/*-------------------------------------------------
    div_64x32 - perform a signed 64 bit x 32 bit
    divide and return the 32 bit quotient
-------------------------------------------------*/

#ifndef __x86_64__
#define div_64x32 _div_64x32
inline int32_t ATTR_CONST ATTR_FORCE_INLINE
_div_64x32(int64_t a, int32_t b)
{
	int32_t result, temp;

	// Throws arithmetic exception if result doesn't fit in 32 bits
	__asm__ (
		" idivl  %[b] ;"
		: [result] "=a" (result)    // result ends up in eax
		, [temp]   "=d" (temp)      // this is effectively a clobber
		: [a]      "A"  (a)         // 'a' in edx:eax
		, [b]      "rm" (b)         // 'b' in register or memory
		: "cc"                      // clobbers condition codes
	);

	return result;
}
#endif


/*-------------------------------------------------
    divu_64x32 - perform an unsigned 64 bit x 32 bit
    divide and return the 32 bit quotient
-------------------------------------------------*/

#ifndef __x86_64__
#define divu_64x32 _divu_64x32
inline uint32_t ATTR_CONST ATTR_FORCE_INLINE
_divu_64x32(uint64_t a, uint32_t b)
{
	uint32_t result, temp;

	// Throws arithmetic exception if result doesn't fit in 32 bits
	__asm__ (
		" divl  %[b] ;"
		: [result] "=a" (result)    // result ends up in eax
		, [temp]   "=d" (temp)      // this is effectively a clobber
		: [a]      "A"  (a)         // 'a' in edx:eax
		, [b]      "rm" (b)         // 'b' in register or memory
		: "cc"                      // clobbers condition codes
	);

	return result;
}
#endif


/*-------------------------------------------------
    div_64x32_rem - perform a signed 64 bit x 32
    bit divide and return the 32 bit quotient and
    32 bit remainder
-------------------------------------------------*/

#define div_64x32_rem _div_64x32_rem
inline int32_t ATTR_FORCE_INLINE
_div_64x32_rem(int64_t dividend, int32_t divisor, int32_t &remainder)
{
	int32_t quotient;
#ifndef __x86_64__
	// Throws arithmetic exception if result doesn't fit in 32 bits
	__asm__ (
		" idivl  %[divisor] ;"
		: [result]    "=a" (quotient)   // quotient ends up in eax
		, [remainder] "=d" (remainder)  // remainder ends up in edx
		: [dividend]  "A"  (dividend)   // 'dividend' in edx:eax
		, [divisor]   "rm" (divisor)    // 'divisor' in register or memory
		: "cc"                          // clobbers condition codes
	);
#else
	int32_t const divh{ int32_t(uint32_t(uint64_t(dividend) >> 32)) };
	int32_t const divl{ int32_t(uint32_t(uint64_t(dividend))) };

	// Throws arithmetic exception if result doesn't fit in 32 bits
	__asm__ (
		" idivl  %[divisor] ;"
		: [result]    "=a" (quotient)   // quotient ends up in eax
		, [remainder] "=d" (remainder)  // remainder ends up in edx
		: [divl]      "a"  (divl)       // 'dividend' in edx:eax
		, [divh]      "d"  (divh)
		, [divisor]   "rm" (divisor)    // 'divisor' in register or memory
		: "cc"                          // clobbers condition codes
	);
#endif
	return quotient;
}


/*-------------------------------------------------
    divu_64x32_rem - perform an unsigned 64 bit x
    32 bit divide and return the 32 bit quotient
    and 32 bit remainder
-------------------------------------------------*/

#define divu_64x32_rem _divu_64x32_rem
inline uint32_t ATTR_FORCE_INLINE
_divu_64x32_rem(uint64_t dividend, uint32_t divisor, uint32_t &remainder)
{
	uint32_t quotient;
#ifndef __x86_64__
	// Throws arithmetic exception if result doesn't fit in 32 bits
	__asm__ (
		" divl  %[divisor] ;"
		: [result]    "=a" (quotient)   // quotient ends up in eax
		, [remainder] "=d" (remainder)  // remainder ends up in edx
		: [dividend]  "A"  (dividend)   // 'dividend' in edx:eax
		, [divisor]   "rm" (divisor)    // 'divisor' in register or memory
		: "cc"                          // clobbers condition codes
	);
#else
	uint32_t const divh{ uint32_t(dividend >> 32) };
	uint32_t const divl{ uint32_t(dividend) };

	// Throws arithmetic exception if result doesn't fit in 32 bits
	__asm__ (
		" divl  %[divisor] ;"
		: [result]    "=a" (quotient)   // quotient ends up in eax
		, [remainder] "=d" (remainder)  // remainder ends up in edx
		: [divl]      "a"  (divl)       // 'dividend' in edx:eax
		, [divh]      "d"  (divh)
		, [divisor]   "rm" (divisor)    // 'divisor' in register or memory
		: "cc"                          // clobbers condition codes
	);

#endif
	return quotient;
}


/*-------------------------------------------------
    div_32x32_shift - perform a signed divide of
    two 32 bit values, shifting the first before
    division, and returning the 32 bit quotient
-------------------------------------------------*/

#ifndef __x86_64__
#define div_32x32_shift _div_32x32_shift
inline int32_t ATTR_CONST ATTR_FORCE_INLINE
_div_32x32_shift(int32_t a, int32_t b, uint8_t shift)
{
	int32_t result;

	// Valid for (0 <= shift <= 31)
	// Throws arithmetic exception if result doesn't fit in 32 bits
	__asm__ (
		" cdq                          ;"
		" shldl  %[shift], %[a], %%edx ;"
		" shll   %[shift], %[a]        ;"
		" idivl  %[b]                  ;"
		: [result] "=&a" (result)   // result ends up in eax
		: [a]      "0"   (a)        // 'a' should also be in eax on entry
		, [b]      "rm"  (b)        // 'b' can be memory or register
		, [shift]  "Ic"  (shift)    // 'shift' must be constant in 0-31 range or in cl
		: "%edx", "cc"              // clobbers edx and condition codes
	);

	return result;
}
#endif


/*-------------------------------------------------
    divu_32x32_shift - perform an unsigned divide of
    two 32 bit values, shifting the first before
    division, and returning the 32 bit quotient
-------------------------------------------------*/

#ifndef __x86_64__
#define divu_32x32_shift _divu_32x32_shift
inline uint32_t ATTR_CONST ATTR_FORCE_INLINE
_divu_32x32_shift(uint32_t a, uint32_t b, uint8_t shift)
{
	int32_t result;

	// Valid for (0 <= shift <= 31)
	// Throws arithmetic exception if result doesn't fit in 32 bits
	__asm__ (
		" clr    %%edx                 ;"
		" shldl  %[shift], %[a], %%edx ;"
		" shll   %[shift], %[a]        ;"
		" divl   %[b]                  ;"
		: [result] "=&a" (result)   // result ends up in eax
		: [a]      "0"   (a)        // 'a' should also be in eax on entry
		, [b]      "rm"  (b)        // 'b' can be memory or register
		, [shift]  "Ic"  (shift)    // 'shift' must be constant in 0-31 range or in cl
		: "%edx", "cc"              // clobbers edx and condition codes
	);

	return result;
}
#endif


/*-------------------------------------------------
    mod_64x32 - perform a signed 64 bit x 32 bit
    divide and return the 32 bit remainder
-------------------------------------------------*/

#ifndef __x86_64__
#define mod_64x32 _mod_64x32
inline int32_t ATTR_CONST ATTR_FORCE_INLINE
_mod_64x32(int64_t a, int32_t b)
{
	int32_t result, temp;

	// Throws arithmetic exception if quotient doesn't fit in 32 bits
	__asm__ (
		" idivl  %[b] ;"
		: [result] "=d" (result)    // Result ends up in edx
		, [temp]   "=a" (temp)      // This is effectively a clobber
		: [a]      "A"  (a)         // 'a' in edx:eax
		, [b]      "rm" (b)         // 'b' in register or memory
		: "cc"                      // Clobbers condition codes
	);

	return result;
}
#endif


/*-------------------------------------------------
    modu_64x32 - perform an unsigned 64 bit x 32 bit
    divide and return the 32 bit remainder
-------------------------------------------------*/

#ifndef __x86_64__
#define modu_64x32 _modu_64x32
inline uint32_t ATTR_CONST ATTR_FORCE_INLINE
_modu_64x32(uint64_t a, uint32_t b)
{
	uint32_t result, temp;

	// Throws arithmetic exception if quotient doesn't fit in 32 bits
	__asm__ (
		" divl  %[b] ;"
		: [result] "=d" (result)    // Result ends up in edx
		, [temp]   "=a" (temp)      // This is effectively a clobber
		: [a]      "A"  (a)         // 'a' in edx:eax
		, [b]      "rm" (b)         // 'b' in register or memory
		: "cc"                      // Clobbers condition codes
	);

	return result;
}
#endif


/*-------------------------------------------------
    recip_approx - compute an approximate floating
    point reciprocal
-------------------------------------------------*/

#ifdef __SSE2__
#define recip_approx _recip_approx
inline float ATTR_CONST ATTR_FORCE_INLINE
_recip_approx(float value)
{
	__m128 const value_xmm(_mm_set_ss(value));
	__m128 const result_xmm(_mm_rcp_ss(value_xmm));
	float result;
	_mm_store_ss(&result, result_xmm);
	return result;
}
#endif


/*-------------------------------------------------
    mul_64x64 - perform a signed 64 bit x 64 bit
    multiply and return the full 128 bit result
-------------------------------------------------*/

#ifdef __x86_64__
#define mul_64x64 _mul_64x64
inline int64_t ATTR_FORCE_INLINE
_mul_64x64(int64_t a, int64_t b, int64_t &hi)
{
	__int128 const r(__int128(a) * b);
	hi = int64_t(uint64_t((unsigned __int128)r >> 64));
	return int64_t(uint64_t((unsigned __int128)r));
}
#endif


/*-------------------------------------------------
    mulu_64x64 - perform an unsigned 64 bit x 64
    bit multiply and return the full 128 bit result
-------------------------------------------------*/

#ifdef __x86_64__
#define mulu_64x64 _mulu_64x64
inline uint64_t ATTR_FORCE_INLINE
_mulu_64x64(uint64_t a, uint64_t b, uint64_t &hi)
{
	unsigned __int128 const r((unsigned __int128)a * b);
	hi = uint64_t(r >> 64);
	return uint64_t(r);
}
#endif


/*-------------------------------------------------
    mulu_64x64_hi - perform an unsigned 64 bit x 64
    bit multiply and return the upper 64 bits
-------------------------------------------------*/

#ifdef __x86_64__
#define mulu_64x64_hi _mulu_64x64_hi
inline uint64_t ATTR_FORCE_INLINE
_mulu_64x64_hi(uint64_t a, uint64_t b)
{
	unsigned __int128 const r((unsigned __int128)a * b);
	return uint64_t(r >> 64);
}
#endif


/*-------------------------------------------------
<<<<<<< HEAD
    div_128x64 - perform a signed 128 bit x 64 bit
    divide and return the 64 bit quotient
-------------------------------------------------*/

#ifdef __x86_64__
#define div_128x64 _div_128x64
inline int64_t ATTR_CONST ATTR_FORCE_INLINE
_div_128x64(int64_t a_hi, uint64_t a_lo, int64_t b)
=======
    count_leading_zeros_32 - return the number of
    leading zero bits in a 32-bit value
-------------------------------------------------*/

#define count_leading_zeros_32 _count_leading_zeros_32
inline uint8_t ATTR_CONST ATTR_FORCE_INLINE
_count_leading_zeros_32(uint32_t value)
>>>>>>> 1f192de4
{
	int64_t result;

	// Throws arithmetic exception if result doesn't fit in 64 bits
	__asm__ (
		" idivq  %[b] ;"
		: [result] "=a" (result)    // result ends up in eax
		: [a_lo]   "a"  (a_lo)      // 'a_lo' in eax
		, [a_hi]   "d"  (a_hi)      // 'a_hi' in edx
		, [b]      "rm" (b)         // 'b' in register or memory
		: "cc"                      // clobbers condition codes
	);
<<<<<<< HEAD

	return result;
=======
	return uint8_t(31U - result);
>>>>>>> 1f192de4
}
#endif


/*-------------------------------------------------
<<<<<<< HEAD
    divu_128x64 - perform an unsigned 128 bit x 64 bit
    divide and return the 64 bit quotient
-------------------------------------------------*/

#ifdef __x86_64__
#define divu_128x64 _divu_128x64
inline uint64_t ATTR_CONST ATTR_FORCE_INLINE
_divu_128x64(uint64_t a_hi, uint64_t a_lo, uint64_t b)
=======
    count_leading_ones_32 - return the number of
    leading one bits in a 32-bit value
-------------------------------------------------*/

#define count_leading_ones_32 _count_leading_ones_32
inline uint8_t ATTR_CONST ATTR_FORCE_INLINE
_count_leading_ones_32(uint32_t value)
>>>>>>> 1f192de4
{
	uint64_t result;

	// Throws arithmetic exception if result doesn't fit in 64 bits
	__asm__ (
		" divq  %[b] ;"
		: [result] "=a" (result)    // result ends up in eax
		: [a_lo]   "a"  (a_lo)      // 'a_lo' in eax
		, [a_hi]   "d"  (a_hi)      // 'a_hi' in edx
		, [b]      "rm" (b)         // 'b' in register or memory
		: "cc"                      // clobbers condition codes
	);
<<<<<<< HEAD

	return result;
=======
	return uint8_t(31U - result);
>>>>>>> 1f192de4
}
#endif


/*-------------------------------------------------
    count_leading_zeros_64 - return the number of
    leading zero bits in a 64-bit value
-------------------------------------------------*/

#ifdef __x86_64__
#define count_leading_zeros_64 _count_leading_zeros_64
inline uint8_t ATTR_CONST ATTR_FORCE_INLINE
_count_leading_zeros_64(uint64_t value)
{
	uint64_t result;
	__asm__ (
		" bsrq    %[value], %[result] ;"
		" cmovzq  %[bias], %[result]  ;"
		: [result] "=&r" (result)       // result can be in any register
		: [value]  "rm"  (value)        // 'value' can be register or memory
		, [bias]   "rm"  (~uint64_t(0)) // 'bias' can be register or memory
		: "cc"                          // clobbers condition codes
	);
	return uint8_t(63U - result);
}
#endif


/*-------------------------------------------------
    count_leading_ones_64 - return the number of
    leading one bits in a 64-bit value
-------------------------------------------------*/

#ifdef __x86_64__
#define count_leading_ones_64 _count_leading_ones_64
inline uint8_t ATTR_CONST ATTR_FORCE_INLINE
_count_leading_ones_64(uint64_t value)
{
	uint64_t result;
	__asm__ (
		" bsrq    %[value], %[result] ;"
		" cmovzq  %[bias], %[result]  ;"
		: [result] "=&r" (result)       // result can be in any register
		: [value]  "rm"  (~value)       // 'value' can be register or memory
		, [bias]   "rm"  (~uint64_t(0)) // 'bias' can be register or memory
		: "cc"                          // clobbers condition codes
	);
	return uint8_t(63U - result);
}
#endif

#endif // MAME_OSD_EIGCCX86_H<|MERGE_RESOLUTION|>--- conflicted
+++ resolved
@@ -19,102 +19,6 @@
 #include <mmintrin.h>   // MMX
 #include <xmmintrin.h>  // SSE
 #include <emmintrin.h>  // SSE2
-#endif
-
-
-/***************************************************************************
-    INLINE BIT MANIPULATION FUNCTIONS
-***************************************************************************/
-
-/*-------------------------------------------------
-    count_leading_zeros - return the number of
-    leading zero bits in a 32-bit value
--------------------------------------------------*/
-
-#define count_leading_zeros _count_leading_zeros
-inline uint8_t ATTR_CONST ATTR_FORCE_INLINE
-_count_leading_zeros(uint32_t value)
-{
-	uint32_t result;
-	__asm__ (
-		" bsrl    %[value], %[result] ;"
-		" cmovzl  %[bias], %[result]  ;"
-		: [result] "=&r" (result)       // result can be in any register
-		: [value]  "rm"  (value)        // 'value' can be register or memory
-		, [bias]   "rm"  (~uint32_t(0)) // 'bias' can be register or memory
-		: "cc"                          // clobbers condition codes
-	);
-	return 31U - result;
-}
-
-
-/*-------------------------------------------------
-    count_leading_ones - return the number of
-    leading one bits in a 32-bit value
--------------------------------------------------*/
-
-#define count_leading_ones _count_leading_ones
-inline uint8_t ATTR_CONST ATTR_FORCE_INLINE
-_count_leading_ones(uint32_t value)
-{
-	uint32_t result;
-	__asm__ (
-		" bsrl    %[value], %[result] ;"
-		" cmovzl  %[bias], %[result]  ;"
-		: [result] "=&r" (result)       // result can be in any register
-		: [value]  "rm"  (~value)       // 'value' can be register or memory
-		, [bias]   "rm"  (~uint32_t(0)) // 'bias' can be register or memory
-		: "cc"                          // clobbers condition codes
-	);
-	return 31U - result;
-}
-
-
-/*-------------------------------------------------
-    count_leading_zeros_64 - return the number of
-    leading zero bits in a 64-bit value
--------------------------------------------------*/
-
-#ifdef __x86_64__
-#define count_leading_zeros_64 _count_leading_zeros_64
-inline uint8_t ATTR_CONST ATTR_FORCE_INLINE
-_count_leading_zeros_64(uint64_t value)
-{
-	uint64_t result;
-	__asm__ (
-		" bsrq    %[value], %[result] ;"
-		" cmovzq  %[bias], %[result]  ;"
-		: [result] "=&r" (result)       // result can be in any register
-		: [value]  "rm"  (value)        // 'value' can be register or memory
-		, [bias]   "rm"  (~uint64_t(0)) // 'bias' can be register or memory
-		: "cc"                          // clobbers condition codes
-	);
-	return 63U - result;
-}
-#endif
-
-
-/*-------------------------------------------------
-    count_leading_ones - return the number of
-    leading one bits in a 32-bit value
--------------------------------------------------*/
-
-#ifdef __x86_64__
-#define count_leading_ones_64 _count_leading_ones_64
-inline uint8_t ATTR_CONST ATTR_FORCE_INLINE
-_count_leading_ones_64(uint64_t value)
-{
-	uint64_t result;
-	__asm__ (
-		" bsrq    %[value], %[result] ;"
-		" cmovzq  %[bias], %[result]  ;"
-		: [result] "=&r" (result)       // result can be in any register
-		: [value]  "rm"  (~value)       // 'value' can be register or memory
-		, [bias]   "rm"  (~uint64_t(0)) // 'bias' can be register or memory
-		: "cc"                          // clobbers condition codes
-	);
-	return 63U - result;
-}
 #endif
 
 
@@ -540,7 +444,6 @@
 
 
 /*-------------------------------------------------
-<<<<<<< HEAD
     div_128x64 - perform a signed 128 bit x 64 bit
     divide and return the 64 bit quotient
 -------------------------------------------------*/
@@ -549,15 +452,6 @@
 #define div_128x64 _div_128x64
 inline int64_t ATTR_CONST ATTR_FORCE_INLINE
 _div_128x64(int64_t a_hi, uint64_t a_lo, int64_t b)
-=======
-    count_leading_zeros_32 - return the number of
-    leading zero bits in a 32-bit value
--------------------------------------------------*/
-
-#define count_leading_zeros_32 _count_leading_zeros_32
-inline uint8_t ATTR_CONST ATTR_FORCE_INLINE
-_count_leading_zeros_32(uint32_t value)
->>>>>>> 1f192de4
 {
 	int64_t result;
 
@@ -570,18 +464,13 @@
 		, [b]      "rm" (b)         // 'b' in register or memory
 		: "cc"                      // clobbers condition codes
 	);
-<<<<<<< HEAD
-
-	return result;
-=======
-	return uint8_t(31U - result);
->>>>>>> 1f192de4
-}
-#endif
-
-
-/*-------------------------------------------------
-<<<<<<< HEAD
+
+	return result;
+}
+#endif
+
+
+/*-------------------------------------------------
     divu_128x64 - perform an unsigned 128 bit x 64 bit
     divide and return the 64 bit quotient
 -------------------------------------------------*/
@@ -590,15 +479,6 @@
 #define divu_128x64 _divu_128x64
 inline uint64_t ATTR_CONST ATTR_FORCE_INLINE
 _divu_128x64(uint64_t a_hi, uint64_t a_lo, uint64_t b)
-=======
-    count_leading_ones_32 - return the number of
-    leading one bits in a 32-bit value
--------------------------------------------------*/
-
-#define count_leading_ones_32 _count_leading_ones_32
-inline uint8_t ATTR_CONST ATTR_FORCE_INLINE
-_count_leading_ones_32(uint32_t value)
->>>>>>> 1f192de4
 {
 	uint64_t result;
 
@@ -611,14 +491,59 @@
 		, [b]      "rm" (b)         // 'b' in register or memory
 		: "cc"                      // clobbers condition codes
 	);
-<<<<<<< HEAD
-
-	return result;
-=======
+
+	return result;
+}
+#endif
+
+
+
+/***************************************************************************
+    INLINE BIT MANIPULATION FUNCTIONS
+***************************************************************************/
+
+/*-------------------------------------------------
+    count_leading_zeros_32 - return the number of
+    leading zero bits in a 32-bit value
+-------------------------------------------------*/
+
+#define count_leading_zeros_32 _count_leading_zeros_32
+inline uint8_t ATTR_CONST ATTR_FORCE_INLINE
+_count_leading_zeros_32(uint32_t value)
+{
+	uint32_t result;
+	__asm__ (
+		" bsrl    %[value], %[result] ;"
+		" cmovzl  %[bias], %[result]  ;"
+		: [result] "=&r" (result)       // result can be in any register
+		: [value]  "rm"  (value)        // 'value' can be register or memory
+		, [bias]   "rm"  (~uint32_t(0)) // 'bias' can be register or memory
+		: "cc"                          // clobbers condition codes
+	);
 	return uint8_t(31U - result);
->>>>>>> 1f192de4
-}
-#endif
+}
+
+
+/*-------------------------------------------------
+    count_leading_ones_32 - return the number of
+    leading one bits in a 32-bit value
+-------------------------------------------------*/
+
+#define count_leading_ones_32 _count_leading_ones_32
+inline uint8_t ATTR_CONST ATTR_FORCE_INLINE
+_count_leading_ones_32(uint32_t value)
+{
+	uint32_t result;
+	__asm__ (
+		" bsrl    %[value], %[result] ;"
+		" cmovzl  %[bias], %[result]  ;"
+		: [result] "=&r" (result)       // result can be in any register
+		: [value]  "rm"  (~value)       // 'value' can be register or memory
+		, [bias]   "rm"  (~uint32_t(0)) // 'bias' can be register or memory
+		: "cc"                          // clobbers condition codes
+	);
+	return uint8_t(31U - result);
+}
 
 
 /*-------------------------------------------------
