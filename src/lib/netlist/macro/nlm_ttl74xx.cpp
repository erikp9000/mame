// license:GPL-2.0+
// copyright-holders:Couriersud

#include "netlist/devices/net_lib.h"

#ifndef NL_USE_TRUTHTABLE_74107
#define NL_USE_TRUTHTABLE_74107 0
#endif

#ifndef NL_USE_TRUTHTABLE_7448
#define NL_USE_TRUTHTABLE_7448 0
#endif

#if 1
//
#elif %&/()
//
#endif

/*
 *  DM7400: Quad 2-Input NAND Gates
 *
 *                  _
 *              Y = AB
 *          +---+---++---+
 *          | A | B || Y |
 *          +===+===++===+
 *          | 0 | 0 || 1 |
 *          | 0 | 1 || 1 |
 *          | 1 | 0 || 1 |
 *          | 1 | 1 || 0 |
 *          +---+---++---+
 *
 *  Naming conventions follow National Semiconductor datasheet
 *
 */

static NETLIST_START(TTL_7400_DIP)
	TTL_7400_GATE(A)
	TTL_7400_GATE(B)
	TTL_7400_GATE(C)
	TTL_7400_GATE(D)

	NET_C(A.VCC, B.VCC, C.VCC, D.VCC)
	NET_C(A.GND, B.GND, C.GND, D.GND)

	DIPPINS(  /*       +--------------+      */
		A.A,  /*    A1 |1     ++    14| VCC  */ A.VCC,
		A.B,  /*    B1 |2           13| B4   */ D.B,
		A.Q,  /*    Y1 |3           12| A4   */ D.A,
		B.A,  /*    A2 |4    7400   11| Y4   */ D.Q,
		B.B,  /*    B2 |5           10| B3   */ C.B,
		B.Q,  /*    Y2 |6            9| A3   */ C.A,
		A.GND,/*   GND |7            8| Y3   */ C.Q
			  /*       +--------------+      */
	)
NETLIST_END()

/*
 *  DM7402: Quad 2-Input NOR Gates
 *
 *              Y = A+B
 *          +---+---++---+
 *          | A | B || Y |
 *          +===+===++===+
 *          | 0 | 0 || 1 |
 *          | 0 | 1 || 0 |
 *          | 1 | 0 || 0 |
 *          | 1 | 1 || 0 |
 *          +---+---++---+
 *
 *  Naming conventions follow National Semiconductor datasheet
 *
 */

static NETLIST_START(TTL_7402_DIP)
	TTL_7402_GATE(A)
	TTL_7402_GATE(B)
	TTL_7402_GATE(C)
	TTL_7402_GATE(D)

	NET_C(A.VCC, B.VCC, C.VCC, D.VCC)
	NET_C(A.GND, B.GND, C.GND, D.GND)

	DIPPINS(  /*       +--------------+      */
		A.Q,  /*    Y1 |1     ++    14| VCC  */ A.VCC,
		A.A,  /*    A1 |2           13| Y4   */ D.Q,
		A.B,  /*    B1 |3           12| B4   */ D.B,
		B.Q,  /*    Y2 |4    7402   11| A4   */ D.A,
		B.A,  /*    A2 |5           10| Y3   */ C.Q,
		B.B,  /*    B2 |6            9| B3   */ C.B,
		A.GND,/*   GND |7            8| A3   */ C.A
			  /*       +--------------+      */
	)
NETLIST_END()

/*
 *   DM7404: Hex Inverting Gates
 *
 *             Y = A
 *          +---++---+
 *          | A || Y |
 *          +===++===+
 *          | 0 || 1 |
 *          | 1 || 0 |
 *          +---++---+
 *
 *  Naming conventions follow National Semiconductor datasheet
 *
 */

static NETLIST_START(TTL_7404_DIP)
	TTL_7404_GATE(A)
	TTL_7404_GATE(B)
	TTL_7404_GATE(C)
	TTL_7404_GATE(D)
	TTL_7404_GATE(E)
	TTL_7404_GATE(F)

	NET_C(A.VCC, B.VCC, C.VCC, D.VCC, E.VCC, F.VCC)
	NET_C(A.GND, B.GND, C.GND, D.GND, E.GND, F.GND)

	DIPPINS(  /*       +--------------+      */
		A.A,  /*    A1 |1     ++    14| VCC  */ A.VCC,
		A.Q,  /*    Y1 |2           13| A6   */ F.A,
		B.A,  /*    A2 |3           12| Y6   */ F.Q,
		B.Q,  /*    Y2 |4    7404   11| A5   */ E.A,
		C.A,  /*    A3 |5           10| Y5   */ E.Q,
		C.Q,  /*    Y3 |6            9| A4   */ D.A,
		A.GND,/*   GND |7            8| Y4   */ D.Q
			  /*       +--------------+      */
	)
NETLIST_END()

/*
 *   DM7406: Hex Inverting Buffers with
 *           High Voltage Open-Collector Outputs
 *
 *  Naming conventions follow Fairchild Semiconductor datasheet
 *
 */

static NETLIST_START(TTL_7406_DIP)
	TTL_7406_GATE(A)
	TTL_7406_GATE(B)
	TTL_7406_GATE(C)
	TTL_7406_GATE(D)
	TTL_7406_GATE(E)
	TTL_7406_GATE(F)

	NET_C(A.VCC, B.VCC, C.VCC, D.VCC, E.VCC, F.VCC)
	NET_C(A.GND, B.GND, C.GND, D.GND, E.GND, F.GND)

	DIPPINS(  /*       +--------------+      */
		A.A,  /*    A1 |1     ++    14| VCC  */ A.VCC,
		A.Y,  /*    Y1 |2           13| A6   */ F.A,
		B.A,  /*    A2 |3           12| Y6   */ F.Y,
		B.Y,  /*    Y2 |4    7406   11| A5   */ E.A,
		C.A,  /*    A3 |5           10| Y5   */ E.Y,
		C.Y,  /*    Y3 |6            9| A4   */ D.A,
		A.GND,/*   GND |7            8| Y4   */ D.Y
			  /*       +--------------+      */
	)
NETLIST_END()

/*
 *   DM7407: Hex Buffers with
 *           High Voltage Open-Collector Outputs
 *
 *  Naming conventions follow Fairchild Semiconductor datasheet
 *
 */

static NETLIST_START(TTL_7407_DIP)
	TTL_7407_GATE(A)
	TTL_7407_GATE(B)
	TTL_7407_GATE(C)
	TTL_7407_GATE(D)
	TTL_7407_GATE(E)
	TTL_7407_GATE(F)

	NET_C(A.VCC, B.VCC, C.VCC, D.VCC, E.VCC, F.VCC)
	NET_C(A.GND, B.GND, C.GND, D.GND, E.GND, F.GND)

	DIPPINS(  /*       +--------------+      */
		A.A,  /*    A1 |1     ++    14| VCC  */ A.VCC,
		A.Y,  /*    Y1 |2           13| A6   */ F.A,
		B.A,  /*    A2 |3           12| Y6   */ F.Y,
		B.Y,  /*    Y2 |4    7406   11| A5   */ E.A,
		C.A,  /*    A3 |5           10| Y5   */ E.Y,
		C.Y,  /*    Y3 |6            9| A4   */ D.A,
		A.GND,/*   GND |7            8| Y4   */ D.Y
			  /*       +--------------+      */
	)
NETLIST_END()

/*
 *  DM7408: Quad 2-Input AND Gates
 *
 *
 *              Y = AB
 *          +---+---++---+
 *          | A | B || Y |
 *          +===+===++===+
 *          | 0 | 0 || 0 |
 *          | 0 | 1 || 0 |
 *          | 1 | 0 || 0 |
 *          | 1 | 1 || 1 |
 *          +---+---++---+
 *
 *  Naming conventions follow National Semiconductor datasheet
 *
 */

static NETLIST_START(TTL_7408_DIP)
	TTL_7408_GATE(A)
	TTL_7408_GATE(B)
	TTL_7408_GATE(C)
	TTL_7408_GATE(D)

	NET_C(A.VCC, B.VCC, C.VCC, D.VCC)
	NET_C(A.GND, B.GND, C.GND, D.GND)

	DIPPINS(  /*       +--------------+      */
		A.A,  /*    A1 |1     ++    14| VCC  */ A.VCC,
		A.B,  /*    B1 |2           13| B4   */ D.B,
		A.Q,  /*    Y1 |3           12| A4   */ D.A,
		B.A,  /*    A2 |4    7400   11| Y4   */ D.Q,
		B.B,  /*    B2 |5           10| B3   */ C.B,
		B.Q,  /*    Y2 |6            9| A3   */ C.A,
		A.GND,/*   GND |7            8| Y3   */ C.Q
			  /*       +--------------+      */
	)
NETLIST_END()

/*
 *  DM7410: Triple 3-Input NAND Gates
 *                  __
 *              Y = ABC
 *          +---+---+---++---+
 *          | A | B | C || Y |
 *          +===+===+===++===+
 *          | X | X | 0 || 1 |
 *          | X | 0 | X || 1 |
 *          | 0 | X | X || 1 |
 *          | 1 | 1 | 1 || 0 |
 *          +---+---+---++---+
 *
 *  Naming conventions follow National Semiconductor datasheet
 *
 */

static NETLIST_START(TTL_7410_DIP)
	TTL_7410_GATE(A)
	TTL_7410_GATE(B)
	TTL_7410_GATE(C)

	NET_C(A.VCC, B.VCC, C.VCC)
	NET_C(A.GND, B.GND, C.GND)

	DIPPINS(  /*       +--------------+      */
		A.A,  /*    A1 |1     ++    14| VCC  */ A.VCC,
		A.B,  /*    B1 |2           13| C1   */ A.C,
		B.A,  /*    A2 |3           12| Y1   */ A.Q,
		B.B,  /*    B2 |4    7410   11| C3   */ C.C,
		B.C,  /*    C2 |5           10| B3   */ C.B,
		B.Q,  /*    Y2 |6            9| A3   */ C.A,
		A.GND,/*   GND |7            8| Y3   */ C.Q
			  /*       +--------------+      */
	)
NETLIST_END()

/*
 *  DM7411: Triple 3-Input AND Gates
 *
 *              Y = ABC
 *          +---+---+---++---+
 *          | A | B | C || Y |
 *          +===+===+===++===+
 *          | X | X | 0 || 0 |
 *          | X | 0 | X || 0 |
 *          | 0 | X | X || 0 |
 *          | 1 | 1 | 1 || 1 |
 *          +---+---+---++---+
 *
 *  Naming conventions follow National Semiconductor datasheet
 *
 */

static NETLIST_START(TTL_7411_DIP)
	TTL_7411_GATE(A)
	TTL_7411_GATE(B)
	TTL_7411_GATE(C)

	NET_C(A.VCC, B.VCC, C.VCC)
	NET_C(A.GND, B.GND, C.GND)

	DIPPINS(  /*       +--------------+      */
		A.A,  /*    A1 |1     ++    14| VCC  */ A.VCC,
		A.B,  /*    B1 |2           13| C1   */ A.C,
		B.A,  /*    A2 |3           12| Y1   */ A.Q,
		B.B,  /*    B2 |4    7411   11| C3   */ C.C,
		B.C,  /*    C2 |5           10| B3   */ C.B,
		B.Q,  /*    Y2 |6            9| A3   */ C.A,
		A.GND,/*   GND |7            8| Y3   */ C.Q
			  /*       +--------------+      */
	)
NETLIST_END()

/*
 *   DM7414/DM74LS14: Hex Inverter with
 *                    Schmitt Trigger Inputs
 *
 */

static NETLIST_START(TTL_7414_GATE)
	SCHMITT_TRIGGER(X, "DM7414")
	ALIAS(A, X.A)
	ALIAS(Q, X.Q)
	ALIAS(GND, X.GND)
	ALIAS(VCC, X.VCC)
NETLIST_END()

static NETLIST_START(TTL_74LS14_GATE)
	SCHMITT_TRIGGER(X, "DM74LS14")
	ALIAS(A, X.A)
	ALIAS(Q, X.Q)
	ALIAS(GND, X.GND)
	ALIAS(VCC, X.VCC)
NETLIST_END()

static NETLIST_START(TTL_7414_DIP)
	SCHMITT_TRIGGER(A, "DM7414")
	SCHMITT_TRIGGER(B, "DM7414")
	SCHMITT_TRIGGER(C, "DM7414")
	SCHMITT_TRIGGER(D, "DM7414")
	SCHMITT_TRIGGER(E, "DM7414")
	SCHMITT_TRIGGER(F, "DM7414")

	NET_C(A.GND, B.GND, C.GND, D.GND, E.GND, F.GND)
	NET_C(A.VCC, B.VCC, C.VCC, D.VCC, E.VCC, F.VCC)

	DIPPINS(   /*       +--------------+      */
		A.A,   /*    A1 |1     ++    14| VCC  */ A.VCC,
		A.Q,   /*    Y1 |2           13| A6   */ F.A,
		B.A,   /*    A2 |3           12| Y6   */ F.Q,
		B.Q,   /*    Y2 |4    7414   11| A5   */ E.A,
		C.A,   /*    A3 |5           10| Y5   */ E.Q,
		C.Q,   /*    Y3 |6            9| A4   */ D.A,
		A.GND, /*   GND |7            8| Y4   */ D.Q
			   /*       +--------------+      */
	)
NETLIST_END()

static NETLIST_START(TTL_74LS14_DIP)
	SCHMITT_TRIGGER(A, "DM74LS14")
	SCHMITT_TRIGGER(B, "DM74LS14")
	SCHMITT_TRIGGER(C, "DM74LS14")
	SCHMITT_TRIGGER(D, "DM74LS14")
	SCHMITT_TRIGGER(E, "DM74LS14")
	SCHMITT_TRIGGER(F, "DM74LS14")

	NET_C(A.GND, B.GND, C.GND, D.GND, E.GND, F.GND)
	NET_C(A.VCC, B.VCC, C.VCC, D.VCC, E.VCC, F.VCC)

	DIPPINS(   /*       +--------------+      */
		A.A,   /*    A1 |1     ++    14| VCC  */ A.VCC,
		A.Q,   /*    Y1 |2           13| A6   */ F.A,
		B.A,   /*    A2 |3           12| Y6   */ F.Q,
		B.Q,   /*    Y2 |4   74LS14  11| A5   */ E.A,
		C.A,   /*    A3 |5           10| Y5   */ E.Q,
		C.Q,   /*    Y3 |6            9| A4   */ D.A,
		A.GND, /*   GND |7            8| Y4   */ D.Q
			   /*       +--------------+      */
	)
NETLIST_END()

/*
 *   DM7416: Hex Inverting Buffers with
 *           High Voltage Open-Collector Outputs
 *
 */

static NETLIST_START(TTL_7416_DIP)
	TTL_7416_GATE(A)
	TTL_7416_GATE(B)
	TTL_7416_GATE(C)
	TTL_7416_GATE(D)
	TTL_7416_GATE(E)
	TTL_7416_GATE(F)

	NET_C(A.VCC, B.VCC, C.VCC, D.VCC, E.VCC, F.VCC)
	NET_C(A.GND, B.GND, C.GND, D.GND, E.GND, F.GND)

	DIPPINS(  /*       +--------------+      */
		A.A,  /*    A1 |1     ++    14| VCC  */ A.VCC,
		A.Q,  /*    Y1 |2           13| A6   */ F.A,
		B.A,  /*    A2 |3           12| Y6   */ F.Q,
		B.Q,  /*    Y2 |4    7416   11| A5   */ E.A,
		C.A,  /*    A3 |5           10| Y5   */ E.Q,
		C.Q,  /*    Y3 |6            9| A4   */ D.A,
		A.GND,/*   GND |7            8| Y4   */ D.Q
			  /*       +--------------+      */
	)
NETLIST_END()

/*
 *  DM7420: Dual 4-Input NAND Gates
 *
 *                  ___
 *              Y = ABCD
 *          +---+---+---+---++---+
 *          | A | B | C | D || Y |
 *          +===+===+===+===++===+
 *          | X | X | X | 0 || 1 |
 *          | X | X | 0 | X || 1 |
 *          | X | 0 | X | X || 1 |
 *          | 0 | X | X | X || 1 |
 *          | 1 | 1 | 1 | 1 || 0 |
 *          +---+---+---+---++---+
 *
 *  Naming conventions follow National Semiconductor datasheet *
 */

static NETLIST_START(TTL_7420_DIP)
	TTL_7420_GATE(A)
	TTL_7420_GATE(B)

	NET_C(A.VCC, B.VCC)
	NET_C(A.GND, B.GND)
	NC_PIN(NC)

	DIPPINS(  /*       +--------------+      */
		A.A,  /*    A1 |1     ++    14| VCC  */ A.VCC,
		A.B,  /*    B1 |2           13| D2   */ B.D,
		NC.I, /*    NC |3           12| C2   */ B.C,
		A.C,  /*    C1 |4    7420   11| NC   */ NC.I,
		A.D,  /*    D1 |5           10| B2   */ B.B,
		A.Q,  /*    Y1 |6            9| A2   */ B.A,
		A.GND,/*   GND |7            8| Y2   */ B.Q
			  /*       +--------------+      */
	)
NETLIST_END()

/*
 *  DM7421: Dual 4-Input AND Gates
 *
 *                  ___
 *              Y = ABCD
 *          +---+---+---+---++---+
 *          | A | B | C | D || Y |
 *          +===+===+===+===++===+
 *          | X | X | X | 0 || 0 |
 *          | X | X | 0 | X || 0 |
 *          | X | 0 | X | X || 0 |
 *          | 0 | X | X | X || 0 |
 *          | 1 | 1 | 1 | 1 || 1 |
 *          +---+---+---+---++---+
 *
 *  Naming conventions follow National Semiconductor datasheet *
 */

static NETLIST_START(TTL_7421_DIP)
	TTL_7421_GATE(A)
	TTL_7421_GATE(B)

	NET_C(A.VCC, B.VCC)
	NET_C(A.GND, B.GND)
	NC_PIN(NC)

	DIPPINS(  /*       +--------------+      */
		A.A,  /*    A1 |1     ++    14| VCC  */ A.VCC,
		A.B,  /*    B1 |2           13| D2   */ B.D,
		NC.I, /*    NC |3           12| C2   */ B.C,
		A.C,  /*    C1 |4    7420   11| NC   */ NC.I,
		A.D,  /*    D1 |5           10| B2   */ B.B,
		A.Q,  /*    Y1 |6            9| A2   */ B.A,
		A.GND,/*   GND |7            8| Y2   */ B.Q
			  /*       +--------------+      */
	)
NETLIST_END()

/*
 *  DM7425: Dual 4-Input NOR Gates
 *
 *                  ______
 *              Y = A+B+C+D
 *          +---+---+---+---+---++---+
 *          | A | B | C | D | X || Y |
 *          +===+===+===+===+===++===+
 *          | X | X | X | X | 0 || Z |
 *          | 0 | 0 | 0 | 0 | 1 || 1 |
 *          | X | X | X | 1 | 1 || 0 |
 *          | X | X | 1 | X | 1 || 0 |
 *          | X | 1 | X | X | 1 || 0 |
 *          | 1 | X | X | X | 1 || 0 |
 *          +---+---+---+---+---++---+
 *
 *  FIXME: The "X" input and high impedance output are currently not simulated.
 *
 *  Naming conventions follow National Semiconductor datasheet
 *
 */

static NETLIST_START(TTL_7425_DIP)
	TTL_7425_GATE(A)
	TTL_7425_GATE(B)

	NET_C(A.VCC, B.VCC)
	NET_C(A.GND, B.GND)
	NC_PIN(XA) // FIXME: Functionality needs to be implemented
	NC_PIN(XB) // FIXME: Functionality needs to be implemented

	DIPPINS(  /*       +--------------+      */
		A.A,  /*    A1 |1     ++    14| VCC  */ A.VCC,
		A.B,  /*    B1 |2           13| D2   */ B.D,
		XA.I, /*    X1 |3           12| C2   */ B.C,
		A.C,  /*    C1 |4    7425   11| X2   */ XB.I,
		A.D,  /*    D1 |5           10| B2   */ B.B,
		A.Q,  /*    Y1 |6            9| A2   */ B.A,
		A.GND,/*   GND |7            8| Y2   */ B.Q
			  /*       +--------------+      */
	)
NETLIST_END()

/*
 *  DM7427: Triple 3-Input NOR Gates
 *
 *                  ____
 *              Y = A+B+C
 *          +---+---+---++---+
 *          | A | B | C || Y |
 *          +===+===+===++===+
 *          | X | X | 1 || 0 |
 *          | X | 1 | X || 0 |
 *          | 1 | X | X || 0 |
 *          | 0 | 0 | 0 || 1 |
 *          +---+---+---++---+
 *
 *  Naming conventions follow National Semiconductor datasheet
 *
 */

static NETLIST_START(TTL_7427_DIP)
	TTL_7427_GATE(A)
	TTL_7427_GATE(B)
	TTL_7427_GATE(C)

	NET_C(A.VCC, B.VCC, C.VCC)
	NET_C(A.GND, B.GND, C.GND)

	DIPPINS(  /*       +--------------+      */
		A.A,  /*    A1 |1     ++    14| VCC  */ A.VCC,
		A.B,  /*    B1 |2           13| C1   */ A.C,
		B.A,  /*    A2 |3           12| Y1   */ A.Q,
		B.B,  /*    B2 |4    7427   11| C3   */ C.C,
		B.C,  /*    C2 |5           10| B3   */ C.B,
		B.Q,  /*    Y2 |6            9| A3   */ C.A,
		A.GND,/*   GND |7            8| Y3   */ C.Q
			  /*       +--------------+      */
	)
NETLIST_END()

/*
 *  DM7430: 8-Input NAND Gate
 *
 *                  _______
 *              Y = ABCDEFGH
 *          +---+---+---+---+---+---+---+---++---+
 *          | A | B | C | D | E | F | G | H || Y |
 *          +===+===+===+===+===+===+===+===++===+
 *          | X | X | X | X | X | X | X | 0 || 1 |
 *          | X | X | X | X | X | X | 0 | X || 1 |
 *          | X | X | X | X | X | 0 | X | X || 1 |
 *          | X | X | X | X | 0 | X | X | X || 1 |
 *          | X | X | X | 0 | X | X | X | X || 1 |
 *          | X | X | 0 | X | X | X | X | X || 1 |
 *          | X | 0 | X | X | X | X | X | X || 1 |
 *          | 1 | 1 | 1 | 1 | 1 | 1 | 1 | 1 || 0 |
 *          +---+---+---+---+---+---+---+---++---+
 *
 *  Naming conventions follow National Semiconductor datasheet
 */

static NETLIST_START(TTL_7430_DIP)
	TTL_7430_GATE(A)

	NC_PIN(NC9)
	NC_PIN(NC10)
	NC_PIN(NC13)

	DIPPINS(  /*       +--------------+      */
		A.A,  /*     A |1     ++    14| VCC  */ A.VCC,
		A.B,  /*     B |2           13| NC   */ NC13.I,
		A.C,  /*     C |3           12| H    */ A.H,
		A.D,  /*     D |4    7430   11| G    */ A.G,
		A.E,  /*     E |5           10| NC   */ NC10.I,
		A.F,  /*     F |6            9| NC   */ NC9.I,
		A.GND,/*   GND |7            8| Y    */ A.Q
			  /*       +--------------+      */
	)
NETLIST_END()

/*
 *  DM7432: Quad 2-Input OR Gates
 *
 *                  __
 *              Y = A+B
 *          +---+---++---+
 *          | A | B || Y |
 *          +===+===++===+
 *          | 0 | 0 || 0 |
 *          | 0 | 1 || 1 |
 *          | 1 | 0 || 1 |
 *          | 1 | 1 || 1 |
 *          +---+---++---+
 *
 *  Naming conventions follow National Semiconductor datasheet
 *
 */

static NETLIST_START(TTL_7432_DIP)
	TTL_7432_GATE(A)
	TTL_7432_GATE(B)
	TTL_7432_GATE(C)
	TTL_7432_GATE(D)

	NET_C(A.VCC, B.VCC, C.VCC, D.VCC)
	NET_C(A.GND, B.GND, C.GND, D.GND)

	DIPPINS(  /*       +--------------+      */
		A.A,  /*    A1 |1     ++    14| VCC  */ A.VCC,
		A.B,  /*    B1 |2           13| B4   */ D.B,
		A.Q,  /*    Y1 |3           12| A4   */ D.A,
		B.A,  /*    A2 |4    7400   11| Y4   */ D.Q,
		B.B,  /*    B2 |5           10| B3   */ C.B,
		B.Q,  /*    Y2 |6            9| A3   */ C.A,
		A.GND,/*   GND |7            8| Y3   */ C.Q
			  /*       +--------------+      */
	)
NETLIST_END()


/*
 *  DM7437: Quad 2-Input NAND Gates
 *
 *                  _
 *              Y = AB
 *          +---+---++---+
 *          | A | B || Y |
 *          +===+===++===+
 *          | 0 | 0 || 1 |
 *          | 0 | 1 || 1 |
 *          | 1 | 0 || 1 |
 *          | 1 | 1 || 0 |
 *          +---+---++---+
 *
 *  Naming conventions follow National Semiconductor datasheet
 *
 *  NOTE: Same as 7400, but drains higher output currents.
 *         Netlist currently does not model over currents (should it ever?)
 */

static NETLIST_START(TTL_7437_DIP)
	TTL_7437_GATE(A)
	TTL_7437_GATE(B)
	TTL_7437_GATE(C)
	TTL_7437_GATE(D)

	NET_C(A.VCC, B.VCC, C.VCC, D.VCC)
	NET_C(A.GND, B.GND, C.GND, D.GND)

	DIPPINS(  /*       +--------------+      */
		A.A,  /*    A1 |1     ++    14| VCC  */ A.VCC,
		A.B,  /*    B1 |2           13| B4   */ D.B,
		A.Q,  /*    Y1 |3           12| A4   */ D.A,
		B.A,  /*    A2 |4    7400   11| Y4   */ D.Q,
		B.B,  /*    B2 |5           10| B3   */ C.B,
		B.Q,  /*    Y2 |6            9| A3   */ C.A,
		A.GND,/*   GND |7            8| Y3   */ C.Q
			  /*       +--------------+      */
	)
NETLIST_END()

/*
 *  DM7450: DUAL 2-WIDE 2-INPUT AND-OR-INVERT GATES (ONE GATE EXPANDABLE)
 *
 *          +--------------+
 *       1A |1     ++    14| VCC
 *       2A |2           13| 1B
 *       2B |3           12| 1XQ
 *       2C |4    7450   11| 1X
 *       2D |5           10| 1D
 *       2Y |6            9| 1C
 *      GND |7            8| 1Y
 *          +--------------+
*/

static NETLIST_START(TTL_7450_DIP)
	TTL_7450_ANDORINVERT(A)
	TTL_7450_ANDORINVERT(B)

	NET_C(A.VCC, B.VCC)
	NET_C(A.GND, B.GND)
	NC_PIN(NC)

	DIPPINS(  /*       +--------------+      */
		A.A,  /*    1A |1     ++    14| VCC  */ A.VCC,
		B.A,  /*    2A |2           13| 1B   */ A.B,
		B.B,  /*    2B |3           12| 1XQ  */ NC.I,
		B.C,  /*    2C |4    7450   11| 1X   */ NC.I,
		B.D,  /*    2D |5           10| 1D   */ A.D,
		B.Q,  /*    2Y |6            9| 1C   */ A.C,
		A.GND,/*   GND |7            8| 1Y   */ A.Q
			  /*       +--------------+      */
	)
NETLIST_END()

/*
 *  7473: Dual Master-Slave J-K Flip-Flops with Clear and Complementary Outputs
 *  7473A: Dual Negative-Edge-Triggered Master-Slave J-K Flip-Flops with Clear and Complementary Outputs
 *
 *          +----------+
 *     1CLK |1   ++  14| 1J
 *    1CLRQ |2       13| 1QQ
 *       1K |3       12| 1Q
 *      VCC |4  7473 11| GND
 *     2CLK |5       10| 2K
 *    2CLRQ |6        9| 2Q
 *       2J |7        8| 2QQ
 *          +----------+
 */

static NETLIST_START(TTL_7473_DIP)
	TTL_7473(A)
	TTL_7473(B)

	NET_C(A.VCC, B.VCC)
	NET_C(A.GND, B.GND)

	DIPPINS(    /*       +----------+     */
		 A.CLK, /*  1CLK |1   ++  14| 1J  */ A.J,
		A.CLRQ, /* 1CLRQ |2       13| 1QQ */ A.QQ,
		   A.K, /*    1K |3       12| 1Q  */ A.Q,
		 A.VCC, /*   VCC |4  7473 11| GND */ A.GND,
		 B.CLK, /*  2CLK |5       10| 2K  */ B.K,
		B.CLRQ, /* 2CLRQ |6        9| 2Q  */ B.Q,
		   B.J, /*    2J |7        8| 2QQ */ B.QQ
			    /*       +----------+     */
	)
NETLIST_END()

static NETLIST_START(TTL_7473A_DIP)
	TTL_7473A(A)
	TTL_7473A(B)

	NET_C(A.VCC, B.VCC)
	NET_C(A.GND, B.GND)

	DIPPINS(    /*       +----------+     */
		 A.CLK, /*  1CLK |1   ++  14| 1J  */ A.J,
		A.CLRQ, /* 1CLRQ |2       13| 1QQ */ A.QQ,
		   A.K, /*    1K |3       12| 1Q  */ A.Q,
		 A.VCC, /*   VCC |4 7473A 11| GND */ A.GND,
		 B.CLK, /*  2CLK |5       10| 2K  */ B.K,
		B.CLRQ, /* 2CLRQ |6        9| 2Q  */ B.Q,
		   B.J, /*    2J |7        8| 2QQ */ B.QQ
			    /*       +----------+     */
	)
NETLIST_END()

/*
 *  DM7474: Dual Positive-Edge-Triggered D Flip-Flops
 *          with Preset, Clear and Complementary Outputs
 *
 *          +--------------+
 *     CLR1 |1     ++    14| VCC
 *       D1 |2           13| CLR2
 *     CLK1 |3           12| D2
 *      PR1 |4    7474   11| CLK2
 *       Q1 |5           10| PR2
 *      Q1Q |6            9| Q2
 *      GND |7            8| Q2Q
 *          +--------------+
 */

static NETLIST_START(TTL_7474_DIP)
	TTL_7474(A)
	TTL_7474(B)

	NET_C(A.VCC, B.VCC)
	NET_C(A.GND, B.GND)

	DIPPINS(    /*       +--------------+       */
		A.CLRQ, /*  CLR1 |1     ++    14| VCC   */ A.VCC,
		   A.D, /*    D1 |2           13| CLR2  */ B.CLRQ,
		 A.CLK, /*  CLK1 |3           12| D2    */ B.D,
		A.PREQ, /*   PR1 |4    7474   11| CLK2  */ B.CLK,
		   A.Q, /*    Q1 |5           10| PR2   */ B.PREQ,
		  A.QQ, /*   Q1Q |6            9| Q2    */ B.Q,
		 A.GND, /*   GND |7            8| Q2Q   */ B.QQ
			    /*       +-------------+        */
	)
NETLIST_END()

/*
 *  7475: 4-Bit Bistable Latches with Complementary Outputs
 *  7477: 4-Bit Bistable Latches
 *
 *          +----------+               +----------+
 *      1QQ |1   ++  16| 1Q         1D |1   ++  14| 1Q
 *       1D |2       15| 2Q         2D |2       13| 2Q
 *       2D |3       14| 2QQ      3C4C |3       12| 1C2C
 *     3C4C |4  7475 13| 1C2C      VCC |4  7477 11| GND
 *      VCC |5       12| GND        3D |5       10| NC
 *       3D |6       11| 3QQ        4D |6        9| 3Q
 *       4D |7       10| 3Q         NC |7        8| 4Q
 *      4QQ |8        9| 4Q            +----------+
 *          +----------+
 */

static NETLIST_START(TTL_7475_DIP)
	TTL_7475_GATE(A)
	TTL_7475_GATE(B)
	TTL_7475_GATE(C)
	TTL_7475_GATE(D)

	NET_C(A.VCC, B.VCC, C.VCC, D.VCC)
	NET_C(A.GND, B.GND, C.GND, D.GND)

	NET_C(A.CLK, B.CLK)
	NET_C(C.CLK, D.CLK)

	DIPPINS(   /*       +----------+       */
		 A.QQ, /*   1QQ |1   ++  16| 1Q    */ A.Q,
		  A.D, /*    1D |2       15| 2Q    */ B.Q,
		  B.D, /*    2D |3       14| 2QQ   */ B.QQ,
		C.CLK, /*  3C4C |4  7475 13| 1C2C  */ A.CLK,
		A.VCC, /*   VCC |5       12| GND   */ A.GND,
		  C.D, /*    3D |6       11| 3QQ   */ C.QQ,
		  D.D, /*    4D |7       10| 3Q    */ C.Q,
		 D.QQ, /*   4QQ |8        9| 4Q    */ D.Q
			   /*       +----------+       */
	)
NETLIST_END()

static NETLIST_START(TTL_7477_DIP)
	TTL_7477_GATE(A)
	TTL_7477_GATE(B)
	TTL_7477_GATE(C)
	TTL_7477_GATE(D)

	NET_C(A.VCC, B.VCC, C.VCC, D.VCC)
	NET_C(A.GND, B.GND, C.GND, D.GND)

	NET_C(A.CLK, B.CLK)
	NET_C(C.CLK, D.CLK)

	NC_PIN(NC)

	DIPPINS(   /*       +----------+       */
		  A.D, /*    1D |1   ++  14| 1Q    */ A.Q,
		  B.D, /*    2D |2       13| 2Q    */ B.Q,
		C.CLK, /*  3C4C |3       12| 1C2C  */ A.CLK,
		A.VCC, /*   VCC |4  7477 11| GND   */ A.GND,
		  C.D, /*    3D |5       10| NC    */ NC.I,
		  D.D, /*    4D |6        9| 3Q    */ C.Q,
		 NC.I, /*    NC |7        8| 4Q    */ D.Q
			   /*       +----------+       */
	)
NETLIST_END()

/*
 *  DM7483: 4-Bit Binary Adder with Fast Carry
 *
 *          +--------------+
 *       A4 |1     ++    16| B4
 *       S3 |2           15| S4
 *       A3 |3           14| C4
 *       B3 |4    7483   13| C0
 *      VCC |5           12| GND
 *       S2 |6           11| B1
 *       B2 |7           10| A1
 *       A2 |8            9| S1
 *          +--------------+
 */

static NETLIST_START(TTL_7483_DIP)
	TTL_7483(A)

	DIPPINS(   /*      +--------------+     */
		 A.A4, /*   A4 |1     ++    16| B4  */ A.B4,
		 A.S3, /*   S3 |2           15| S4  */ A.S4,
		 A.A3, /*   A3 |3           14| C4  */ A.C4,
		 A.B3, /*   B3 |4    7483   13| C0  */ A.C0,
		A.VCC, /*  VCC |5           12| GND */ A.GND,
		 A.S2, /*   S2 |6           11| B1  */ A.B1,
		 A.B2, /*   B2 |7           10| A1  */ A.A1,
		 A.A2, /*   A2 |8            9| S1  */ A.S1
			   /*      +--------------+     */
	)
NETLIST_END()

/*
 *  DM7485: 4-bit Magnitude Comparators
 *
 *          +------------+
 *       B3 |1    ++   16| VCC
 *     LTIN |2         15| A3
 *     EQIN |3         14| B2
 *     GTIN |4   7485  13| A2
 *    GTOUT |5         12| A1
 *    EQOUT |6         11| B1
 *    LTOUT |7         10| A0
 *      GND |8          9| B0
 *          +------------+
 *
 *  Naming convention attempts to follow Texas Instruments datasheet
 */

static NETLIST_START(TTL_7485_DIP)
	TTL_7485(A)

	DIPPINS(     /*       +------------+      */
		   A.B3, /*    B3 |1    ++   16| VCC  */ A.VCC,
		 A.LTIN, /*  LTIN |2         15| A3   */ A.A3,
		 A.EQIN, /*  EQIN |3         14| B2   */ A.B2,
		 A.GTIN, /*  GTIN |4   7485  13| A2   */ A.A2,
		A.GTOUT, /* GTOUT |5         12| A1   */ A.A1,
		A.EQOUT, /* EQOUT |6         11| B1   */ A.B1,
		A.LTOUT, /* LTOUT |7         10| A0   */ A.A0,
		  A.GND, /*   GND |8          9| B0   */ A.B0
			     /*       +------------+      */
	)
NETLIST_END()

/*
 *  DM7486: Quad 2-Input Exclusive-OR Gates
 *
 *             Y = A+B
 *          +---+---++---+
 *          | A | B || Y |
 *          +===+===++===+
 *          | 0 | 0 || 0 |
 *          | 0 | 1 || 1 |
 *          | 1 | 0 || 1 |
 *          | 1 | 1 || 0 |
 *          +---+---++---+
 *
 *  Naming conventions follow National Semiconductor datasheet
 *
 */

static NETLIST_START(TTL_7486_DIP)
	TTL_7486_GATE(A)
	TTL_7486_GATE(B)
	TTL_7486_GATE(C)
	TTL_7486_GATE(D)

	NET_C(A.VCC, B.VCC, C.VCC, D.VCC)
	NET_C(A.GND, B.GND, C.GND, D.GND)

	DIPPINS(  /*       +--------------+      */
		A.A,  /*    A1 |1     ++    14| VCC  */ A.VCC,
		A.B,  /*    B1 |2           13| B4   */ D.B,
		A.Q,  /*    Y1 |3           12| A4   */ D.A,
		B.A,  /*    A2 |4    7486   11| Y4   */ D.Q,
		B.B,  /*    B2 |5           10| B3   */ C.B,
		B.Q,  /*    Y2 |6            9| A3   */ C.A,
		A.GND,/*   GND |7            8| Y3   */ C.Q
			  /*       +--------------+      */
	)
NETLIST_END()

/*
 *  DM7490: Decade Counters
 *
 *          +--------------+
 *        B |1     ++    14| A
 *      R01 |2           13| NC
 *      R02 |3           12| QA
 *       NC |4    7490   11| QD
 *      VCC |5           10| GND
 *      R91 |6            9| QB
 *      R92 |7            8| QC
 *          +--------------+
 */

 static NETLIST_START(TTL_7490_DIP)
	TTL_7490(A)
	NC_PIN(NC)

	DIPPINS(   /*     +--------------+     */
		  A.B, /*   B |1     ++    14| A   */ A.A,
		 A.R1, /*  R1 |2           13| NC  */ NC.I,
		 A.R2, /*  R2 |3           12| QA  */ A.QA,
		 NC.I, /*  NC |4    7490   11| QD  */ A.QD,
		A.VCC, /* VCC |5           10| GND */ A.GND,
		A.R91, /* R91 |6            9| QB  */ A.QB,
		A.R92, /* R92 |7            8| QC  */ A.QC
			   /*     +--------------+     */
	)
NETLIST_END()

/*
 *  SN7492: Divide-by-12 Counter
 *
 *          +--------------+
 *        B |1     ++    14| A
 *       NC |2           13| NC
 *       NC |3           12| QA
 *       NC |4    7492   11| QD
 *      VCC |5           10| GND
 *      R01 |6            9| QB
 *      R02 |7            8| QC
 *          +--------------+
 */

 static NETLIST_START(TTL_7492_DIP)
	TTL_7492(A)
	NC_PIN(NC)

	DIPPINS(   /*     +--------------+     */
		  A.B, /*   B |1     ++    14| A   */ A.A,
		 NC.I, /*  NC |2           13| NC  */ NC.I,
		 NC.I, /*  NC |3           12| QA  */ A.QA,
		 NC.I, /*  NC |4    7492   11| QD  */ A.QD,
		A.VCC, /* VCC |5           10| GND */ A.GND,
		 A.R1, /* R01 |6            9| QB  */ A.QB,
		 A.R2, /* R02 |7            8| QC  */ A.QC
			   /*     +--------------+     */
	)
NETLIST_END()

/*
 *  DM7493: Binary Counters
 *
 *          +--------------+
 *     CLKB |1     ++    14| CLKA
 *      R01 |2           13| NC
 *      R02 |3           12| QA
 *       NC |4    7493   11| QD
 *      VCC |5           10| GND
 *       NC |6            9| QB
 *       NC |7            8| QC
 *          +--------------+
 */

 static NETLIST_START(TTL_7493_DIP)
	TTL_7493(A)
	NC_PIN(NC)

	DIPPINS(    /*      +--------------+      */
		A.CLKB, /* CLKB |1     ++    14| CLKA */ A.CLKA,
		  A.R1, /*  R01 |2           13| NC   */ NC.I,
		  A.R2, /*  R02 |3           12| QA   */ A.QA,
		  NC.I, /*   NC |4    7493   11| QD   */ A.QD,
		 A.VCC, /*  VCC |5           10| GND  */ A.GND,
		  NC.I, /*   NC |6            9| QB   */ A.QB,
		  NC.I, /*   NC |7            8| QC   */ A.QC
		 	    /*      +--------------+      */
	)
NETLIST_END()

/*
 *  SN7497: Synchronous 6-Bit Binary Rate Multiplier
 *
 *          +--------------+
 *       B1 |1           16| VCC
 *       B4 |2           15| B3
 *       B5 |3           14| B2
 *       B0 |4    7497   13| CLR
 *        Z |5           12| UNITY/CAS
 *        Y |6           11| ENin (EN)
 *    ENout |7           10| STRB
 *      GND |8            9| CLK
 *          +--------------+
 */

static NETLIST_START(TTL_7497_DIP)
	TTL_7497(A)

	DIPPINS(     /*       +--------------+ */
		    A.B1, /*    B1 |1           16| VCC       */ A.VCC,
		    A.B4, /*    B4 |2           15| B3        */ A.B3,
		    A.B5, /*    B5 |3           14| B2        */ A.B2,
		    A.B0, /*    B0 |4    7497   13| CLR       */ A.CLR,
		    A.ZQ, /*     Z |5           12| UNITY/CAS */ A.UNITYQ,
		     A.Y, /*     Y |6           11| ENin (EN) */ A.ENQ,
		A.ENOUTQ, /* ENout |7           10| STRB      */ A.STRBQ,
		   A.GND, /*   GND |8            9| CLK       */ A.CLK
			      /*       +--------------+           */
	)
NETLIST_END()

/*
 *  DM74107: DUAL J-K FLIP-FLOPS WITH CLEAR
 *
 *          +--------------+
 *       1J |1     ++    14| VCC
 *      1QQ |2           13| 1CLRQ
 *       1Q |3           12| 1CLK
 *       1K |4    74107  11| 2K
 *       2Q |5           10| 2CLRQ
 *      2QQ |6            9| 2CLK
 *      GND |7            8| 2J
 *          +--------------+
 */

static NETLIST_START(TTL_74107_DIP)
#if (NL_USE_TRUTHTABLE_74107)
	TTL_74107_TT(A)
	TTL_74107_TT(B)
#else
	TTL_74107(A)
	TTL_74107(B)
#endif

	NET_C(A.VCC, B.VCC)
	NET_C(A.GND, B.GND)

	DIPPINS(   /*     +--------------+       */
		  A.J, /*  1J |1     ++    14| VCC   */ A.VCC,
		 A.QQ, /* 1QQ |2           13| 1CLRQ */ A.CLRQ,
		  A.Q, /*  1Q |3           12| 1CLK  */ A.CLK,
		  A.K, /*  1K |4    74107  11| 2K    */ B.K,
		  B.Q, /*  2Q |5           10| 2CLRQ */ B.CLRQ,
		 B.QQ, /* 2QQ |6            9| 2CLK  */ B.CLK,
		B.GND, /* GND |7            8| 2J    */ B.J
			   /*     +--------------+       */
	)
NETLIST_END()

static NETLIST_START(TTL_74107A_DIP)
	TTL_74107A(A)
	TTL_74107A(B)

	NET_C(A.VCC, B.VCC)
	NET_C(A.GND, B.GND)

	DIPPINS(   /*     +--------------+       */
		  A.J, /*  1J |1     ++    14| VCC   */ A.VCC,
		 A.QQ, /* 1QQ |2           13| 1CLRQ */ A.CLRQ,
		  A.Q, /*  1Q |3           12| 1CLK  */ A.CLK,
		  A.K, /*  1K |4    74107  11| 2K    */ B.K,
		  B.Q, /*  2Q |5           10| 2CLRQ */ B.CLRQ,
		 B.QQ, /* 2QQ |6            9| 2CLK  */ B.CLK,
		B.GND, /* GND |7            8| 2J    */ B.J
			   /*     +--------------+       */
	)
NETLIST_END()

/*
 * nld_74113.h
 *
 *  74113: Dual Master-Slave J-K Flip-Flops with Set and Complementary Outputs
 *  74113A: Dual Negative-Edge-Triggered Master-Slave J-K Flip-Flops with Set and Complementary Outputs
 *
 *          +----------+
 *     1CLK |1   ++  14| VCC
 *       1K |2       13| 2CLK
 *       1J |3       12| 2K
 *    1SETQ |4 74113 11| 2J
 *       1Q |5       10| 2SETQ
 *      1QQ |6        9| 2Q
 *      GND |7        8| 2QQ
 *          +----------+
 */

static NETLIST_START(TTL_74113_DIP)
	TTL_74113(A)
	TTL_74113(B)

	NET_C(A.VCC, B.VCC)
	NET_C(A.GND, B.GND)

	DIPPINS(    /*       +----------+       */
		 A.CLK, /*  1CLK |1   ++  14| VCC   */ A.VCC,
		   A.K, /*    1K |2       13| 2CLK  */ B.CLK,
		   A.J, /*    1J |3       12| 2K    */ B.K,
		A.SETQ, /* 1SETQ |4 74113 11| 2J    */ B.J,
		   A.Q, /*    1Q |5       10| 2SETQ */ B.SETQ,
		  A.QQ, /*   1QQ |6        9| 2Q    */ B.Q,
		 A.GND, /*   GND |7        8| 2QQ   */ B.QQ
			    /*       +----------+       */
	)
NETLIST_END()

static NETLIST_START(TTL_74113A_DIP)
	TTL_74113A(A)
	TTL_74113A(B)

	NET_C(A.VCC, B.VCC)
	NET_C(A.GND, B.GND)

	DIPPINS(    /*       +----------+       */
		 A.CLK, /*  1CLK |1   ++  14| VCC   */ A.VCC,
		   A.K, /*    1K |2       13| 2CLK  */ B.CLK,
		   A.J, /*    1J |3       12| 2K    */ B.K,
		A.SETQ, /* 1SETQ |4 74113 11| 2J    */ B.J,
		   A.Q, /*    1Q |5       10| 2SETQ */ B.SETQ,
		  A.QQ, /*   1QQ |6        9| 2Q    */ B.Q,
		 A.GND, /*   GND |7        8| 2QQ   */ B.QQ
			    /*       +----------+       */
	)
NETLIST_END()

//- Identifier:  TTL_74121_DIP
//- Title: DM74121 One-Shot with Clear and Complementary Outputs
//- Description: The DM74121 is a monostable multivibrator featuring both
//-   positive and negative edge triggering with complementary
//-   outputs. An internal 2kΩ timing resistor is provided for
//-   design convenience minimizing component count and layout problems. this device can be used with a single external capacitor. Inputs (A) are active-LOW trigger transition
//-   inputs and input (B) is and active-HIGH transition Schmitttrigger input that allows jitter-free triggering from inputs with
//-   transition rates as slow as 1 volt/second. A high immunity
//-   to VCC noise of typically 1.5V is also provided by internal
//-   circuitry at the input stage.
//-   To obtain optimum and trouble free operation please read
//-   operating rules and one-shot application notes carefully
//-   and observe recommendations.
//-
//- Pinalias: QQ,NC,A1,A2,B,Q,GND,NC,RINT,C,RC,NC,NC,VCC
//- Package: DIP
//- NamingConvention: Naming conventions follow Fairchild Semiconductor datasheet
//- Limitations:
//-    Timing inaccuracies may occur for capacitances < 1nF. Please consult datasheet
//-
//- Example: 74123.cpp,74123_example
//-
//- FunctionTable:
//-    https://pdf1.alldatasheet.com/datasheet-pdf/view/50894/FAIRCHILD/74121.html
//-
static NETLIST_START(TTL_74121_DIP)

	TTL_74121(A)
	RES(RINT, RES_K(2))
	RES(RD,   RES_M(1000))

	ALIAS(1, A.QQ)
	//ALIAS(2", ); NC
	ALIAS(3, A.A1)
	ALIAS(4, A.A2)
	ALIAS(5, A.B)
	ALIAS(6, A.Q)
	ALIAS(7, A.GND)

	//ALIAS(8", ); NC
	ALIAS(9,  RINT.1) // RINT
	ALIAS(10, A.C) // CEXT
	ALIAS(11, A.RC) // REXT
	//ALIAS(12", ); NC
	//ALIAS(13", ); NC
	ALIAS(14, A.VCC)

	NET_C(RINT.2, A.RC)

	// Avoid error messages if RINT is not used.
	NET_C(RINT.1, RD.2)
	NET_C(RD.1, A.GND)

NETLIST_END()

//- Identifier:  TTL_74123_DIP
//- Title: DM74123 Dual Retriggerable One-Shot with Clear and Complementary Outputs
//- Description: The DM74123 is a dual retriggerable monostable multivibrator
//-   capable of generating output pulses from a few
//-   nano-seconds to extremely long duration up to 100% duty
//-   cycle. Each device has three inputs permitting the choice of
//-   either leading-edge or trailing edge triggering. Pin (A) is an
//-   active-LOW transition trigger input and pin (B) is an activeHIGH transition trigger input. A LOW at the clear (CLR)
//-   input terminates the output pulse: which also inhibits triggering. An internal connection from CLR to the input gate
//-   makes it possible to trigger the circuit by a positive-going
//-   signal on CLR as shown in the Truth Table.
//-
//-   To obtain the best and trouble free operation from this
//-   device please read the Operating Rules as well as the
//-   One–Shot Application Notes carefully and observe recommendations.
//-
//- Pinalias: A1,B1,CLRQ1,QQ1,Q2,C2,RC2,GND,A2,B2,CLRQ2,QQ2,Q1,C1,RC1,VCC
//- Package: DIP
//- NamingConvention: Naming conventions follow Fairchild Semiconductor datasheet
//- Limitations:
//-    Timing inaccuracies may occur for capacitances < 1nF. Please consult datasheet
//-
//- Example: 74123.cpp,74123_example
//-
//- FunctionTable:
//-    https://pdf1.alldatasheet.com/datasheet-pdf/view/50893/FAIRCHILD/DM74123.html
//-
static NETLIST_START(TTL_74123_DIP)

	TTL_74123(A)
	TTL_74123(B)

	ALIAS(1, A.A)
	ALIAS(2, A.B)
	ALIAS(3, A.CLRQ)
	ALIAS(4, A.QQ)
	ALIAS(5, B.Q)
	ALIAS(6, B.C) // CEXT
	ALIAS(7, B.RC) // REXT
	ALIAS(8, A.GND)

	ALIAS(9, B.A)
	ALIAS(10, B.B)
	ALIAS(11, B.CLRQ)
	ALIAS(12, B.QQ)
	ALIAS(13, A.Q)
	ALIAS(14, A.C) // CEXT
	ALIAS(15, A.RC) // REXT
	ALIAS(16, A.VCC)

	NET_C(A.VCC, B.VCC)
	NET_C(A.GND, B.GND)
NETLIST_END()

//- Identifier:  TTL_9602_DIP
//- Title: DM9602 Dual Retriggerable, Resettable One Shots
//- Description: These dual resettable, retriggerable one shots have two
//-   inputs per function; one which is active HIGH, and one
//-   which is active LOW. This allows the designer to employ
//-   either leading-edge or trailing-edge triggering, which is
//-   independent of input transition times. When input conditions for triggering are met, a new cycle starts and the
//-   external capacitor is allowed to rapidly discharge and then
//-   charge again. The retriggerable feature permits output
//-   pulse widths to be extended. In fact a continuous true output can be maintained by having an input cycle time whih
//-   is shorter than the output cycle time. The output pulse may
//-   then be terminated at any time by applying a LOW logic
//-   level to the RESET pin. Retriggering may be inhibited by
//-   either connecting the Q output to an active HIGH input, or
//-   the Q output to an active LOW input.
//-   The DM74123 is a dual retriggerable monostable multivibrator
//-
//- Pinalias: C1,RC1,CLRQ1,B1,A1,Q1,QQ1,GND,QQ2,Q2,A2,B2,CLRQ2,RC2,C2,VCC
//- Package: DIP
//- NamingConvention: Naming conventions follow Fairchild Semiconductor datasheet
//- Limitations:
//-    Timing inaccuracies may occur for capacitances < 1nF. Please consult datasheet
//-
//- Example: 74123.cpp,74123_example
//-
//- FunctionTable:
//-    https://pdf1.alldatasheet.com/datasheet-pdf/view/51137/FAIRCHILD/DM9602.html
//-
static NETLIST_START(TTL_9602_DIP)

	TTL_9602(A)
	TTL_9602(B)

	ALIAS(1, A.C) // C1
	ALIAS(2, A.RC) // RC1
	ALIAS(3, A.CLRQ)
	ALIAS(4, A.B)
	ALIAS(5, A.A)
	ALIAS(6, A.Q)
	ALIAS(7, A.QQ)
	ALIAS(8, A.GND)

	ALIAS(9, B.QQ)
	ALIAS(10, B.Q)
	ALIAS(11, B.A)
	ALIAS(12, B.B)
	ALIAS(13, B.CLRQ)
	ALIAS(14, B.RC) // RC2
	ALIAS(15, B.C) // C2
	ALIAS(16, A.VCC)

	NET_C(A.VCC, B.VCC)
	NET_C(A.GND, B.GND)
NETLIST_END()

//- Identifier:  TTL_74125_DIP
//- Title: SN74125 QUADRUPLE BUS BUFFERS WITH 3-STATE OUTPUTS
//- Description: These bus buffers feature three-state outputs
//-    that, when enabled, have the low impedance characteristics of a
//-    TTL output with additional drive capability at high logic levels
//-    to permit driving heavily loaded bus lines without external
//-    pullup resistors. When disabled, both output transistors are turned
//-    off, presenting a high-impedance state to the bus so the output will
//-    act neither as a significant load nor as a driver. The ’125 and
//-    ’LS125A devices’ outputs are disabled when G is high.
//-    The ’126 and ’LS126A devices’ outputs are disabled when G is low
//-
//- Pinalias: 1GQ,1A,1Y,2GQ,2A,2Y,GND,3Y,3A,3GQ,4Y,4A,4GQ,VCC
//- Package: DIP
//- Param: FORCE_TRISTATE_LOGIC
//-    Set this parameter to 1 force tristate outputs into logic mode.
//-    This should be done only if the device enable inputs are connected
//-    in a way which always enables the device.
//- NamingConvention: Naming conventions follow Texas instruments datasheet
//- Limitations:
//-    No limitations
//-
//- Example: 74125.cpp,74125_example
//-
//- FunctionTable:
//-
//-    | GQ  | A  | Y  |
//-    |:---:|:--:|:--:|
//-    |  L  |  L |  L |
//-    |  L  |  H |  H |
//-    |  H  |  X |  Z |
//-

static NETLIST_START(TTL_74125_DIP)

	TTL_74125_GATE(A1)
	TTL_74125_GATE(A2)
	TTL_74125_GATE(A3)
	TTL_74125_GATE(A4)

	DEFPARAM(FORCE_TRISTATE_LOGIC, "$(@.A1.FORCE_TRISTATE_LOGIC")

	PARAM(A1.FORCE_TRISTATE_LOGIC, "$(@.FORCE_TRISTATE_LOGIC)")
	PARAM(A2.FORCE_TRISTATE_LOGIC, "$(@.FORCE_TRISTATE_LOGIC)")
	PARAM(A3.FORCE_TRISTATE_LOGIC, "$(@.FORCE_TRISTATE_LOGIC)")
	PARAM(A4.FORCE_TRISTATE_LOGIC, "$(@.FORCE_TRISTATE_LOGIC)")

	ALIAS(1, A1.GQ)
	ALIAS(2, A1.A)
	ALIAS(3, A1.Y)
	ALIAS(4, A2.GQ)
	ALIAS(5, A2.A)
	ALIAS(6, A2.Y)
	ALIAS(7, A1.GND)

	ALIAS(8, A3.Y)
	ALIAS(9, A3.A)
	ALIAS(10, A3.GQ)
	ALIAS(11, A4.Y)
	ALIAS(12, A4.A)
	ALIAS(13, A4.GQ)
	ALIAS(14, A1.VCC)

	NET_C(A1.VCC, A2.VCC, A3.VCC, A4.VCC)
	NET_C(A1.GND, A2.GND, A3.GND, A4.GND)
NETLIST_END()

static NETLIST_START(TTL_74126_DIP)

	TTL_74126_GATE(A1)
	TTL_74126_GATE(A2)
	TTL_74126_GATE(A3)
	TTL_74126_GATE(A4)

	DEFPARAM(FORCE_TRISTATE_LOGIC, 0)
	PARAM(A1.FORCE_TRISTATE_LOGIC, "$(@.FORCE_TRISTATE_LOGIC)")
	PARAM(A2.FORCE_TRISTATE_LOGIC, "$(@.FORCE_TRISTATE_LOGIC)")
	PARAM(A3.FORCE_TRISTATE_LOGIC, "$(@.FORCE_TRISTATE_LOGIC)")
	PARAM(A4.FORCE_TRISTATE_LOGIC, "$(@.FORCE_TRISTATE_LOGIC)")

	ALIAS(1, A1.G)
	ALIAS(2, A1.A)
	ALIAS(3, A1.Y)
	ALIAS(4, A2.G)
	ALIAS(5, A2.A)
	ALIAS(6, A2.Y)
	ALIAS(7, A1.GND)

	ALIAS(8, A3.Y)
	ALIAS(9, A3.A)
	ALIAS(10, A3.G)
	ALIAS(11, A4.Y)
	ALIAS(12, A4.A)
	ALIAS(13, A4.G)
	ALIAS(14, A1.VCC)

	NET_C(A1.VCC, A2.VCC, A3.VCC, A4.VCC)
	NET_C(A1.GND, A2.GND, A3.GND, A4.GND)
NETLIST_END()

/*
 *  DM74153: Dual 4-Line to 1-Line Data Selectors Multiplexers
 *
 *          +--------------+
 *       G1 |1     ++    16| VCC
 *        B |2           15| G2
 *      1C3 |3           14| A
 *      1C2 |4   74153   13| 2C3
 *      1C1 |5           12| 2C2
 *      1C0 |6           11| 2C1
 *       Y1 |7           10| 2C0
 *      GND |8            9| Y2
 *          +--------------+
 *
 */

static NETLIST_START(TTL_74153_DIP)
	NET_REGISTER_DEV(TTL_74153, A)
	NET_REGISTER_DEV(TTL_74153, B)

	NET_C(A.VCC, B.VCC)
	NET_C(A.GND, B.GND)

	NET_C(A.A, B.A)
	NET_C(A.B, B.B)

	DIPPINS(   /*     +--------------+     */
		  A.G, /*  G1 |1     ++    16| VCC */ A.VCC,
		  A.B, /*   B |2           15| G2  */ B.G,
		 A.C3, /* 1C3 |3           14| A   */ A.A,
		 A.C2, /* 1C2 |4   74153   13| 2C3 */ B.C3,
		 A.C1, /* 1C1 |5           12| 2C2 */ B.C2,
		 A.C0, /* 1C0 |6           11| 2C1 */ B.C1,
		 A.AY, /*  Y1 |7           10| 2C0 */ B.C0,
		A.GND, /* GND |8            9| Y2  */ B.AY
			   /*     +--------------+     */
	)
NETLIST_END()

/*
 * DM74155/DM74156: Dual 2-Line to 4-Line Decoders/Demultiplexers
 *
 *      +-----+-------++-----------------+
 *      | B A | G1 C1 || 1Y0 1Y1 1Y2 1Y3 |
 *      +=====+=======++=================+
 *      | X X | 1  X  ||  1   1   1   1  |
 *      | 0 0 | 0  1  ||  0   1   1   1  |
 *      | 0 1 | 0  1  ||  1   0   1   1  |
 *      | 1 0 | 0  1  ||  1   1   0   1  |
 *      | 1 1 | 0  1  ||  1   1   1   0  |
 *      | X X | X  0  ||  1   1   1   1  |
 *      +-----+-------++-----------------+
 *
 *      +-----+-------++-----------------+
 *      | B A | G2 C2 || 2Y0 2Y1 2Y2 2Y3 |
 *      +=====+=======++=================+
 *      | X X | 1  X  ||  1   1   1   1  |
 *      | 0 0 | 0  0  ||  0   1   1   1  |
 *      | 0 1 | 0  0  ||  1   0   1   1  |
 *      | 1 0 | 0  0  ||  1   1   0   1  |
 *      | 1 1 | 0  0  ||  1   1   1   0  |
 *      | X X | X  1  ||  1   1   1   1  |
 *      +-----+-------++-----------------+
 *
 * Naming conventions follow National Semiconductor datasheet
 *
 */

static NETLIST_START(TTL_74155_DIP)
	NET_REGISTER_DEV(TTL_74155A_GATE, A)
	NET_REGISTER_DEV(TTL_74155B_GATE, B)

	NET_C(A.A, B.A)
	NET_C(A.B, B.B)

	NET_C(A.VCC, B.VCC)
	NET_C(A.GND, B.GND)

	DIPPINS(  /*       +--------------+      */
		A.C,  /*    C1 |1     ++    16| VCC  */ A.VCC,
		A.G,  /*    G1 |2           15| B4   */ B.C,
		A.B,  /*     B |3           14| B4   */ B.G,
		A.3,  /*   1Y3 |4   74155   13| A4   */ B.A,
		B.2,  /*   1Y2 |5           12| Y4   */ B.3,
		B.1,  /*   1Y1 |6           11| B3   */ B.2,
		B.0,  /*   1Y0 |7           10| A3   */ B.1,
		A.GND,/*   GND |8            9| Y3   */ B.0
			  /*       +--------------+      */
	)
NETLIST_END()

static NETLIST_START(TTL_74156_DIP)
	NET_REGISTER_DEV(TTL_74156A_GATE, A)
	NET_REGISTER_DEV(TTL_74156B_GATE, B)

	NET_C(A.A, B.A)
	NET_C(A.B, B.B)

	NET_C(A.VCC, B.VCC)
	NET_C(A.GND, B.GND)

	DIPPINS(  /*       +--------------+      */
		A.C,  /*    C1 |1     ++    16| VCC  */ A.VCC,
		A.G,  /*    G1 |2           15| B4   */ B.C,
		A.B,  /*     B |3           14| B4   */ B.G,
		A.3,  /*   1Y3 |4   74156   13| A4   */ B.A,
		B.2,  /*   1Y2 |5           12| Y4   */ B.3,
		B.1,  /*   1Y1 |6           11| B3   */ B.2,
		B.0,  /*   1Y0 |7           10| A3   */ B.1,
		A.GND,/*   GND |8            9| Y3   */ B.0
			  /*       +--------------+      */
	)
NETLIST_END()

/*
 * DM74157: Quad 2-Input Multiplexor
 *
 *      +---+---+-------+---+
 *      | E | S | I0 I1 | Z |
 *      +===+===+=======+===+
 *      | 1 | X |  X  X | 0 |
 *      | 0 | 1 |  X  0 | 0 |
 *      | 0 | 1 |  X  1 | 1 |
 *      | 0 | 0 |  0  X | 0 |
 *      | 0 | 0 |  1  X | 1 |
 *      +---+---+-------+---+
 *
 * Naming conventions follow TI datasheet
 *
 */

static NETLIST_START(TTL_74157_DIP)
	NET_REGISTER_DEV(TTL_74157_GATE, A)
	NET_REGISTER_DEV(TTL_74157_GATE, B)
	NET_REGISTER_DEV(TTL_74157_GATE, C)
	NET_REGISTER_DEV(TTL_74157_GATE, D)

	NET_C(A.E, B.E, C.E, D.E)
	NET_C(A.S, B.S, C.S, D.S)

	NET_C(A.VCC, B.VCC, C.VCC, D.VCC)
	NET_C(A.GND, B.GND, C.GND, D.GND)

	DIPPINS(  /*       +--------------+      */
		A.S,  /*     S |1     ++    16| VCC  */ A.VCC,
		A.I,  /*   I0a |2           15| /E   */ A.E,
		A.J,  /*   I1a |3           14| I0c  */ C.I,
		A.O,  /*    Za |4   74157   13| I1c  */ C.J,
		B.I,  /*   I0b |5           12| Zc   */ C.O,
		B.J,  /*   I1b |6           11| I0d  */ D.I,
		B.O,  /*    Zb |7           10| I1d  */ D.J,
		A.GND,/*   GND |8            9| Zd   */ D.O
			  /*       +--------------+      */
	)
NETLIST_END()

/*
 *  DM74161/74163: Synchronous 4-Bit Counters
 *
 *          +--------------+
 *    CLEAR |1     ++    16| VCC
 *    CLOCK |2           15| RC (Ripple Carry)
 *        A |3           14| QA
 *        B |4   74161   13| QB
 *        C |5   74163   12| QC
 *        D |6           11| QD
 * Enable P |7           10| Enable T
 *      GND |8            9| LOAD
 *          +--------------+
 */

static NETLIST_START(TTL_74161_DIP)
	TTL_74161(A)

	DIPPINS(    /*          +--------------+          */
		A.CLRQ, /*   /CLEAR |1     ++    16| VCC      */ A.VCC,
		 A.CLK, /*    CLOCK |2           15| RC       */ A.RC,
		   A.A, /*        A |3           14| QA       */ A.QA,
		   A.B, /*        B |4   74161   13| QB       */ A.QB,
		   A.C, /*        C |5           12| QC       */ A.QC,
		   A.D, /*        D |6           11| QD       */ A.QD,
		 A.ENP, /* Enable P |7           10| Enable T */ A.ENT,
		 A.GND, /*      GND |8            9| /LOAD    */ A.LOADQ
			    /*          +--------------+          */
	)
NETLIST_END()

static NETLIST_START(TTL_74163_DIP)
	TTL_74163(A)

	DIPPINS(    /*          +--------------+          */
		A.CLRQ, /*   /CLEAR |1     ++    16| VCC      */ A.VCC,
		 A.CLK, /*    CLOCK |2           15| RC       */ A.RC,
		   A.A, /*        A |3           14| QA       */ A.QA,
		   A.B, /*        B |4   74163   13| QB       */ A.QB,
		   A.C, /*        C |5           12| QC       */ A.QC,
		   A.D, /*        D |6           11| QD       */ A.QD,
		 A.ENP, /* Enable P |7           10| Enable T */ A.ENT,
		 A.GND, /*      GND |8            9| /LOAD    */ A.LOADQ
			    /*          +--------------+          */
	)
NETLIST_END()

/*
 *  DM74164: 8-bit parallel-out serial shift registers
 *
 *      +------------+
 *    A |1    ++   14| VCC
 *    B |2         13| QH
 *   QA |3         12| QG
 *   QB |4  74164  11| QF
 *   QC |5         10| QE
 *   QD |6          9| CLRQ
 *  GND |7          8| CLK
 *      +------------+
 */

static NETLIST_START(TTL_74164_DIP)
	TTL_74164(A)

	DIPPINS(    /*     +------------+      */
		   A.A, /*   A |1    ++   14| VCC  */ A.VCC,
		   A.B, /*   B |2         13| QH   */ A.QH,
		  A.QA, /*  QA |3         12| QG   */ A.QG,
		  A.QB, /*  QB |4  74164  11| QF   */ A.QF,
		  A.QC, /*  QC |5         10| QE   */ A.QE,
		  A.QD, /*  QD |6          9| CLRQ */ A.CLRQ,
		 A.GND, /* GND |7          8| CLK  */ A.CLK
			    /*     +------------+      */
	)
NETLIST_END()

/*
 *  74165: Parallel-Load 8-Bit Shift Register
 *
 *          +--------------+
 *   SH/LDQ |1     ++    16| VCC
 *      CLK |2           15| CLKINH
 *        E |3           14| D
 *        F |4    74165  13| C
 *        G |5           12| B
 *        H |6           11| A
 *      QHQ |7           10| SER
 *      GND |8            9| QH
 *          +--------------+
 */

static NETLIST_START(TTL_74165_DIP)
	TTL_74165(A)

	DIPPINS(      /*        +--------------+        */
		A.SH_LDQ, /* SH/LDQ |1     ++    16| VCC    */ A.VCC,
		   A.CLK, /*    CLK |2           15| CLKINH */ A.CLKINH,
		     A.E, /*      E |3           14| D      */ A.D,
		     A.F, /*      F |4    74165  13| C      */ A.C,
		     A.G, /*      G |5           12| B      */ A.B,
		     A.H, /*      H |6           11| A      */ A.A,
		   A.QHQ, /*    QHQ |7           10| SER    */ A.SER,
		   A.GND, /*    GND |8            9| QH     */ A.QH
			      /*        +--------------+        */
	)
NETLIST_END()

/*
 *  74166: Parallel-Load 8-Bit Shift Register
 *
 *          +--------------+
 *      SER |1     ++    16| VCC
 *        A |2           15| SH/LDQ
 *        B |3           14| H
 *        C |4    74166  13| QH
 *        D |5           12| G
 *   CLKINH |6           11| F
 *      CLK |7           10| E
 *      GND |8            9| CLRQ
 *          +--------------+
 */

static NETLIST_START(TTL_74166_DIP)
	TTL_74166(A)

	DIPPINS(      /*        +--------------+        */
		   A.SER, /*    SER |1     ++    16| VCC    */ A.VCC,
		     A.A, /*      A |2           15| SH/LDQ */ A.SH_LDQ,
		     A.B, /*      B |3           14| H      */ A.H,
		     A.C, /*      C |4    74166  13| QH     */ A.QH,
		     A.D, /*      D |5           12| G      */ A.G,
		A.CLKINH, /* CLKINH |6           11| F      */ A.F,
		   A.CLK, /*    CLK |7           10| E      */ A.E,
		   A.GND, /*    GND |8            9| CLRQ   */ A.CLRQ
			      /*        +--------------+        */
	)
NETLIST_END()

/*
 *  DM74174: Hex D Flip-Flops with Clear
 *
 *          +--------------+
 *      CLR |1     ++    16| VCC
 *       Q1 |2           15| Q6
 *       D1 |3           14| D6
 *       D2 |4   74174   13| D5
 *       Q2 |5           12| Q5
 *       D3 |6           11| D4
 *       Q3 |7           10| Q4
 *      GND |8            9| CLK
 *          +--------------+
 */

static NETLIST_START(TTL_74174_DIP)
	TTL_74174_GATE(A)
	TTL_74174_GATE(B)
	TTL_74174_GATE(C)
	TTL_74174_GATE(D)
	TTL_74174_GATE(E)
	TTL_74174_GATE(F)

	DIPPINS(    /*     +--------------+     */
		A.CLRQ, /* CLR |1     ++    16| VCC */ A.VCC,
		   A.Q, /*  Q1 |2           15| Q6  */ F.Q,
		   A.D, /*  D1 |3           14| D6  */ F.D,
		   B.D, /*  D2 |4   74174   13| D5  */ E.D,
		   B.Q, /*  Q2 |5           12| Q5  */ E.Q,
		   C.D, /*  D3 |6           11| D4  */ D.D,
		   C.Q, /*  Q3 |7           10| Q4  */ D.Q,
		 A.GND, /* GND |8            9| CLK */ A.CLK
			    /*     +--------------+     */
	)
NETLIST_END()

/*
 *  DM74260: Dual 5-Input NOR Gates
 *                 _________
 *             Y = A+B+C+D+E
 *          +---+---+---+---+---++---+
 *          | A | B | B | B | B || Y |
 *          +===+===+===+===+===++===+
 *          | 0 | 0 | 0 | 0 | 0 || 1 |
 *          | 0 | 0 | 0 | 0 | 1 || 0 |
 *          | 0 | 0 | 0 | 1 | 0 || 0 |
 *          | 0 | 0 | 1 | 0 | 0 || 0 |
 *          | 0 | 1 | 0 | 0 | 0 || 0 |
 *          | 1 | 0 | 0 | 0 | 0 || 0 |
 *          +---+---+---+---+---++---+
 *
 *  Naming conventions follow Texas Instruments datasheet
 *
 */

static NETLIST_START(TTL_74260_DIP)
	TTL_74260_GATE(A)
	TTL_74260_GATE(B)

	NET_C(A.VCC, B.VCC)
	NET_C(A.GND, B.GND)

	DIPPINS(  /*       +--------------+      */
		A.C,  /*    C1 |1     ++    14| VCC  */ A.VCC,
		A.D,  /*    D1 |2           13| B1   */ A.B,
		A.E,  /*    E1 |3           12| A1   */ A.A,
		B.E,  /*    E2 |4   74260   11| D2   */ B.D,
		A.Q,  /*    Y1 |5           10| C2   */ B.C,
		B.Q,  /*    Y2 |6            9| B2   */ B.B,
		A.GND,/*   GND |7            8| A2   */ B.A
			  /*       +--------------+      */
	)
NETLIST_END()

/*
 *  DM74279: Quad S-R Latch
 *
 *          +---+---+---++---+
 *          |S1 |S2 | R || Q |
 *          +===+===+===++===+
 *          | 0 | 0 | 0 || 1 |
 *          | 0 | 1 | 1 || 1 |
 *          | 1 | 0 | 1 || 1 |
 *          | 1 | 1 | 0 || 0 |
 *          | 1 | 1 | 1 ||QP |
 *          +---+---+---++---+
 *
 *  QP: Previous Q
 *
 *  Naming conventions follow Fairchild Semiconductor datasheet
 *
 */
#ifndef __PLIB_PREPROCESSOR__
#if !NL_AUTO_DEVICES
#define TTL_74279A(name)                                                         \
		NET_REGISTER_DEV(TTL_74279A, name)
#define TTL_74279B(name)                                                         \
		NET_REGISTER_DEV(TTL_74279B, name)
#endif
#endif

static NETLIST_START(TTL_74279_DIP)
	TTL_74279B(A)
	TTL_74279A(B)
	TTL_74279B(C)
	TTL_74279A(D)

	NET_C(A.VCC, B.VCC, C.VCC, D.VCC)
	NET_C(A.GND, B.GND, C.GND, D.GND)

	DIPPINS(   /*     +--------------+     */
		A.R,   /*  1R |1     ++    16| VCC */ A.VCC,
		A.S1,  /* 1S1 |2           15| 4S  */ D.S,
		A.S2,  /* 1S2 |3           14| 4R  */ D.R,
		A.Q,   /*  1Q |4    74279  13| 4Q  */ D.Q,
		B.R,   /*  2R |5           12| 3S2 */ C.S2,
		B.S,   /*  2S |6           11| 3S1 */ C.S1,
		B.Q,   /*  2Q |7           10| 3R  */ C.R,
		A.GND, /* GND |8            9| 3Q  */ C.Q
			   /*     +--------------+     */
	)
NETLIST_END()

/*
 *  DM74377: Octal D Flip-Flop With Enable
 *  DM74378: Hex D Flip-Flop With Enable
 *  DM74379: 4-bit D Flip-Flop With Enable
 *
 */

static NETLIST_START(TTL_74377_DIP)
	TTL_74377_GATE(A)
	TTL_74377_GATE(B)
	TTL_74377_GATE(C)
	TTL_74377_GATE(D)
	TTL_74377_GATE(E)
	TTL_74377_GATE(F)
	TTL_74377_GATE(G)
	TTL_74377_GATE(H)

	NET_C(A.VCC, B.VCC, C.VCC, D.VCC, E.VCC, F.VCC, G.VCC, H.VCC)
	NET_C(A.GND, B.GND, C.GND, D.GND, E.GND, F.GND, G.GND, H.GND)
	NET_C(A.CP, B.CP, C.CP, D.CP, E.CP, F.CP, G.CP, H.CP)
	NET_C(A.E, B.E, C.E, D.E, E.E, F.E, G.E, H.E)

	HINT(A.QQ, NC)
	HINT(B.QQ, NC)
	HINT(C.QQ, NC)
	HINT(D.QQ, NC)
	HINT(E.QQ, NC)
	HINT(F.QQ, NC)
	HINT(G.QQ, NC)
	HINT(H.QQ, NC)

	DIPPINS(  /*       +--------------+      */
		A.E,  /*    /E |1     ++    20| VCC  */ A.VCC,
		A.Q,  /*    Q0 |2           19| Q7   */ H.Q,
		A.D,  /*    D0 |3           18| D7   */ H.D,
		B.D,  /*    D1 |4   74377   17| D6   */ G.D,
		B.Q,  /*    Q1 |5           16| Q6   */ G.Q,
		C.Q,  /*    Q2 |6           15| Q5   */ F.Q,
		C.D,  /*    D2 |7           14| D5   */ F.D,
		D.D,  /*    D3 |8           13| D4   */ E.D,
		D.Q,  /*    Q3 |9           12| Q4   */ E.Q,
		A.GND,/*   GND |10          11| CP   */ A.CP
			  /*       +--------------+      */
	)
NETLIST_END()

static NETLIST_START(TTL_74378_DIP)
	TTL_74377_GATE(A)
	TTL_74377_GATE(B)
	TTL_74377_GATE(C)
	TTL_74377_GATE(D)
	TTL_74377_GATE(E)
	TTL_74377_GATE(F)

	NET_C(A.VCC, B.VCC, C.VCC, D.VCC, E.VCC, F.VCC)
	NET_C(A.GND, B.GND, C.GND, D.GND, E.GND, F.GND)
	NET_C(A.CP, B.CP, C.CP, D.CP, E.CP, F.CP)
	NET_C(A.E, B.E, C.E, D.E, E.E, F.E)

	DIPPINS(  /*       +--------------+      */
		A.E,  /*    /E |1     ++    16| VCC  */ A.VCC,
		A.Q,  /*    Q0 |2           15| Q5   */ F.Q,
		A.D,  /*    D0 |3           14| D5   */ F.D,
		B.D,  /*    D1 |4   74378   13| D4   */ E.D,
		B.Q,  /*    Q1 |5           12| Q4   */ E.Q,
		C.D,  /*    D2 |6           11| D3   */ D.D,
		C.Q,  /*    Q2 |7           10| Q3   */ D.Q,
		A.GND,/*   GND |8            9| CP   */ A.CP
			  /*       +--------------+      */
	)
NETLIST_END()

static NETLIST_START(TTL_74379_DIP)
	TTL_74377_GATE(A)
	TTL_74377_GATE(B)
	TTL_74377_GATE(C)
	TTL_74377_GATE(D)

	NET_C(A.VCC, B.VCC, C.VCC, D.VCC)
	NET_C(A.GND, B.GND, C.GND, D.GND)
	NET_C(A.CP, B.CP, C.CP, D.CP)
	NET_C(A.E, B.E, C.E, D.E)

	DIPPINS(  /*       +--------------+      */
		A.E,  /*    /E |1     ++    16| VCC  */ A.VCC,
		A.Q,  /*    Q0 |2           15| Q3   */ D.Q,
		A.QQ, /*   /Q0 |3           14| /Q3  */ D.QQ,
		A.D,  /*    D0 |4   74379   13| D3   */ D.D,
		B.D,  /*    D1 |5           12| D2   */ C.D,
		B.QQ, /*   /Q1 |6           11| /Q2  */ C.QQ,
		B.Q,  /*    Q1 |7           10| Q2   */ C.Q,
		A.GND,/*   GND |8            9| CP   */ A.CP
			  /*       +--------------+      */
	)
NETLIST_END()

/*
 *  DM74393: Dual 4-Stage Binary Counter
<<<<<<< HEAD
 *
 *          +--------------+
 *      /CP |1     ++    14| VCC
 *       MR |2           13| /CP
 *       Q0 |3           12| MR
 *       Q1 |4    74393  11| Q0
 *       Q2 |5           10| Q1
 *       Q3 |6            9| Q2
 *      GND |7            8| Q3
 *          +--------------+
 *
 *  Naming conventions follow Motorola datasheet
 */

static NETLIST_START(TTL_74393_DIP)
	TTL_74393(A)
	TTL_74393(B)

	NET_C(A.VCC, B.VCC)
	NET_C(A.GND, B.GND)

	DIPPINS(   /*     +------------+     */
		 A.CP, /* /CP |1   ++    14| VCC */ A.VCC,
		 A.MR, /*  MR |2         13| /CP */ B.CP,
		 A.Q0, /*  Q0 |3         12| MR  */ B.MR,
		 A.Q1, /*  Q1 |4  74393  11| Q0  */ B.Q0,
		 A.Q2, /*  Q2 |5         10| Q1  */ B.Q1,
		 A.Q3, /*  Q3 |6          9| Q2  */ B.Q2,
		A.GND, /* GND |7          8| Q3  */ B.Q3
			   /*     +------------+     */
	)
NETLIST_END()


/*
 *  SN74LS629: VOLTAGE-CONTROLLED OSCILLATORS
=======
>>>>>>> 8b43aabf
 *
 *          +--------------+
 *      /CP |1     ++    14| VCC
 *       MR |2           13| /CP
 *       Q0 |3           12| MR
 *       Q1 |4    74393  11| Q0
 *       Q2 |5           10| Q1
 *       Q3 |6            9| Q2
 *      GND |7            8| Q3
 *          +--------------+
 *
 *  Naming conventions follow Motorola datasheet
 */

static NETLIST_START(TTL_74393_DIP)
	TTL_74393(A)
	TTL_74393(B)

	NET_C(A.VCC, B.VCC)
	NET_C(A.GND, B.GND)

	DIPPINS(   /*     +------------+     */
		 A.CP, /* /CP |1   ++    14| VCC */ A.VCC,
		 A.MR, /*  MR |2         13| /CP */ B.CP,
		 A.Q0, /*  Q0 |3         12| MR  */ B.MR,
		 A.Q1, /*  Q1 |4  74393  11| Q0  */ B.Q0,
		 A.Q2, /*  Q2 |5         10| Q1  */ B.Q1,
		 A.Q3, /*  Q3 |6          9| Q2  */ B.Q2,
		A.GND, /* GND |7          8| Q3  */ B.Q3
			   /*     +------------+     */
	)
NETLIST_END()

//- Identifier: SN74LS629_DIP
//- Title: SN74LS629 VOLTAGE-CONTROLLED OSCILLATORS
//- Description: Please add a detailed description
//-    FIXME: Missing description
//-
//- Pinalias: 2FC,1FC,1RNG,1CX1,1CX2,1ENQ,1Y,OSC_GND,GND,2Y,2ENQ,2CX2,2CX1,2RNG,OSC_VCC,VCC
//- Package: DIP
//- Param: A.CAP
//-    Capacitor value of capacitor connected to 1CX1 and 1CX2 pins
//- Param: B.CAP
//-    Capacitor value of capacitor connected to 2CX1 and 2CX2 pins
//- Limitations:
//-    The capacitor inputs are NC. Capacitor values need to be specified as
//-    ```
//-    SN74LS629_DIP(X)
//-    PARAM(X.A.CAP, CAP_U(1))
//-    PARAM(X.B.CAP, CAP_U(2))
//-    ```
//-
//- Example: 74ls629.cpp,74ls629_example
//-
//- FunctionTable:
//-    http://pdf.datasheetcatalog.com/datasheets/400/335051_DS.pdf
//-
static NETLIST_START(SN74LS629_DIP)
	SN74LS629(A, CAP_U(1))
	SN74LS629(B, CAP_U(1))

	NET_C(A.GND, B.GND)
	NET_C(A.VCC, B.VCC)
	NET_C(A.OSCGND, B.OSCGND)
	NET_C(A.OSCVCC, B.OSCVCC)
	NC_PIN(NC)

	DIPPINS(   /*          +--------------+         */
		 B.FC, /*      2FC |1     ++    16| VCC     */ A.VCC,
		 A.FC, /*      1FC |2           15| OSC VCC */ A.OSCVCC,
		A.RNG, /*     1RNG |3           14| 2RNG    */ B.RNG,
		 NC.I, /*     1CX1 |4  74LS629  13| 2CX1    */ NC.I,
		 NC.I, /*     1CX2 |5           12| 2CX2    */ NC.I,
		A.ENQ, /*     1ENQ |6           11| 2ENQ    */ B.ENQ,
		  B.Y, /*       1Y |7           10| 2Y      */ B.Y,
	 A.OSCGND, /*  OSC GND |8            9| GND     */ A.GND
			   /*          +--------------+         */
	)
NETLIST_END()

/*
 *  DM9312: One of Eight Line Data Selectors/Multiplexers
 *
 *          +--------------+
 *       D0 |1     ++    16| VCC
 *       D1 |2           15| Y
 *       D2 |3           14| YQ
 *       D3 |4    9312   13| C
 *       D4 |5           12| B
 *       D5 |6           11| A
 *       D6 |7           10| G   Strobe
 *      GND |8            9| D7
 *          +--------------+
 *                  __
 *          +---+---+---+---++---+---+
 *          | C | B | A | G || Y | YQ|
 *          +===+===+===+===++===+===+
 *          | X | X | X | 1 ||  0| 1 |
 *          | 0 | 0 | 0 | 0 || D0|D0Q|
 *          | 0 | 0 | 1 | 0 || D1|D1Q|
 *          | 0 | 1 | 0 | 0 || D2|D2Q|
 *          | 0 | 1 | 1 | 0 || D3|D3Q|
 *          | 1 | 0 | 0 | 0 || D4|D4Q|
 *          | 1 | 0 | 1 | 0 || D5|D5Q|
 *          | 1 | 1 | 0 | 0 || D6|D6Q|
 *          | 1 | 1 | 1 | 0 || D7|D7Q|
 *          +---+---+---+---++---+---+
 *
 *  Naming conventions follow National Semiconductor datasheet
 *
 */

static NETLIST_START(DM9312_DIP)
	DM9312(s)

	DIPPINS(    /*     +--------------+     */
		s.D0,   /*  D0 |1     ++    16| VCC */ s.VCC,
		s.D1,   /*  D1 |2           15| Y   */ s.Y,
		s.D2,   /*  D2 |3           14| YQ  */ s.YQ,
		s.D3,   /*  D3 |4    9312   13| C   */ s.C,
		s.D4,   /*  D4 |5           12| B   */ s.B,
		s.D5,   /*  D5 |6           11| A   */ s.A,
		s.D6,   /*  D6 |7           10| G   */ s.G, //Strobe
		s.GND,  /* GND |8            9| D7  */ s.D7
				/*     +--------------+     */
	)
NETLIST_END()

/*
 *  DM9310/9316: Synchronous 4-Bit Counters
 *
 *          +--------------+
 *    CLEAR |1     ++    16| VCC
 *    CLOCK |2           15| RC (Ripple Carry)
 *        A |3           14| QA
 *        B |4    9310   13| QB
 *        C |5    9316   12| QC
 *        D |6           11| QD
 * Enable P |7           10| Enable T
 *      GND |8            9| LOAD
 *          +--------------+
 */

static NETLIST_START(TTL_9310_DIP)
	TTL_9310(A)

	DIPPINS(    /*          +--------------+          */
		A.CLRQ, /*   /CLEAR |1     ++    16| VCC      */ A.VCC,
		 A.CLK, /*    CLOCK |2           15| RC       */ A.RC,
		   A.A, /*        A |3           14| QA       */ A.QA,
		   A.B, /*        B |4    9310   13| QB       */ A.QB,
		   A.C, /*        C |5           12| QC       */ A.QC,
		   A.D, /*        D |6           11| QD       */ A.QD,
		 A.ENP, /* Enable P |7           10| Enable T */ A.ENT,
		 A.GND, /*      GND |8            9| /LOAD    */ A.LOADQ
			    /*          +--------------+          */
	)
NETLIST_END()

static NETLIST_START(TTL_9316_DIP)
	TTL_9316(A)

	DIPPINS(    /*          +--------------+          */
		A.CLRQ, /*   /CLEAR |1     ++    16| VCC      */ A.VCC,
		 A.CLK, /*    CLOCK |2           15| RC       */ A.RC,
		   A.A, /*        A |3           14| QA       */ A.QA,
		   A.B, /*        B |4    9316   13| QB       */ A.QB,
		   A.C, /*        C |5           12| QC       */ A.QC,
		   A.D, /*        D |6           11| QD       */ A.QD,
		 A.ENP, /* Enable P |7           10| Enable T */ A.ENT,
		 A.GND, /*      GND |8            9| /LOAD    */ A.LOADQ
			    /*          +--------------+          */
	)
NETLIST_END()

/*
 *  9322: Quad 2-Line to 1-Line Data Selectors/Multiplexers
 *
 *          +------------+
 *   SELECT |1    ++   16| VCC
 *       A1 |2         15| STROBE
 *       B1 |3         14| A4
 *       Y1 |4   9322  13| B4
 *       A2 |5         12| Y4
 *       B2 |6         11| A3
 *       Y2 |7         10| B3
 *      GND |8          9| Y3
 *          +------------+
 */

static NETLIST_START(TTL_9322_DIP)
	TTL_9322_GATE(A)
	TTL_9322_GATE(B)
	TTL_9322_GATE(C)
	TTL_9322_GATE(D)

	NET_C(A.SELECT, B.SELECT, C.SELECT, D.SELECT)
	NET_C(A.STROBE, B.STROBE, C.STROBE, D.STROBE)
	NET_C(A.VCC, B.VCC, C.VCC, D.VCC)
	NET_C(A.GND, B.GND, C.GND, D.GND)

	DIPPINS(      /*        +------------+        */
		A.SELECT, /* SELECT |1    ++   16| VCC    */ A.VCC,
		     A.A, /*     A1 |2         15| STROBE */ A.STROBE,
		     A.B, /*     B1 |3         14| A4     */ D.A,
		     A.Y, /*     Y1 |4   9322  13| B4     */ D.B,
		     B.A, /*     A2 |5         12| Y4     */ D.Y,
		     B.B, /*     B2 |6         11| A3     */ C.A,
		     B.Y, /*     Y2 |7         10| B3     */ C.B,
		   A.GND, /*    GND |8          9| Y3     */ C.Y
			      /*        +------------+        */
	)
NETLIST_END()

/*  SN7442: 4-Line BCD to 10-Line Decimal Decoder
 *
 *          +--------------+
 *        0 |1     ++    16| VCC
 *        1 |2           15| A
 *        2 |3           14| B
 *        3 |4           13| C
 *        4 |5    7442   12| D
 *        5 |6           11| 9
 *        6 |7           10| 8
 *      GND |8            9| 7
 *          +--------------+
 */

static NETLIST_START(TTL_7442_DIP)
	NET_REGISTER_DEV(TTL_7442, A)

	DIPPINS(    /*      +--------------+     */
		  A.Q0, /*    0 |1     ++    16| VCC */ A.VCC,
		  A.Q1, /*    1 |2           15| A   */ A.A,
		  A.Q2, /*    2 |3           14| B   */ A.B,
		  A.Q3, /*    3 |4           13| C   */ A.C,
		  A.Q4, /*    4 |5    7442   12| D   */ A.D,
		  A.Q5, /*    5 |6           11| 9   */ A.Q9,
		  A.Q6, /*    6 |7           10| 8   */ A.Q8,
		 A.GND, /*  GND |8            9| 7   */ A.Q7
				/*      +--------------+     */
	)
NETLIST_END()


/*
 *  DM7448: BCD to 7-Segment decoders/drivers
 *
 *           +--------------+
 *         B |1     ++    16| VCC
 *         C |2           15| f
 * LAMP TEST |3           14| g
 *    BI/RBQ |4    7448   13| a
 *       RBI |5           12| b
 *         D |6           11| c
 *         A |7           10| d
 *       GND |8            9| e
 *           +--------------+
 *
 *  Naming conventions follow National Semiconductor datasheet
 *
 */

static NETLIST_START(TTL_7448_DIP)

#if (NL_USE_TRUTHTABLE_7448)
	NET_REGISTER_DEV(TTL_7448_TT, A)
#else
	NET_REGISTER_DEV(TTL_7448, A)
#endif

	DIPPINS(    /*      +--------------+     */
		A.B,    /* B    |1     ++    16| VCC */ A.VCC,
		A.C,    /* C    |2           15| f   */ A.f,
		A.LTQ,  /* LTQ  |3           14| g   */ A.g,
		A.BIQ,  /* BIQ  |4    7448   13| a   */ A.a,
		A.RBIQ, /* RBIQ |5           12| b   */ A.b,
		A.D,    /* D    |6           11| c   */ A.c,
		A.A,    /* A    |7           10| d   */ A.d,
		A.GND,  /* GND  |8            9| e   */ A.e
				/*      +--------------+     */
	)
NETLIST_END()

NETLIST_START(TTL74XX_lib)
	NET_MODEL("DM7414         SCHMITT_TRIGGER(VTP=1.7 VTM=0.9 VI=4.35 RI=6.15k VOH=3.5 ROH=120 VOL=0.1 ROL=37.5 TPLH=15 TPHL=15)")
	NET_MODEL("TTL_7414_GATE  SCHMITT_TRIGGER(VTP=1.7 VTM=0.9 VI=4.35 RI=6.15k VOH=3.5 ROH=120 VOL=0.1 ROL=37.5 TPLH=15 TPHL=15)")
	NET_MODEL("DM74LS14       SCHMITT_TRIGGER(VTP=1.6 VTM=0.8 VI=4.4 RI=19.3k VOH=3.45 ROH=130 VOL=0.1 ROL=31.2 TPLH=15 TPHL=15)")
	//NET_MODEL("DM7414 FAMILY(IVL=0.16 IVH=0.4 OVL=0.1 OVH=0.05 ORL=10.0 ORH=1.0e8)")


	TRUTHTABLE_START(TTL_7400_GATE, 2, 1, "")
		TT_HEAD("A,B|Q ")
		TT_LINE("0,X|1|22")
		TT_LINE("X,0|1|22")
		TT_LINE("1,1|0|15")
		TT_FAMILY("74XX")
	TRUTHTABLE_END()

	TRUTHTABLE_START(TTL_7400_NAND, 2, 1, "+A,+B,@VCC,@GND")
		TT_HEAD("A,B|Q ")
		TT_LINE("0,X|1|22")
		TT_LINE("X,0|1|22")
		TT_LINE("1,1|0|15")
		TT_FAMILY("74XX")
	TRUTHTABLE_END()

	TRUTHTABLE_START(TTL_7402_GATE, 2, 1, "")
		TT_HEAD("A,B|Q ")
		TT_LINE("0,0|1|22")
		TT_LINE("X,1|0|15")
		TT_LINE("1,X|0|15")
		TT_FAMILY("74XX")
	TRUTHTABLE_END()

	TRUTHTABLE_START(TTL_7402_NOR, 2, 1, "+A,+B,@VCC,@GND")
		TT_HEAD("A,B|Q ")
		TT_LINE("0,0|1|22")
		TT_LINE("X,1|0|15")
		TT_LINE("1,X|0|15")
		TT_FAMILY("74XX")
	TRUTHTABLE_END()

	TRUTHTABLE_START(TTL_7404_GATE, 1, 1, "")
		TT_HEAD(" A | Q ")
		TT_LINE(" 0 | 1 |22")
		TT_LINE(" 1 | 0 |15")
		TT_FAMILY("74XX")
	TRUTHTABLE_END()

	TRUTHTABLE_START(TTL_7404_INVERT, 1, 1, "+A,@VCC,@GND")
		TT_HEAD(" A | Q ")
		TT_LINE(" 0 | 1 |22")
		TT_LINE(" 1 | 0 |15")
		TT_FAMILY("74XX")
	TRUTHTABLE_END()

	TRUTHTABLE_START(TTL_7406_GATE, 1, 1, "")
		TT_HEAD("A|Y ")
		TT_LINE("0|1|15")
		TT_LINE("1|0|23")
		/* Open Collector */
		TT_FAMILY("74XXOC")
	TRUTHTABLE_END()

	TRUTHTABLE_START(TTL_7407_GATE, 1, 1, "")
		TT_HEAD("A|Y ")
		TT_LINE("0|0|15")
		TT_LINE("1|1|23")
		/* Open Collector */
		TT_FAMILY("74XXOC")
	TRUTHTABLE_END()

	TRUTHTABLE_START(TTL_7408_GATE, 2, 1, "")
		TT_HEAD("A,B|Q ")
		TT_LINE("0,X|0|15")
		TT_LINE("X,0|0|15")
		TT_LINE("1,1|1|22")
		TT_FAMILY("74XX")
	TRUTHTABLE_END()

	TRUTHTABLE_START(TTL_7408_AND, 2, 1, "+A,+B,@VCC,@GND")
		TT_HEAD("A,B|Q ")
		TT_LINE("0,X|0|15")
		TT_LINE("X,0|0|15")
		TT_LINE("1,1|1|22")
		TT_FAMILY("74XX")
	TRUTHTABLE_END()

	TRUTHTABLE_START(TTL_7410_NAND, 3, 1, "+A,+B,+C,@VCC,@GND")
		TT_HEAD("A,B,C|Q ")
		TT_LINE("0,X,X|1|22")
		TT_LINE("X,0,X|1|22")
		TT_LINE("X,X,0|1|22")
		TT_LINE("1,1,1|0|15")
		TT_FAMILY("74XX")
	TRUTHTABLE_END()

	TRUTHTABLE_START(TTL_7410_GATE, 3, 1, "")
		TT_HEAD("A,B,C|Q ")
		TT_LINE("0,X,X|1|22")
		TT_LINE("X,0,X|1|22")
		TT_LINE("X,X,0|1|22")
		TT_LINE("1,1,1|0|15")
		TT_FAMILY("74XX")
	TRUTHTABLE_END()

	TRUTHTABLE_START(TTL_7411_AND, 3, 1, "+A,+B,+C,@VCC,@GND")
		TT_HEAD("A,B,C|Q ")
		TT_LINE("0,X,X|0|15")
		TT_LINE("X,0,X|0|15")
		TT_LINE("X,X,0|0|15")
		TT_LINE("1,1,1|1|22")
		TT_FAMILY("74XX")
	TRUTHTABLE_END()

	TRUTHTABLE_START(TTL_7411_GATE, 3, 1, "")
		TT_HEAD("A,B,C|Q ")
		TT_LINE("0,X,X|0|15")
		TT_LINE("X,0,X|0|15")
		TT_LINE("X,X,0|0|15")
		TT_LINE("1,1,1|1|22")
		TT_FAMILY("74XX")
	TRUTHTABLE_END()

	TRUTHTABLE_START(TTL_7416_GATE, 1, 1, "")
		TT_HEAD(" A | Q ")
		TT_LINE(" 0 | 1 |15")
		TT_LINE(" 1 | 0 |23")
		/* Open Collector */
		TT_FAMILY("74XXOC")
	TRUTHTABLE_END()

	TRUTHTABLE_START(TTL_7420_GATE, 4, 1, "")
		TT_HEAD("A,B,C,D|Q ")
		TT_LINE("0,X,X,X|1|22")
		TT_LINE("X,0,X,X|1|22")
		TT_LINE("X,X,0,X|1|22")
		TT_LINE("X,X,X,0|1|22")
		TT_LINE("1,1,1,1|0|15")
		TT_FAMILY("74XX")
	TRUTHTABLE_END()

	TRUTHTABLE_START(TTL_7420_NAND, 4, 1, "+A,+B,+C,+D,@VCC,@GND")
		TT_HEAD("A,B,C,D|Q ")
		TT_LINE("0,X,X,X|1|22")
		TT_LINE("X,0,X,X|1|22")
		TT_LINE("X,X,0,X|1|22")
		TT_LINE("X,X,X,0|1|22")
		TT_LINE("1,1,1,1|0|15")
		TT_FAMILY("74XX")
	TRUTHTABLE_END()

	TRUTHTABLE_START(TTL_7421_GATE, 4, 1, "")
		TT_HEAD("A,B,C,D|Q ")
		TT_LINE("0,X,X,X|0|22")
		TT_LINE("X,0,X,X|0|22")
		TT_LINE("X,X,0,X|0|22")
		TT_LINE("X,X,X,0|0|22")
		TT_LINE("1,1,1,1|1|15")
		TT_FAMILY("74XX")
	TRUTHTABLE_END()

	TRUTHTABLE_START(TTL_7421_AND, 4, 1, "+A,+B,+C,+D,@VCC,@GND")
		TT_HEAD("A,B,C,D|Q ")
		TT_LINE("0,X,X,X|0|22")
		TT_LINE("X,0,X,X|0|22")
		TT_LINE("X,X,0,X|0|22")
		TT_LINE("X,X,X,0|0|22")
		TT_LINE("1,1,1,1|1|15")
		TT_FAMILY("74XX")
	TRUTHTABLE_END()

	TRUTHTABLE_START(TTL_7425_GATE, 4, 1, "")
		TT_HEAD("A,B,C,D|Q ")
		TT_LINE("1,X,X,X|0|15")
		TT_LINE("X,1,X,X|0|15")
		TT_LINE("X,X,1,X|0|15")
		TT_LINE("X,X,X,1|0|15")
		TT_LINE("0,0,0,0|1|22")
		TT_FAMILY("74XX")
	TRUTHTABLE_END()

	TRUTHTABLE_START(TTL_7425_NOR, 4, 1, "+A,+B,+C,+D,@VCC,@GND")
		TT_HEAD("A,B,C,D|Q ")
		TT_LINE("1,X,X,X|0|15")
		TT_LINE("X,1,X,X|0|15")
		TT_LINE("X,X,1,X|0|15")
		TT_LINE("X,X,X,1|0|15")
		TT_LINE("0,0,0,0|1|22")
		TT_FAMILY("74XX")
	TRUTHTABLE_END()

	TRUTHTABLE_START(TTL_7427_GATE, 3, 1, "")
		TT_HEAD("A,B,C|Q ")
		TT_LINE("1,X,X|0|15")
		TT_LINE("X,1,X|0|15")
		TT_LINE("X,X,1|0|15")
		TT_LINE("0,0,0|1|22")
		TT_FAMILY("74XX")
	TRUTHTABLE_END()

	TRUTHTABLE_START(TTL_7427_NOR, 3, 1, "+A,+B,+C,@VCC,@GND")
		TT_HEAD("A,B,C|Q ")
		TT_LINE("1,X,X|0|15")
		TT_LINE("X,1,X|0|15")
		TT_LINE("X,X,1|0|15")
		TT_LINE("0,0,0|1|22")
		TT_FAMILY("74XX")
	TRUTHTABLE_END()

	TRUTHTABLE_START(TTL_7430_GATE, 8, 1, "")
		TT_HEAD("A,B,C,D,E,F,G,H|Q ")
		TT_LINE("0,X,X,X,X,X,X,X|1|22")
		TT_LINE("X,0,X,X,X,X,X,X|1|22")
		TT_LINE("X,X,0,X,X,X,X,X|1|22")
		TT_LINE("X,X,X,0,X,X,X,X|1|22")
		TT_LINE("X,X,X,X,0,X,X,X|1|22")
		TT_LINE("X,X,X,X,X,0,X,X|1|22")
		TT_LINE("X,X,X,X,X,X,0,X|1|22")
		TT_LINE("X,X,X,X,X,X,X,0|1|22")
		TT_LINE("1,1,1,1,1,1,1,1|0|15")
		TT_FAMILY("74XX")
	TRUTHTABLE_END()

	TRUTHTABLE_START(TTL_7430_NAND, 8, 1, "+A,+B,+C,+D,+E,+F,+G,+H,@VCC,@GND")
		TT_HEAD("A,B,C,D,E,F,G,H|Q ")
		TT_LINE("0,X,X,X,X,X,X,X|1|22")
		TT_LINE("X,0,X,X,X,X,X,X|1|22")
		TT_LINE("X,X,0,X,X,X,X,X|1|22")
		TT_LINE("X,X,X,0,X,X,X,X|1|22")
		TT_LINE("X,X,X,X,0,X,X,X|1|22")
		TT_LINE("X,X,X,X,X,0,X,X|1|22")
		TT_LINE("X,X,X,X,X,X,0,X|1|22")
		TT_LINE("X,X,X,X,X,X,X,0|1|22")
		TT_LINE("1,1,1,1,1,1,1,1|0|15")
		TT_FAMILY("74XX")
	TRUTHTABLE_END()

	TRUTHTABLE_START(TTL_7432_GATE, 2, 1, "")
		TT_HEAD("A,B|Q ")
		TT_LINE("1,X|1|22")
		TT_LINE("X,1|1|22")
		TT_LINE("0,0|0|15")
		TT_FAMILY("74XX")
	TRUTHTABLE_END()

	TRUTHTABLE_START(TTL_7432_OR, 2, 1, "+A,+B,@VCC,@GND")
		TT_HEAD("A,B|Q ")
		TT_LINE("1,X|1|22")
		TT_LINE("X,1|1|22")
		TT_LINE("0,0|0|15")
		TT_FAMILY("74XX")
	TRUTHTABLE_END()

	/*  FIXME: Same as 7400, but drains higher output currents.
	 *         Netlist currently does not model over currents (should it ever?)
	 */

	TRUTHTABLE_START(TTL_7437_GATE, 2, 1, "")
		TT_HEAD("A,B|Q ")
		TT_LINE("0,X|1|22")
		TT_LINE("X,0|1|22")
		TT_LINE("1,1|0|15")
		TT_FAMILY("74XX")
	TRUTHTABLE_END()

	TRUTHTABLE_START(TTL_7442, 4, 10, "")
		TT_HEAD("D,C,B,A|0,1,2,3,4,5,6,7,8,9")
		TT_LINE("0,0,0,0|0,1,1,1,1,1,1,1,1,1|30,30,30,30,30,30,30,30,30,30")
		TT_LINE("0,0,0,1|1,0,1,1,1,1,1,1,1,1|30,30,30,30,30,30,30,30,30,30")
		TT_LINE("0,0,1,0|1,1,0,1,1,1,1,1,1,1|30,30,30,30,30,30,30,30,30,30")
		TT_LINE("0,0,1,1|1,1,1,0,1,1,1,1,1,1|30,30,30,30,30,30,30,30,30,30")
		TT_LINE("0,1,0,0|1,1,1,1,0,1,1,1,1,1|30,30,30,30,30,30,30,30,30,30")
		TT_LINE("0,1,0,1|1,1,1,1,1,0,1,1,1,1|30,30,30,30,30,30,30,30,30,30")
		TT_LINE("0,1,1,0|1,1,1,1,1,1,0,1,1,1|30,30,30,30,30,30,30,30,30,30")
		TT_LINE("0,1,1,1|1,1,1,1,1,1,1,0,1,1|30,30,30,30,30,30,30,30,30,30")
		TT_LINE("1,0,0,0|1,1,1,1,1,1,1,1,0,1|30,30,30,30,30,30,30,30,30,30")
		TT_LINE("1,0,0,1|1,1,1,1,1,1,1,1,1,0|30,30,30,30,30,30,30,30,30,30")
		TT_LINE("1,0,1,X|1,1,1,1,1,1,1,1,1,1|30,30,30,30,30,30,30,30,30,30")
		TT_LINE("1,1,X,X|1,1,1,1,1,1,1,1,1,1|30,30,30,30,30,30,30,30,30,30")
	TRUTHTABLE_END()

#if (NL_USE_TRUTHTABLE_7448)
	TRUTHTABLE_START(TTL_7448, 7, 7, "+A,+B,+C,+D,+LTQ,+BIQ,+RBIQ,@VCC,@GND")
		TT_HEAD(" LTQ,BIQ,RBIQ, A , B , C , D | a, b, c, d, e, f, g")

		TT_LINE("  1,  1,  1,   0,  0,  0,  0 | 1, 1, 1, 1, 1, 1, 0|100,100,100,100,100,100,100")
		TT_LINE("  1,  1,  X,   1,  0,  0,  0 | 0, 1, 1, 0, 0, 0, 0|100,100,100,100,100,100,100")
		TT_LINE("  1,  1,  X,   0,  1,  0,  0 | 1, 1, 0, 1, 1, 0, 1|100,100,100,100,100,100,100")
		TT_LINE("  1,  1,  X,   1,  1,  0,  0 | 1, 1, 1, 1, 0, 0, 1|100,100,100,100,100,100,100")
		TT_LINE("  1,  1,  X,   0,  0,  1,  0 | 0, 1, 1, 0, 0, 1, 1|100,100,100,100,100,100,100")
		TT_LINE("  1,  1,  X,   1,  0,  1,  0 | 1, 0, 1, 1, 0, 1, 1|100,100,100,100,100,100,100")
		TT_LINE("  1,  1,  X,   0,  1,  1,  0 | 0, 0, 1, 1, 1, 1, 1|100,100,100,100,100,100,100")
		TT_LINE("  1,  1,  X,   1,  1,  1,  0 | 1, 1, 1, 0, 0, 0, 0|100,100,100,100,100,100,100")
		TT_LINE("  1,  1,  X,   0,  0,  0,  1 | 1, 1, 1, 1, 1, 1, 1|100,100,100,100,100,100,100")
		TT_LINE("  1,  1,  X,   1,  0,  0,  1 | 1, 1, 1, 0, 0, 1, 1|100,100,100,100,100,100,100")
		TT_LINE("  1,  1,  X,   0,  1,  0,  1 | 0, 0, 0, 1, 1, 0, 1|100,100,100,100,100,100,100")
		TT_LINE("  1,  1,  X,   1,  1,  0,  1 | 0, 0, 1, 1, 0, 0, 1|100,100,100,100,100,100,100")
		TT_LINE("  1,  1,  X,   0,  0,  1,  1 | 0, 1, 0, 0, 0, 1, 1|100,100,100,100,100,100,100")
		TT_LINE("  1,  1,  X,   1,  0,  1,  1 | 1, 0, 0, 1, 0, 1, 1|100,100,100,100,100,100,100")
		TT_LINE("  1,  1,  X,   0,  1,  1,  1 | 0, 0, 0, 1, 1, 1, 1|100,100,100,100,100,100,100")
		TT_LINE("  1,  1,  X,   1,  1,  1,  1 | 0, 0, 0, 0, 0, 0, 0|100,100,100,100,100,100,100")

		// BI/RBO is input output. In the next case it is used as an input will go low.
		TT_LINE("  1,  1,  0,   0,  0,  0,  0 | 0, 0, 0, 0, 0, 0, 0|100,100,100,100,100,100,100") // RBI

		TT_LINE("  0,  1,  X,   X,  X,  X,  X | 1, 1, 1, 1, 1, 1, 1|100,100,100,100,100,100,100") // LT

		// This condition has precedence
		TT_LINE("  X,  0,  X,   X,  X,  X,  X | 0, 0, 0, 0, 0, 0, 0|100,100,100,100,100,100,100") // BI
		TT_FAMILY("74XX")

	TRUTHTABLE_END()

	// FIXME: We need a more elegant solution than defining twice
	TRUTHTABLE_START(TTL_7448_TT, 7, 7, "")
		TT_HEAD(" LTQ,BIQ,RBIQ, A , B , C , D | a, b, c, d, e, f, g")

		TT_LINE("  1,  1,  1,   0,  0,  0,  0 | 1, 1, 1, 1, 1, 1, 0|100,100,100,100,100,100,100")
		TT_LINE("  1,  1,  X,   1,  0,  0,  0 | 0, 1, 1, 0, 0, 0, 0|100,100,100,100,100,100,100")
		TT_LINE("  1,  1,  X,   0,  1,  0,  0 | 1, 1, 0, 1, 1, 0, 1|100,100,100,100,100,100,100")
		TT_LINE("  1,  1,  X,   1,  1,  0,  0 | 1, 1, 1, 1, 0, 0, 1|100,100,100,100,100,100,100")
		TT_LINE("  1,  1,  X,   0,  0,  1,  0 | 0, 1, 1, 0, 0, 1, 1|100,100,100,100,100,100,100")
		TT_LINE("  1,  1,  X,   1,  0,  1,  0 | 1, 0, 1, 1, 0, 1, 1|100,100,100,100,100,100,100")
		TT_LINE("  1,  1,  X,   0,  1,  1,  0 | 0, 0, 1, 1, 1, 1, 1|100,100,100,100,100,100,100")
		TT_LINE("  1,  1,  X,   1,  1,  1,  0 | 1, 1, 1, 0, 0, 0, 0|100,100,100,100,100,100,100")
		TT_LINE("  1,  1,  X,   0,  0,  0,  1 | 1, 1, 1, 1, 1, 1, 1|100,100,100,100,100,100,100")
		TT_LINE("  1,  1,  X,   1,  0,  0,  1 | 1, 1, 1, 0, 0, 1, 1|100,100,100,100,100,100,100")
		TT_LINE("  1,  1,  X,   0,  1,  0,  1 | 0, 0, 0, 1, 1, 0, 1|100,100,100,100,100,100,100")
		TT_LINE("  1,  1,  X,   1,  1,  0,  1 | 0, 0, 1, 1, 0, 0, 1|100,100,100,100,100,100,100")
		TT_LINE("  1,  1,  X,   0,  0,  1,  1 | 0, 1, 0, 0, 0, 1, 1|100,100,100,100,100,100,100")
		TT_LINE("  1,  1,  X,   1,  0,  1,  1 | 1, 0, 0, 1, 0, 1, 1|100,100,100,100,100,100,100")
		TT_LINE("  1,  1,  X,   0,  1,  1,  1 | 0, 0, 0, 1, 1, 1, 1|100,100,100,100,100,100,100")
		TT_LINE("  1,  1,  X,   1,  1,  1,  1 | 0, 0, 0, 0, 0, 0, 0|100,100,100,100,100,100,100")

		// BI/RBO is input output. In the next case it is used as an input will go low.
		TT_LINE("  1,  1,  0,   0,  0,  0,  0 | 0, 0, 0, 0, 0, 0, 0|100,100,100,100,100,100,100") // RBI

		TT_LINE("  0,  1,  X,   X,  X,  X,  X | 1, 1, 1, 1, 1, 1, 1|100,100,100,100,100,100,100") // LT

		// This condition has precedence
		TT_LINE("  X,  0,  X,   X,  X,  X,  X | 0, 0, 0, 0, 0, 0, 0|100,100,100,100,100,100,100") // BI
		TT_FAMILY("74XX")

	TRUTHTABLE_END()

#endif

	TRUTHTABLE_START(TTL_7437_NAND, 2, 1, "+A,+B")
		TT_HEAD("A,B|Q ")
		TT_LINE("0,X|1|22")
		TT_LINE("X,0|1|22")
		TT_LINE("1,1|0|15")
		TT_FAMILY("74XX")
	TRUTHTABLE_END()

	TRUTHTABLE_START(TTL_7486_GATE, 2, 1, "")
		TT_HEAD("A,B|Q ")
		TT_LINE("0,0|0|15")
		TT_LINE("0,1|1|22")
		TT_LINE("1,0|1|22")
		TT_LINE("1,1|0|15")
		TT_FAMILY("74XX")
	TRUTHTABLE_END()

	TRUTHTABLE_START(TTL_7486_XOR, 2, 1, "+A,+B,@VCC,@GND")
		TT_HEAD("A,B|Q ")
		TT_LINE("0,0|0|15")
		TT_LINE("0,1|1|22")
		TT_LINE("1,0|1|22")
		TT_LINE("1,1|0|15")
		TT_FAMILY("74XX")
	TRUTHTABLE_END()

#if (NL_USE_TRUTHTABLE_74107)
	/*
	 *          +-----+-----+-----+---++---+-----+
	 *          | CLRQ| CLK |  J  | K || Q | QQ  |
	 *          +=====+=====+=====+===++===+=====+
	 *          |  0  |  X  |  X  | X || 0 |  1  |
	 *          |  1  |  *  |  0  | 0 || Q0| Q0Q |
	 *          |  1  |  *  |  1  | 0 || 1 |  0  |
	 *          |  1  |  *  |  0  | 1 || 0 |  1  |
	 *          |  1  |  *  |  1  | 1 || TOGGLE  |
	 *          +-----+-----+-----+---++---+-----+
	 */
	TRUTHTABLE_START(TTL_74107_TT, 6, 4, "+CLK,+J,+K,+CLRQ,@VCC,@GND")
		TT_HEAD("CLRQ, CLK, _CO,  J, K,_QX | Q, QQ, CO, QX")
		TT_LINE("  0,   0,    X,  X, X,  X | 0,  1,  0,  0 | 16, 25, 1, 1")
		TT_LINE("  0,   1,    X,  X, X,  X | 0,  1,  1,  0 | 16, 25, 1, 1")

		TT_LINE("  1,   0,    X,  0, 0,  0 | 0,  1,  0,  0 | 16, 25, 1, 1")
		TT_LINE("  1,   1,    X,  0, 0,  0 | 0,  1,  1,  0 | 16, 25, 1, 1")
		TT_LINE("  1,   0,    X,  0, 0,  1 | 1,  0,  0,  1 | 25, 16, 1, 1")
		TT_LINE("  1,   1,    X,  0, 0,  1 | 1,  0,  1,  1 | 25, 16, 1, 1")

		TT_LINE("  1,   0,    1,  1, 0,  X | 1,  0,  0,  1 | 25, 16, 1, 1")
		TT_LINE("  1,   0,    0,  1, 0,  0 | 0,  1,  0,  0 | 16, 25, 1, 1")
		TT_LINE("  1,   0,    0,  1, 0,  1 | 1,  0,  0,  1 | 25, 16, 1, 1")
		TT_LINE("  1,   1,    X,  1, 0,  0 | 0,  1,  1,  0 | 16, 25, 1, 1")
		TT_LINE("  1,   1,    X,  1, 0,  1 | 1,  0,  1,  1 | 25, 16, 1, 1")

		TT_LINE("  1,   0,    1,  0, 1,  X | 0,  1,  0,  0 | 16, 25, 1, 1")
		TT_LINE("  1,   0,    0,  0, 1,  0 | 0,  1,  0,  0 | 16, 25, 1, 1")
		TT_LINE("  1,   0,    0,  0, 1,  1 | 1,  0,  0,  1 | 25, 16, 1, 1")
		TT_LINE("  1,   1,    X,  0, 1,  0 | 0,  1,  1,  0 | 16, 25, 1, 1")
		TT_LINE("  1,   1,    X,  0, 1,  1 | 1,  0,  1,  1 | 25, 16, 1, 1")

		// Toggle
		TT_LINE("  1,   0,    0,  1, 1,  0 | 0,  1,  0,  0 | 16, 25, 1, 1")
		TT_LINE("  1,   0,    0,  1, 1,  1 | 1,  0,  0,  1 | 25, 16, 1, 1")
		TT_LINE("  1,   1,    0,  1, 1,  0 | 0,  1,  1,  0 | 16, 25, 1, 1")
		TT_LINE("  1,   1,    0,  1, 1,  1 | 1,  0,  1,  1 | 25, 16, 1, 1")
		TT_LINE("  1,   1,    1,  1, 1,  0 | 0,  1,  1,  0 | 16, 25, 1, 1")
		TT_LINE("  1,   1,    1,  1, 1,  1 | 1,  0,  1,  1 | 25, 16, 1, 1")

		TT_LINE("  1,   0,    1,  1, 1,  1 | 0,  1,  0,  0 | 16, 25, 1, 1")
		TT_LINE("  1,   0,    1,  1, 1,  0 | 1,  0,  0,  1 | 25, 16, 1, 1")
	TRUTHTABLE_END()
#endif

	TRUTHTABLE_START(TTL_74155A_GATE, 4, 4, "")
		TT_HEAD("B,A,G,C|0,1,2,3")
		TT_LINE("X,X,1,X|1,1,1,1|13,13,13,13")
		TT_LINE("X,X,0,0|1,1,1,1|13,13,13,13")
		TT_LINE("0,0,0,1|0,1,1,1|13,13,13,13")
		TT_LINE("0,1,0,1|1,0,1,1|13,13,13,13")
		TT_LINE("1,0,0,1|1,1,0,1|13,13,13,13")
		TT_LINE("1,1,0,1|1,1,1,0|13,13,13,13")
		TT_FAMILY("74XX")
	TRUTHTABLE_END()

	TRUTHTABLE_START(TTL_74155B_GATE, 4, 4, "")
		TT_HEAD("B,A,G,C|0,1,2,3")
		TT_LINE("X,X,1,X|1,1,1,1|13,13,13,13")
		TT_LINE("X,X,0,1|1,1,1,1|13,13,13,13")
		TT_LINE("0,0,0,0|0,1,1,1|13,13,13,13")
		TT_LINE("0,1,0,0|1,0,1,1|13,13,13,13")
		TT_LINE("1,0,0,0|1,1,0,1|13,13,13,13")
		TT_LINE("1,1,0,0|1,1,1,0|13,13,13,13")
		TT_FAMILY("74XX")
	TRUTHTABLE_END()

	TRUTHTABLE_START(TTL_74156A_GATE, 4, 4, "")
		TT_HEAD("B,A,G,C|0,1,2,3")
		TT_LINE("X,X,1,X|1,1,1,1|13,13,13,13")
		TT_LINE("X,X,0,0|1,1,1,1|13,13,13,13")
		TT_LINE("0,0,0,1|0,1,1,1|13,13,13,13")
		TT_LINE("0,1,0,1|1,0,1,1|13,13,13,13")
		TT_LINE("1,0,0,1|1,1,0,1|13,13,13,13")
		TT_LINE("1,1,0,1|1,1,1,0|13,13,13,13")
		TT_FAMILY("74XXOC")
	TRUTHTABLE_END()

	TRUTHTABLE_START(TTL_74156B_GATE, 4, 4, "")
		TT_HEAD("B,A,G,C|0,1,2,3")
		TT_LINE("X,X,1,X|1,1,1,1|13,13,13,13")
		TT_LINE("X,X,0,1|1,1,1,1|13,13,13,13")
		TT_LINE("0,0,0,0|0,1,1,1|13,13,13,13")
		TT_LINE("0,1,0,0|1,0,1,1|13,13,13,13")
		TT_LINE("1,0,0,0|1,1,0,1|13,13,13,13")
		TT_LINE("1,1,0,0|1,1,1,0|13,13,13,13")
		TT_FAMILY("74XXOC")
	TRUTHTABLE_END()

	TRUTHTABLE_START(TTL_74157_GATE, 4, 4, "")
		TT_HEAD("E,S,I,J|O")
		TT_LINE("1,X,X,X|0|14")
		TT_LINE("0,1,X,0|0|14")
		TT_LINE("0,1,X,1|1|14")
		TT_LINE("0,0,0,X|0|14")
		TT_LINE("0,0,1,X|1|14")
		TT_FAMILY("74XX")
	TRUTHTABLE_END()

	TRUTHTABLE_START(TTL_74260_GATE, 5, 1, "")
		TT_HEAD("A,B,C,D,E|Q ")
		TT_LINE("0,0,0,0,0|1|10")
		TT_LINE("X,X,X,X,1|0|12")
		TT_LINE("X,X,X,1,X|0|12")
		TT_LINE("X,X,1,X,X|0|12")
		TT_LINE("X,1,X,X,X|0|12")
		TT_LINE("1,X,X,X,X|0|12")
		TT_FAMILY("74XX")
	TRUTHTABLE_END()

	TRUTHTABLE_START(TTL_74260_NOR, 5, 1, "+A,+B,+C,+D,+E,@VCC,@GND")
		TT_HEAD("A,B,C,D,E|Q")
		TT_LINE("0,0,0,0,0|1|10")
		TT_LINE("X,X,X,X,1|0|12")
		TT_LINE("X,X,X,1,X|0|12")
		TT_LINE("X,X,1,X,X|0|12")
		TT_LINE("X,1,X,X,X|0|12")
		TT_LINE("1,X,X,X,X|0|12")
		TT_FAMILY("74XX")
	TRUTHTABLE_END()

	// FIXME: We need "private" devices
	TRUTHTABLE_START(TTL_74279A, 3, 1, "")
		TT_HEAD("S,R,_Q|Q")
		TT_LINE("0,X,X|1|22")
		TT_LINE("1,0,X|0|27")
		TT_LINE("1,1,0|0|27")
		TT_LINE("1,1,1|1|22")
		TT_FAMILY("74XX")
	TRUTHTABLE_END()

	TRUTHTABLE_START(TTL_74279B, 4, 1, "")
		TT_HEAD("S1,S2,R,_Q|Q")
		TT_LINE("0,X,X,X|1|22")
		TT_LINE("X,0,X,X|1|22")
		TT_LINE("1,1,0,X|0|27")
		TT_LINE("1,1,1,0|0|27")
		TT_LINE("1,1,1,1|1|22")
		TT_FAMILY("74XX")
	TRUTHTABLE_END()

	TRUTHTABLE_START(DM9312, 12, 2, "+A,+B,+C,+G,+D0,+D1,+D2,+D3,+D4,+D5,+D6,+D7,@VCC,@GND")
		TT_HEAD(" C, B, A, G,D0,D1,D2,D3,D4,D5,D6,D7| Y,YQ")
		TT_LINE(" X, X, X, 1, X, X, X, X, X, X, X, X| 0, 1|33,19")
		TT_LINE(" 0, 0, 0, 0, 0, X, X, X, X, X, X, X| 0, 1|33,28")
		TT_LINE(" 0, 0, 0, 0, 1, X, X, X, X, X, X, X| 1, 0|33,28")
		TT_LINE(" 0, 0, 1, 0, X, 0, X, X, X, X, X, X| 0, 1|33,28")
		TT_LINE(" 0, 0, 1, 0, X, 1, X, X, X, X, X, X| 1, 0|33,28")
		TT_LINE(" 0, 1, 0, 0, X, X, 0, X, X, X, X, X| 0, 1|33,28")
		TT_LINE(" 0, 1, 0, 0, X, X, 1, X, X, X, X, X| 1, 0|33,28")
		TT_LINE(" 0, 1, 1, 0, X, X, X, 0, X, X, X, X| 0, 1|33,28")
		TT_LINE(" 0, 1, 1, 0, X, X, X, 1, X, X, X, X| 1, 0|33,28")
		TT_LINE(" 1, 0, 0, 0, X, X, X, X, 0, X, X, X| 0, 1|33,28")
		TT_LINE(" 1, 0, 0, 0, X, X, X, X, 1, X, X, X| 1, 0|33,28")
		TT_LINE(" 1, 0, 1, 0, X, X, X, X, X, 0, X, X| 0, 1|33,28")
		TT_LINE(" 1, 0, 1, 0, X, X, X, X, X, 1, X, X| 1, 0|33,28")
		TT_LINE(" 1, 1, 0, 0, X, X, X, X, X, X, 0, X| 0, 1|33,28")
		TT_LINE(" 1, 1, 0, 0, X, X, X, X, X, X, 1, X| 1, 0|33,28")
		TT_LINE(" 1, 1, 1, 0, X, X, X, X, X, X, X, 0| 0, 1|33,28")
		TT_LINE(" 1, 1, 1, 0, X, X, X, X, X, X, X, 1| 1, 0|33,28")
		TT_FAMILY("74XX")
	TRUTHTABLE_END()

	LOCAL_LIB_ENTRY(TTL_7400_DIP)
	LOCAL_LIB_ENTRY(TTL_7402_DIP)
	LOCAL_LIB_ENTRY(TTL_7404_DIP)
	LOCAL_LIB_ENTRY(TTL_7406_DIP)
	LOCAL_LIB_ENTRY(TTL_7407_DIP)
	LOCAL_LIB_ENTRY(TTL_7408_DIP)
	LOCAL_LIB_ENTRY(TTL_7410_DIP)
	LOCAL_LIB_ENTRY(TTL_7411_DIP)
	LOCAL_LIB_ENTRY(TTL_7414_GATE)
	LOCAL_LIB_ENTRY(TTL_74LS14_GATE)
	LOCAL_LIB_ENTRY(TTL_7414_DIP)
	LOCAL_LIB_ENTRY(TTL_74LS14_DIP)
	LOCAL_LIB_ENTRY(TTL_7416_DIP)
	LOCAL_LIB_ENTRY(TTL_7420_DIP)
	LOCAL_LIB_ENTRY(TTL_7421_DIP)
	LOCAL_LIB_ENTRY(TTL_7425_DIP)
	LOCAL_LIB_ENTRY(TTL_7427_DIP)
	LOCAL_LIB_ENTRY(TTL_7430_DIP)
	LOCAL_LIB_ENTRY(TTL_7432_DIP)
	LOCAL_LIB_ENTRY(TTL_7437_DIP)
	LOCAL_LIB_ENTRY(TTL_7442_DIP)
	LOCAL_LIB_ENTRY(TTL_7448_DIP)
	LOCAL_LIB_ENTRY(TTL_7450_DIP)
	LOCAL_LIB_ENTRY(TTL_7473_DIP)
	LOCAL_LIB_ENTRY(TTL_7473A_DIP)
	LOCAL_LIB_ENTRY(TTL_7474_DIP)
	LOCAL_LIB_ENTRY(TTL_7475_DIP)
	LOCAL_LIB_ENTRY(TTL_7477_DIP)
	LOCAL_LIB_ENTRY(TTL_7483_DIP)
	LOCAL_LIB_ENTRY(TTL_7485_DIP)
	LOCAL_LIB_ENTRY(TTL_7486_DIP)
	LOCAL_LIB_ENTRY(TTL_7490_DIP)
	LOCAL_LIB_ENTRY(TTL_7492_DIP)
	LOCAL_LIB_ENTRY(TTL_7493_DIP)
	LOCAL_LIB_ENTRY(TTL_7497_DIP)
	LOCAL_LIB_ENTRY(TTL_74107_DIP)
	LOCAL_LIB_ENTRY(TTL_74107A_DIP)
	LOCAL_LIB_ENTRY(TTL_74113_DIP)
	LOCAL_LIB_ENTRY(TTL_74113A_DIP)
	LOCAL_LIB_ENTRY(TTL_74121_DIP)
	LOCAL_LIB_ENTRY(TTL_74123_DIP)
	LOCAL_LIB_ENTRY(TTL_9602_DIP)
	LOCAL_LIB_ENTRY(TTL_74125_DIP)
	LOCAL_LIB_ENTRY(TTL_74126_DIP)
	LOCAL_LIB_ENTRY(TTL_74153_DIP)
	LOCAL_LIB_ENTRY(TTL_74155_DIP)
	LOCAL_LIB_ENTRY(TTL_74156_DIP)
	LOCAL_LIB_ENTRY(TTL_74157_DIP)
	LOCAL_LIB_ENTRY(TTL_74161_DIP)
	LOCAL_LIB_ENTRY(TTL_74163_DIP)
	LOCAL_LIB_ENTRY(TTL_74164_DIP)
	LOCAL_LIB_ENTRY(TTL_74165_DIP)
	LOCAL_LIB_ENTRY(TTL_74166_DIP)
	LOCAL_LIB_ENTRY(TTL_74174_DIP)
	LOCAL_LIB_ENTRY(TTL_74260_DIP)
	LOCAL_LIB_ENTRY(TTL_74279_DIP)
	LOCAL_LIB_ENTRY(TTL_74377_DIP)
	LOCAL_LIB_ENTRY(TTL_74378_DIP)
	LOCAL_LIB_ENTRY(TTL_74379_DIP)
	LOCAL_LIB_ENTRY(TTL_74393_DIP)
	LOCAL_LIB_ENTRY(SN74LS629_DIP)
	LOCAL_LIB_ENTRY(DM9312_DIP)
	LOCAL_LIB_ENTRY(TTL_9310_DIP)
	LOCAL_LIB_ENTRY(TTL_9316_DIP)
	LOCAL_LIB_ENTRY(TTL_9322_DIP)
NETLIST_END()<|MERGE_RESOLUTION|>--- conflicted
+++ resolved
@@ -1984,7 +1984,6 @@
 
 /*
  *  DM74393: Dual 4-Stage Binary Counter
-<<<<<<< HEAD
  *
  *          +--------------+
  *      /CP |1     ++    14| VCC
@@ -2021,8 +2020,6 @@
 
 /*
  *  SN74LS629: VOLTAGE-CONTROLLED OSCILLATORS
-=======
->>>>>>> 8b43aabf
  *
  *          +--------------+
  *      /CP |1     ++    14| VCC
